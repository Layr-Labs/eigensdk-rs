debug/
target/
<<<<<<< HEAD

=======
>>>>>>> b1188475
coverage<|MERGE_RESOLUTION|>--- conflicted
+++ resolved
@@ -1,7 +1,3 @@
 debug/
 target/
-<<<<<<< HEAD
-
-=======
->>>>>>> b1188475
 coverage