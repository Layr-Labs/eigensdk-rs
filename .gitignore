debug/
target/
<<<<<<< HEAD

=======
>>>>>>> 27df5cae
coverage<|MERGE_RESOLUTION|>--- conflicted
+++ resolved
@@ -1,7 +1,3 @@
 debug/
 target/
-<<<<<<< HEAD
-
-=======
->>>>>>> 27df5cae
-coverage+coverage
