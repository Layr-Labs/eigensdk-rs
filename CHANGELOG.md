# Changelog

All notable changes to this project will be documented in this file.

Changelog is present since v0.1.2

The format is based on [Keep a Changelog](https://keepachangelog.com/en/1.1.0/),
and this project adheres to [Semantic Versioning](https://semver.org/spec/v2.0.0.html).

Each version will have a separate `Breaking Changes` section as well. To describe in how to upgrade from one version to another if needed.

Those changes in added, changed or breaking changes, should include usage examples to add clarity to the sdk user.

## [Unreleased]
### Added
* Added `eigen_common` dependency to the `eigensdk` crate when "full" feature is enabled in [#249](https://github.com/Layr-Labs/eigensdk-rs/pull/249).
* Added bindings for `ECDSAStakeRegistry` and `ECDSAServiceManagerBase` in [#269](https://github.com/Layr-Labs/eigensdk-rs/pull/269).
* Added release-plz in ci in [#275](https://github.com/Layr-Labs/eigensdk-rs/pull/275).
<<<<<<< HEAD
* Added new method `clear_deallocation_queue` in `elcontracts/writer` in [#270](https://github.com/Layr-Labs/eigensdk-rs/pull/270)
  ```rust
  let tx_hash_clear = el_chain_writer
      .clear_deallocation_queue(
          operator_address,
          vec![strategy_addr],
          vec![num_to_clear],
      )
      .await
      .unwrap();
  ```
=======
* Added update_socket function for avs registry writer in [#268](https://github.com/Layr-Labs/eigensdk-rs/pull/268)
  An example of use is the following:
  ```rust
  // Given an avs writer and a new socket address:

  let tx_hash = avs_writer
    .update_socket(new_socket_addr.into())
    .await
    .unwrap();

  let tx_status = wait_transaction(&http_endpoint, tx_hash)
    .await
    .unwrap()
    .status(); 
  // tx_status should be true
  ```

* Added custom configuration for release-plz in [#281](https://github.com/Layr-Labs/eigensdk-rs/pull/281).
>>>>>>> 6177f768

### Changed
* Changes in the way bindings are generated in [#243](https://github.com/Layr-Labs/eigensdk-rs/pull/243).
  * The `bindings` target now generates the bindings using Docker with Foundry v0.3.0.
  * The previous `bindings` target was renamed to `bindings_host`, as it runs without Docker. However the `bindings_host` target is for CI use only. To generate the bindings, please use the `bindings` target.
* Fixed the rewardsv2 bindings version in readme to 0.5.4 in [#246](https://github.com/Layr-Labs/eigensdk-rs/pull/246).
* Fixed typo in release-plz toml file in [#284](https://github.com/Layr-Labs/eigensdk-rs/pull/284).
* Fixed incorrect package name in Cargo.toml for examples in [#285](https://github.com/Layr-Labs/eigensdk-rs/pull/285).

### Breaking changes
* Slashing UAM changes in [#248](https://github.com/Layr-Labs/eigensdk-rs/pull/248).

### Removed
* Removed homepage from testing-utils crate in [#266](https://github.com/Layr-Labs/eigensdk-rs/pull/266).
* Removed changelog generation by release-plz in [#281](https://github.com/Layr-Labs/eigensdk-rs/pull/281).
* Removed examples packages from workspace.dependencies in Cargo.toml in [#287](https://github.com/Layr-Labs/eigensdk-rs/pull/287).
* Removed release-plz-pr workflow in release-plz in [#292](https://github.com/Layr-Labs/eigensdk-rs/pull/292).

## [0.1.3] - 2024-01-17
### Added 🎉
* feat: add rewards-v2 related functionality by @supernovahs in https://github.com/Layr-Labs/eigensdk-rs/pull/221
  * New methods in `ELChainReader`:
    * `get_operator_avs_split`
    ```rust
    // Given a chain_reader, an operator_address and an avs_address:

    let split = el_chain_reader
        .get_operator_avs_split(operator_address, avs_address)
        .await
        .unwrap();
    ```
    
    * `get_operator_pi_split`
    ```rust
    // Given a chain_reader and an operator_address:

    let split = el_chain_writer
        .el_chain_reader
        .get_operator_pi_split(operator_address)
        .await
        .unwrap();
    ```

  * New methods in `ELChainWriter`:
    * `set_operator_avs_split`
    ```rust
    // Given a chain_writer, an operator_address, an avs_address and a split:

    let tx_hash = el_chain_writer
        .set_operator_avs_split(operator_address, avs_address, split)
        .await
        .unwrap();
    let receipt = wait_transaction(&http_endpoint, tx_hash).await.unwrap();
    ```
    * `set_operator_pi_split`
    ```rust
    // Given a chain_writer, an operator_address and a split:

    let tx_hash = el_chain_writer
        .set_operator_pi_split(operator, split)
        .await
        .unwrap();
    let receipt = wait_transaction(&http_endpoint, tx_hash).await.unwrap();
    ```
  * Bindings updated for rewards-v2 core contracts release

### Breaking Changes 🛠
* feat!: remove delegation manager from `ELChainWriter` by @supernovahs in https://github.com/Layr-Labs/eigensdk-rs/pull/214
  * `ELChainWriter::new` no longer receives the delegation manager address as first parameter.
    Before, a chainWriter was created this way:

    ```rust
        let el_writer = ELChainWriter::new(
            DELEGATION_MANAGER_ADDRESS,
            STRATEGY_MANAGER_ADDRESS,
            REWARDS_COORDINATOR,
            el_chain_reader,
            "https://ethereum-holesky.blockpi.network/v1/rpc/public".to_string(),
            "bead471191bea97fc3aeac36c9d74c895e8a6242602e144e43152f96219e96e8".to_string(),
        );
    ```

    Now, the creation is done without the delegation manager address:

    ```rust
        let el_writer = ELChainWriter::new(
            STRATEGY_MANAGER_ADDRESS,
            REWARDS_COORDINATOR,
            el_chain_reader,
            "<https://ethereum-holesky.blockpi.network/v1/rpc/public>".to_string(),
            "bead471191bea97fc3aeac36c9d74c895e8a6242602e144e43152f96219e96e8".to_string(),
        );
    ```
* feat!: change way bindings are generated by @MegaRedHand in https://github.com/Layr-Labs/eigensdk-rs/pull/204
  * `eigen_utils::core` contains bindings related to core contracts
  * `eigen_utils::middleware` contains bindings related to middleware contracts
  * `eigen_utils::sdk` contains bindings related to the SDK (should only be used for testing)
  
  Now, to update the bindings, run `make bindings`. This command will generate the bindings files in the folder: `crates/utils`.

### Documentation 📚
* docs: add CHANGELOG.md by @lferrigno in https://github.com/Layr-Labs/eigensdk-rs/pull/220
### Other Changes
* ci: change docker setup action for official one by @MegaRedHand in https://github.com/Layr-Labs/eigensdk-rs/pull/219
* docs: add error message for `cargo test` on darwin by @MegaRedHand in https://github.com/Layr-Labs/eigensdk-rs/pull/215
* test: fix `test_register_and_update_operator` by @ricomateo in https://github.com/Layr-Labs/eigensdk-rs/pull/223
* chore: update way anvil state dump is generated by @ricomateo in https://github.com/Layr-Labs/eigensdk-rs/pull/222
* fix: disable doctests on `eigen-utils` by @MegaRedHand in https://github.com/Layr-Labs/eigensdk-rs/pull/227
* chore: bump version by @MegaRedHand in https://github.com/Layr-Labs/eigensdk-rs/pull/228
* docs: add GitHub release changelog configuration by @MegaRedHand in https://github.com/Layr-Labs/eigensdk-rs/pull/229

## [0.1.2] - 2025-01-09
### Added
* Added retries with exponential backoff to send transactions in [#158](https://github.com/Layr-Labs/eigensdk-rs/pull/158)
* Added `query_registration_detail` method in [#162](https://github.com/Layr-Labs/eigensdk-rs/pull/162)
* Added clippy lints in `Cargo.toml` in [#159](https://github.com/Layr-Labs/eigensdk-rs/pull/159)
* Added BLS aggregation logger in [#154](https://github.com/Layr-Labs/eigensdk-rs/pull/154)
* Added `common` crate to `eigensdk` crate in [#213](https://github.com/Layr-Labs/eigensdk-rs/pull/213)

### Changed
* Updated `eigenlayer-middleware` to v0.4.3 (rewards release) in [#177](https://github.com/Layr-Labs/eigensdk-rs/pull/177)
* Fixed Holesky RPC provider URL in [#184](https://github.com/Layr-Labs/eigensdk-rs/pull/184)
* Fixed BLS signature logic in [#174](https://github.com/Layr-Labs/eigensdk-rs/pull/174)

### Removed
* Deleted `TxManager` in [#151](https://github.com/Layr-Labs/eigensdk-rs/pull/151)
* Removed `TxManager` crate import in [#211](https://github.com/Layr-Labs/eigensdk-rs/pull/211)
* Removed logs in `operatorsinfo` test in [#185](https://github.com/Layr-Labs/eigensdk-rs/pull/185)

### Documentation
* Added notes for running tests in [#194](https://github.com/Layr-Labs/eigensdk-rs/pull/194)
* Added "Contract Bindings" section to the README in [#178](https://github.com/Layr-Labs/eigensdk-rs/pull/178)
* Added "Branches" section to the README in [#200](https://github.com/Layr-Labs/eigensdk-rs/pull/200)

## Previous versions

This changelog was introduced in-between v0.1.2 and v0.1.3.
For changes from previous releases, you can check on our GitHub repo's releases page: [github.com/Layr-Labs/eigensdk-rs/releases](https://github.com/Layr-Labs/eigensdk-rs/releases)<|MERGE_RESOLUTION|>--- conflicted
+++ resolved
@@ -16,7 +16,6 @@
 * Added `eigen_common` dependency to the `eigensdk` crate when "full" feature is enabled in [#249](https://github.com/Layr-Labs/eigensdk-rs/pull/249).
 * Added bindings for `ECDSAStakeRegistry` and `ECDSAServiceManagerBase` in [#269](https://github.com/Layr-Labs/eigensdk-rs/pull/269).
 * Added release-plz in ci in [#275](https://github.com/Layr-Labs/eigensdk-rs/pull/275).
-<<<<<<< HEAD
 * Added new method `clear_deallocation_queue` in `elcontracts/writer` in [#270](https://github.com/Layr-Labs/eigensdk-rs/pull/270)
   ```rust
   let tx_hash_clear = el_chain_writer
@@ -28,7 +27,6 @@
       .await
       .unwrap();
   ```
-=======
 * Added update_socket function for avs registry writer in [#268](https://github.com/Layr-Labs/eigensdk-rs/pull/268)
   An example of use is the following:
   ```rust
@@ -45,9 +43,7 @@
     .status(); 
   // tx_status should be true
   ```
-
 * Added custom configuration for release-plz in [#281](https://github.com/Layr-Labs/eigensdk-rs/pull/281).
->>>>>>> 6177f768
 
 ### Changed
 * Changes in the way bindings are generated in [#243](https://github.com/Layr-Labs/eigensdk-rs/pull/243).
