# Changelog

All notable changes to this project will be documented in this file.

Changelog is present since v0.1.2

The format is based on [Keep a Changelog](https://keepachangelog.com/en/1.1.0/),
and this project adheres to [Semantic Versioning](https://semver.org/spec/v2.0.0.html).

Each version will have a separate `Breaking Changes` section as well. To describe in how to upgrade from one version to another if needed.

Those changes in added, changed or breaking changes, should include usage examples to add clarity to the sdk user.

## [Unreleased]

### Security 🔒

### Added 🎉

### Breaking Changes 🛠

### Deprecated ⚠️

### Removed 🗑

### Documentation 📚

### Other Changes

## [0.3.0] - 2025-02-11
### Added
* Added new method `set_slashable_stake_lookahead` in `avsregistry/writer` in [#278](https://github.com/Layr-Labs/eigensdk-rs/pull/278).
  ```rust
    let quorum_number = 0_u8;
    let lookahead = 10_u32;
    let tx_hash = avs_writer
        .set_slashable_stake_lookahead(quorum_number, lookahead)
        .await
        .unwrap();
  ```
* Added new method `set_rewards_initiator` in `avsregistry/writer` in [#273](https://github.com/Layr-Labs/eigensdk-rs/pull/273).

  ```rust
    let tx_hash = avs_writer
      .set_rewards_initiator(new_rewards_init_address)
      .await
      .unwrap();
  ```

* Added new method `clear_deallocation_queue` in `elcontracts/writer` in [#270](https://github.com/Layr-Labs/eigensdk-rs/pull/270)

  ```rust
  let tx_hash_clear = el_chain_writer
      .clear_deallocation_queue(
          operator_address,
          vec![strategy_addr],
          vec![num_to_clear],
      )
      .await
      .unwrap();
  ```

* Added update_socket function for avs registry writer in [#268](https://github.com/Layr-Labs/eigensdk-rs/pull/268)
  An example of use is the following:

  ```rust
  // Given an avs writer and a new socket address:

  let tx_hash = avs_writer
    .update_socket(new_socket_addr.into())
    .await
    .unwrap();

  let tx_status = wait_transaction(&http_endpoint, tx_hash)
    .await
    .unwrap()
    .status(); 
  // tx_status should be true
  ```
* Added Rewards2.1 support in [#323](https://github.com/Layr-Labs/eigensdk-rs/pull/323).

  * Set an operator's split on an operator set.

  ```rust
      let operator_set = OperatorSet {
            avs: avs_address,
            id: 0,
        };

        let new_split = 5;
        let tx_hash = el_chain_writer
            .set_operator_set_split(OPERATOR_ADDRESS, operator_set.clone(), new_split)
            .await
            .unwrap();
  ```

  * Get an operator's split on an operator set.

  ```rust
     let operator_set = OperatorSet {
            avs: avs_address,
            id: 0,
        };
       let split = el_chain_writer
            .el_chain_reader
            .get_operator_set_split(OPERATOR_ADDRESS, operator_set)
            .await
            .unwrap(); 
  ```

* Added new method `set_operator_set_param` in `avsregistry/writer` in [#327](https://github.com/Layr-Labs/eigensdk-rs/pull/327).

  ```rust
   let operator_set_params = OperatorSetParam {
        maxOperatorCount: 10,
        kickBIPsOfOperatorStake: 50,
        kickBIPsOfTotalStake: 50,
    };

    let tx_hash = avs_writer
        .set_operator_set_param(0, operator_set_params.clone())
        .await
        .unwrap();
  ```

* Added new method `eject_operator` in `avsregistry/writer` in [#328](https://github.com/Layr-Labs/eigensdk-rs/pull/328).

  ```rust
    let register_operator_address = address!("f39Fd6e51aad88F6F4ce6aB8827279cffFb92266");
    let quorum_nums = Bytes::from([0]);

    let tx_hash = avs_writer
        .eject_operator(register_operator_address, quorum_nums)
        .await
        .unwrap();
  ```

* Added new method `is_operator_set_quorum` in `avsregistry/writer` in [#296](https://github.com/Layr-Labs/eigensdk-rs/pull/296).

  ```rust
    let operator_set_quourm = avs_reader.is_operator_set_quorum(0).await.unwrap();
  ```
* Added version explicitly in crates in [#322](https://github.com/Layr-Labs/eigensdk-rs/pull/322). 
* Added new method `set_account_identifier` in `avsregistry/writer` in [#329](https://github.com/Layr-Labs/eigensdk-rs/pull/329).

  ```rust
    let tx_hash = avs_writer
        .set_account_identifier(new_identifier_address)
        .await
        .unwrap();
  ```
<<<<<<< HEAD
=======
* Added missing stake registry view methods in `avsregistry/reader` in [#347](https://github.com/Layr-Labs/eigensdk-rs/pull/347).

  * `weight_of_operator_for_quorum`

  ```rust
     let weight = avs_reader
            .weight_of_operator_for_quorum(quorum_number, operator_address)
            .await
            .unwrap();
  ```

  * `strategy_params_length`

  ```rust
     let len = avs_reader
            .strategy_params_length(quorum_number)
            .await
            .unwrap();
  ```

  * `strategy_params_by_index`

  ```rust
     let params = avs_reader
            .strategy_params_by_index(quorum_number, index)
            .await
            .unwrap();
  ```

  * `get_stake_history_length`

  ```rust
     let len = avs_reader
            .get_stake_history_length(operator_id, quorum_number)
            .await
            .unwrap();
  ```

  * `get_stake_history`

  ```rust
     let stake_update_vec = avs_reader
            .get_stake_history(operator_id, quorum_number)
            .await
            .unwrap();
  ```
  * `get_latest_stake_update`

  ```rust
     let latest_stake_update = avs_reader
            .get_latest_stake_update(operator_id, quorum_number)
            .await
            .unwrap();
  ```
  * `get_stake_update_at_index`

  ```rust
     let stake_update = avs_reader
            .get_stake_update_at_index(quorum_number, operator_id, index)
            .await
            .unwrap();
  ```

  * `get_stake_update_at_block_number`

  ```rust
    let stake_update_at_index = avs_reader
            .get_stake_update_at_block_number(operator_id, quorum_number, (block_number) as u32)
            .await
            .unwrap();
  ```

  * `get_stake_update_index_at_block_number`

  ```rust
      let stake_update_at_index_at_block_number = avs_reader
            .get_stake_update_index_at_block_number(operator_id, quorum_number, block_number as u32)
            .await
            .unwrap();
  ```

  * `get_stake_at_block_number_and_index`

  ```rust
     let stake_at_index_at_block_number = avs_reader
            .get_stake_at_block_number_and_index(
                quorum_number,
                block_number as u32,
                operator_id,
                index,
            )
            .await
            .unwrap();
  ```

  * `get_total_stake_history_length`

  ```rust
     let total_stake_history_length = avs_reader
            .get_total_stake_history_length(quorum_number)
            .await
            .unwrap();
  ```

  * `get_current_total_stake`

  ```rust
     let current_total_stake = avs_reader
            .get_current_total_stake(quorum_number)
            .await
            .unwrap();

  ```

  * `get_total_stake_update_at_index`

  ```rust
     let total_stake_update_at_index = avs_reader
            .get_total_stake_update_at_index(quorum_number, index)
            .await
            .unwrap();
  ```

  * `get_total_stake_at_block_number_from_index`

  ```rust
     let total_stake_at_block_number_from_index = avs_reader
            .get_total_stake_at_block_number_from_index(
                quorum_number,
                block_number as u32,
                index,
            )
            .await
            .unwrap();
  ```

  * `get_total_stake_indices_at_block_number`

  ```rust
      let total_stake_indices_at_block_number = avs_reader
            .get_total_stake_indices_at_block_number(block_number as u32, quorum_nums)
            .await
            .unwrap();
  ```
>>>>>>> 295b4624

### Changed


### Breaking changes
* refactor: update interface on `bls aggregation` in [#254](https://github.com/Layr-Labs/eigensdk-rs/pull/254)
  * Introduces a new struct `TaskMetadata` with a constructor `TaskMetadata::new` to initialize a new task and a method `with_window_duration` to set the window duration.
  * Refactors `initialize_new_task` and `single_task_aggregator` to accept a `TaskMetadata` struct instead of multiple parameters.
    ```rust
    // BEFORE
    bls_agg_service
          .initialize_new_task(
              task_index,
              block_number as u32,
              quorum_numbers,
              quorum_threshold_percentages,
              time_to_expiry,
          )
          .await
          .unwrap();
    
    // AFTER
    let metadata = TaskMetadata::new(
            task_index,
            block_number,
            quorum_numbers,
            quorum_threshold_percentages,
            time_to_expiry,
      )
    bls_agg_service.initialize_new_task(metadata).await.unwrap();
    ```
    
  * Removes `initialize_new_task_with_window` since `window_duration` can now be set in `TaskMetadata`.
    ```rust
    // BEFORE
    bls_agg_service
          .initialize_new_task_with_window(
              task_index,
              block_number as u32,
              quorum_numbers,
              quorum_threshold_percentages,
              time_to_expiry,
              window_duration,
          )
          .await
          .unwrap();

    // AFTER
    let metadata = TaskMetadata::new(
            task_index,
            block_number,
            quorum_numbers,
            quorum_threshold_percentages,
            time_to_expiry,
        ).with_window_duration(window_duration);
    bls_agg_service.initialize_new_task(metadata).await.unwrap();
* refactor: encapsulate parameters into `TaskSignature` in [#260](https://github.com/Layr-Labs/eigensdk-rs/pull/260) 
  * Introduced `TaskSignature` struct to encapsulate parameters related to task signatures:
  * Updated `process_new_signature` to accept a `TaskSignature` struct instead of multiple parameters.
    ```rust
    // BEFORE
    bls_agg_service.process_new_signature(task_index, task_response_digest, bls_signature, operator_id).await.unwrap();

    // AFTER
    let task_signature = TaskSignature::new(
          task_index,
          task_response_digest,
          bls_signature,
          operator_id,
    );
    bls_agg_service.process_new_signature(task_signature).await.unwrap();
    ```
* Slashing UAM changes in [#248](https://github.com/Layr-Labs/eigensdk-rs/pull/248).

### Removed

## [0.2.0] - 2025-02-06

### Security 🔒

* chore(deps): bump openssl from 0.10.68 to 0.10.70 in the cargo group across 1 directory by @dependabot in <https://github.com/Layr-Labs/eigensdk-rs/pull/291>

### Added 🎉

* Added `eigen_common` dependency to the `eigensdk` crate when "full" feature is enabled in [#249](https://github.com/Layr-Labs/eigensdk-rs/pull/249).
  * Now when enabling the "full" feature:

    ```toml
    eigensdk = { version = "0.2", features = ["full"] }
    ```

    You can use access the `eigen-common` crate as a submodule of `eigensdk`:

    ```rust
    use eigensdk::common::*;
    ```

* Added bindings for `ECDSAStakeRegistry` and `ECDSAServiceManagerBase` in [#269](https://github.com/Layr-Labs/eigensdk-rs/pull/269).
  * These bindings can be accessed from:

    ```rust
    // From `eigensdk`
    use eigensdk::utils::middleware::ecdsaservicemanagerbase;
    use eigensdk::utils::middleware::ecdsastakeregistry;
    // From `eigen_utils`
    use eigen_utils::middleware::ecdsaservicemanagerbase;
    use eigen_utils::middleware::ecdsastakeregistry;
    ```

* Starting on this release, we're using [`release-plz`](https://github.com/release-plz/release-plz) to streamline our release process.
  * Added release-plz in ci in [#275](https://github.com/Layr-Labs/eigensdk-rs/pull/275).
  * Added custom configuration for release-plz in [#281](https://github.com/Layr-Labs/eigensdk-rs/pull/281).
  * Fixed typo in release-plz toml file in [#284](https://github.com/Layr-Labs/eigensdk-rs/pull/284).

### Breaking Changes 🛠

* fix: use rewards coordinator on get operator avs/pi split methods by @maximopalopoli in <https://github.com/Layr-Labs/eigensdk-rs/pull/250>

  * The parameters of `ChainReader::new` changed, and it now receives the address of the rewards coordinator.

    It was previously called this way:

    ```rust
    let el_chain_reader = ELChainReader::new(
        logger,
        SLASHER_ADDRESS,
        DELEGATION_MANAGER_ADDRESS,
        AVS_DIRECTORY_ADDRESS,
        provider_url,
    );
    ```

    Now, it's called this way:

    ```rust
    let el_chain_reader = ELChainReader::new(
        logger,
        SLASHER_ADDRESS,
        DELEGATION_MANAGER_ADDRESS,
        REWARDS_COORDINATOR,
        AVS_DIRECTORY_ADDRESS,
        provider_url,
    );
    ```

### Removed 🗑

* Removed homepage from testing-utils crate in [#266](https://github.com/Layr-Labs/eigensdk-rs/pull/266).
* Removed changelog generation by release-plz in [#281](https://github.com/Layr-Labs/eigensdk-rs/pull/281).
* Removed examples packages from workspace.dependencies in Cargo.toml in [#287](https://github.com/Layr-Labs/eigensdk-rs/pull/287).
* Removed release-plz-pr workflow in release-plz in [#292](https://github.com/Layr-Labs/eigensdk-rs/pull/292).

### Documentation 📚

* Fixed the rewardsv2 bindings version in readme to 0.5.4 in [#246](https://github.com/Layr-Labs/eigensdk-rs/pull/246).
* docs: improve changelog by adding examples by @maximopalopoli in <https://github.com/Layr-Labs/eigensdk-rs/pull/251>

### Other Changes

* Changes in the way bindings are generated in [#243](https://github.com/Layr-Labs/eigensdk-rs/pull/243).
  * The `bindings` target now generates the bindings using Docker with Foundry v0.3.0.
  * The previous `bindings` target was renamed to `bindings_host`, as it runs without Docker. However the `bindings_host` target is for CI use only. To generate the bindings, please use the `bindings` target.
* Fixed incorrect package name in Cargo.toml for examples in [#285](https://github.com/Layr-Labs/eigensdk-rs/pull/285).
* docs: add mention of updated bindings to changelog by @MegaRedHand in <https://github.com/Layr-Labs/eigensdk-rs/pull/233>
* chore: format contracts by @ricomateo in <https://github.com/Layr-Labs/eigensdk-rs/pull/235>
* ci: add foundry workflow by @ricomateo in <https://github.com/Layr-Labs/eigensdk-rs/pull/236>
* ci: add CI job to check whether anvil state is up to date by @ricomateo in <https://github.com/Layr-Labs/eigensdk-rs/pull/237>
* chore: remove existing bindings when generating new ones by @ricomateo in <https://github.com/Layr-Labs/eigensdk-rs/pull/242>
* chore: remove alloy reexported crates from dependencies by @ricomateo in <https://github.com/Layr-Labs/eigensdk-rs/pull/244>
* docs: sync root and `crates/eigensdk/` READMEs by @ricomateo in <https://github.com/Layr-Labs/eigensdk-rs/pull/245>
* ci: add workflow to enforce updates to the changelog by @ricomateo in <https://github.com/Layr-Labs/eigensdk-rs/pull/239>
* docs: add `RELEASE.md` by @MegaRedHand in <https://github.com/Layr-Labs/eigensdk-rs/pull/231>
* ci: fix check bindings job by @pablodeymo in <https://github.com/Layr-Labs/eigensdk-rs/pull/247>
* ci: fix job that checks anvil state is up-to-date by @ricomateo in <https://github.com/Layr-Labs/eigensdk-rs/pull/252>
* refactor: move bindings generation to script by @MegaRedHand in <https://github.com/Layr-Labs/eigensdk-rs/pull/271>
* fix: simplify Cargo.toml by @MegaRedHand in <https://github.com/Layr-Labs/eigensdk-rs/pull/282>
* ci: split tests and coverage by @MegaRedHand in <https://github.com/Layr-Labs/eigensdk-rs/pull/286>

## [0.1.3] - 2024-01-17
### Added 🎉
* feat: add rewards-v2 related functionality by @supernovahs in https://github.com/Layr-Labs/eigensdk-rs/pull/221
  * New methods in `ELChainReader`:
    * `get_operator_avs_split`
    ```rust
    // Given a chain_reader, an operator_address and an avs_address:

    let split = el_chain_reader
        .get_operator_avs_split(operator_address, avs_address)
        .await
        .unwrap();
    ```
    
    * `get_operator_pi_split`
    ```rust
    // Given a chain_reader and an operator_address:

    let split = el_chain_writer
        .el_chain_reader
        .get_operator_pi_split(operator_address)
        .await
        .unwrap();
    ```

  * New methods in `ELChainWriter`:
    * `set_operator_avs_split`
    ```rust
    // Given a chain_writer, an operator_address, an avs_address and a split:

    let tx_hash = el_chain_writer
        .set_operator_avs_split(operator_address, avs_address, split)
        .await
        .unwrap();
    let receipt = wait_transaction(&http_endpoint, tx_hash).await.unwrap();
    ```
    * `set_operator_pi_split`
    ```rust
    // Given a chain_writer, an operator_address and a split:

    let tx_hash = el_chain_writer
        .set_operator_pi_split(operator, split)
        .await
        .unwrap();
    let receipt = wait_transaction(&http_endpoint, tx_hash).await.unwrap();
    ```
  * Bindings updated for rewards-v2 core contracts release

### Breaking Changes 🛠
* feat!: remove delegation manager from `ELChainWriter` by @supernovahs in https://github.com/Layr-Labs/eigensdk-rs/pull/214
  * `ELChainWriter::new` no longer receives the delegation manager address as first parameter.
    Before, a chainWriter was created this way:

    ```rust
        let el_writer = ELChainWriter::new(
            DELEGATION_MANAGER_ADDRESS,
            STRATEGY_MANAGER_ADDRESS,
            REWARDS_COORDINATOR,
            el_chain_reader,
            "https://ethereum-holesky.blockpi.network/v1/rpc/public".to_string(),
            "bead471191bea97fc3aeac36c9d74c895e8a6242602e144e43152f96219e96e8".to_string(),
        );
    ```

    Now, the creation is done without the delegation manager address:

    ```rust
        let el_writer = ELChainWriter::new(
            STRATEGY_MANAGER_ADDRESS,
            REWARDS_COORDINATOR,
            el_chain_reader,
            "<https://ethereum-holesky.blockpi.network/v1/rpc/public>".to_string(),
            "bead471191bea97fc3aeac36c9d74c895e8a6242602e144e43152f96219e96e8".to_string(),
        );
    ```
* feat!: change way bindings are generated by @MegaRedHand in https://github.com/Layr-Labs/eigensdk-rs/pull/204
  * `eigen_utils::core` contains bindings related to core contracts
  * `eigen_utils::middleware` contains bindings related to middleware contracts
  * `eigen_utils::sdk` contains bindings related to the SDK (should only be used for testing)
  
  Now, to update the bindings, run `make bindings`. This command will generate the bindings files in the folder: `crates/utils`.

### Documentation 📚
* docs: add CHANGELOG.md by @lferrigno in https://github.com/Layr-Labs/eigensdk-rs/pull/220
### Other Changes
* ci: change docker setup action for official one by @MegaRedHand in https://github.com/Layr-Labs/eigensdk-rs/pull/219
* docs: add error message for `cargo test` on darwin by @MegaRedHand in https://github.com/Layr-Labs/eigensdk-rs/pull/215
* test: fix `test_register_and_update_operator` by @ricomateo in https://github.com/Layr-Labs/eigensdk-rs/pull/223
* chore: update way anvil state dump is generated by @ricomateo in https://github.com/Layr-Labs/eigensdk-rs/pull/222
* fix: disable doctests on `eigen-utils` by @MegaRedHand in https://github.com/Layr-Labs/eigensdk-rs/pull/227
* chore: bump version by @MegaRedHand in https://github.com/Layr-Labs/eigensdk-rs/pull/228
* docs: add GitHub release changelog configuration by @MegaRedHand in https://github.com/Layr-Labs/eigensdk-rs/pull/229

## [0.1.2] - 2025-01-09
### Added
* Added retries with exponential backoff to send transactions in [#158](https://github.com/Layr-Labs/eigensdk-rs/pull/158)
* Added `query_registration_detail` method in [#162](https://github.com/Layr-Labs/eigensdk-rs/pull/162)
* Added clippy lints in `Cargo.toml` in [#159](https://github.com/Layr-Labs/eigensdk-rs/pull/159)
* Added BLS aggregation logger in [#154](https://github.com/Layr-Labs/eigensdk-rs/pull/154)
* Added `common` crate to `eigensdk` crate in [#213](https://github.com/Layr-Labs/eigensdk-rs/pull/213)

### Changed
* Updated `eigenlayer-middleware` to v0.4.3 (rewards release) in [#177](https://github.com/Layr-Labs/eigensdk-rs/pull/177)
* Fixed Holesky RPC provider URL in [#184](https://github.com/Layr-Labs/eigensdk-rs/pull/184)
* Fixed BLS signature logic in [#174](https://github.com/Layr-Labs/eigensdk-rs/pull/174)

### Removed
* Deleted `TxManager` in [#151](https://github.com/Layr-Labs/eigensdk-rs/pull/151)
* Removed `TxManager` crate import in [#211](https://github.com/Layr-Labs/eigensdk-rs/pull/211)
* Removed logs in `operatorsinfo` test in [#185](https://github.com/Layr-Labs/eigensdk-rs/pull/185)

### Documentation
* Added notes for running tests in [#194](https://github.com/Layr-Labs/eigensdk-rs/pull/194)
* Added "Contract Bindings" section to the README in [#178](https://github.com/Layr-Labs/eigensdk-rs/pull/178)
* Added "Branches" section to the README in [#200](https://github.com/Layr-Labs/eigensdk-rs/pull/200)

## Previous versions

This changelog was introduced in-between v0.1.2 and v0.1.3.
For changes from previous releases, you can check on our GitHub repo's releases page: [github.com/Layr-Labs/eigensdk-rs/releases](https://github.com/Layr-Labs/eigensdk-rs/releases)<|MERGE_RESOLUTION|>--- conflicted
+++ resolved
@@ -149,8 +149,6 @@
         .await
         .unwrap();
   ```
-<<<<<<< HEAD
-=======
 * Added missing stake registry view methods in `avsregistry/reader` in [#347](https://github.com/Layr-Labs/eigensdk-rs/pull/347).
 
   * `weight_of_operator_for_quorum`
@@ -295,7 +293,6 @@
             .await
             .unwrap();
   ```
->>>>>>> 295b4624
 
 ### Changed
 
