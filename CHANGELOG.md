--- conflicted
+++ resolved
@@ -16,7 +16,6 @@
 * Added `eigen_common` dependency to the `eigensdk` crate when "full" feature is enabled in [#249](https://github.com/Layr-Labs/eigensdk-rs/pull/249).
 * Added bindings for `ECDSAStakeRegistry` and `ECDSAServiceManagerBase` in [#269](https://github.com/Layr-Labs/eigensdk-rs/pull/269).
 * Added release-plz in ci in [#275](https://github.com/Layr-Labs/eigensdk-rs/pull/275).
-<<<<<<< HEAD
 * Added new method `set_slashable_stake_lookahead` in `avsregistry/writer` in [#278](https://github.com/Layr-Labs/eigensdk-rs/pull/278).
   ```rust
     let quorum_number = 0_u8;
@@ -25,7 +24,7 @@
         .set_slashable_stake_lookahead(quorum_number, lookahead)
         .await
         .unwrap();
-=======
+  ```
 * Added new method `set_rewards_initiator` in `avsregistry/writer` in [#273](https://github.com/Layr-Labs/eigensdk-rs/pull/273).
   ```rust
     let tx_hash = avs_writer
@@ -43,7 +42,6 @@
       )
       .await
       .unwrap();
->>>>>>> 7f690888
   ```
 * Added update_socket function for avs registry writer in [#268](https://github.com/Layr-Labs/eigensdk-rs/pull/268)
   An example of use is the following:
