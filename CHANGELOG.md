--- conflicted
+++ resolved
@@ -74,7 +74,7 @@
         .await
         .unwrap();
   ```
-<<<<<<< HEAD
+
 * Added new method `set_ejection_cooldown` in `avsregistry/writer` in [#337](https://github.com/Layr-Labs/eigensdk-rs/pull/337).
   ```rust
       let new_cooldown = U256::from(120);
@@ -82,11 +82,11 @@
           .set_ejection_cooldown(new_cooldown)
           .await
           .unwrap();
-=======
+  ```
+  
 * Added new method `is_operator_set_quorum` in `avsregistry/writer` in [#296](https://github.com/Layr-Labs/eigensdk-rs/pull/296).
   ```rust
     let operator_set_quourm = avs_reader.is_operator_set_quorum(0).await.unwrap();
->>>>>>> 0cda3efc
   ```
 
 ### Changed
