# Changelog

All notable changes to this project will be documented in this file.

Changelog is present since v0.1.2

The format is based on [Keep a Changelog](https://keepachangelog.com/en/1.1.0/),
and this project adheres to [Semantic Versioning](https://semver.org/spec/v2.0.0.html).

Each version will have a separate `Breaking Changes` section as well. To describe in how to upgrade from one version to another if needed.

Those changes in added, changed or breaking changes, should include usage examples to add clarity to the sdk user.

## [Unreleased]

<<<<<<< HEAD
### Added

* Added `eigen_common` dependency to the `eigensdk` crate when "full" feature is enabled in [#249](https://github.com/Layr-Labs/eigensdk-rs/pull/249).
* Added bindings for `ECDSAStakeRegistry` and `ECDSAServiceManagerBase` in [#269](https://github.com/Layr-Labs/eigensdk-rs/pull/269).
* Added release-plz in ci in [#275](https://github.com/Layr-Labs/eigensdk-rs/pull/275).
=======
### Security 🔒

### Added 🎉

### Breaking Changes 🛠

### Deprecated ⚠️

### Removed 🗑

### Documentation 📚

### Other Changes
* fix: missing block while waiting for operator state history in [#290](https://github.com/Layr-Labs/eigensdk-rs/pull/290).

## [0.3.0] - 2025-02-11
### Added
>>>>>>> 82425c1b
* Added new method `set_slashable_stake_lookahead` in `avsregistry/writer` in [#278](https://github.com/Layr-Labs/eigensdk-rs/pull/278).

  ```rust
    let quorum_number = 0_u8;
    let lookahead = 10_u32;
    let tx_hash = avs_writer
        .set_slashable_stake_lookahead(quorum_number, lookahead)
        .await
        .unwrap();
  ```

* Added new method `set_rewards_initiator` in `avsregistry/writer` in [#273](https://github.com/Layr-Labs/eigensdk-rs/pull/273).

  ```rust
    let tx_hash = avs_writer
      .set_rewards_initiator(new_rewards_init_address)
      .await
      .unwrap();
  ```

* Added new method `clear_deallocation_queue` in `elcontracts/writer` in [#270](https://github.com/Layr-Labs/eigensdk-rs/pull/270)

  ```rust
  let tx_hash_clear = el_chain_writer
      .clear_deallocation_queue(
          operator_address,
          vec![strategy_addr],
          vec![num_to_clear],
      )
      .await
      .unwrap();
  ```

* Added update_socket function for avs registry writer in [#268](https://github.com/Layr-Labs/eigensdk-rs/pull/268)
  An example of use is the following:

  ```rust
  // Given an avs writer and a new socket address:

  let tx_hash = avs_writer
    .update_socket(new_socket_addr.into())
    .await
    .unwrap();

  let tx_status = wait_transaction(&http_endpoint, tx_hash)
    .await
    .unwrap()
    .status(); 
  // tx_status should be true
  ```
* Added Rewards2.1 support in [#323](https://github.com/Layr-Labs/eigensdk-rs/pull/323).

  * Set an operator's split on an operator set.

  ```rust
      let operator_set = OperatorSet {
            avs: avs_address,
            id: 0,
        };

        let new_split = 5;
        let tx_hash = el_chain_writer
            .set_operator_set_split(OPERATOR_ADDRESS, operator_set.clone(), new_split)
            .await
            .unwrap();
  ```

  * Get an operator's split on an operator set.

  ```rust
     let operator_set = OperatorSet {
            avs: avs_address,
            id: 0,
        };
       let split = el_chain_writer
            .el_chain_reader
            .get_operator_set_split(OPERATOR_ADDRESS, operator_set)
            .await
            .unwrap(); 
  ```

* Added new method `set_operator_set_param` in `avsregistry/writer` in [#327](https://github.com/Layr-Labs/eigensdk-rs/pull/327).

  ```rust
   let operator_set_params = OperatorSetParam {
        maxOperatorCount: 10,
        kickBIPsOfOperatorStake: 50,
        kickBIPsOfTotalStake: 50,
    };

    let tx_hash = avs_writer
        .set_operator_set_param(0, operator_set_params.clone())
        .await
        .unwrap();
  ```

* Added new method `create_total_delegated_stake_quorum` in `avsregistry/writer` in [#342](https://github.com/Layr-Labs/eigensdk-rs/pull/342).
  ```rust
    let operator_set_params = OperatorSetParam {
        maxOperatorCount: 10,
        kickBIPsOfOperatorStake: 50,
        kickBIPsOfTotalStake: 50,
    };
    let minimum_stake = U96::from(10);
    let strategy = get_erc20_mock_strategy(http_endpoint.to_string()).await;
    let strategy_params = StrategyParams {
        strategy,
        multiplier: U96::from(1),
    };
    let strategy_params = vec![strategy_params];

    avs_writer
        .create_total_delegated_stake_quorum(
            operator_set_params,
            minimum_stake,
            strategy_params,
        )
        .await
        .unwrap();
  ```

* Added new method `create_slashable_stake_quorum` in `avsregistry/writer` in [#340](https://github.com/Layr-Labs/eigensdk-rs/pull/340).

  ```rust
      let operator_set_param = OperatorSetParam {
          maxOperatorCount: 10,
          kickBIPsOfOperatorStake: 50,
          kickBIPsOfTotalStake: 50,
      };
      let minimum_stake = U96::from(100);
      let strategy_param = StrategyParams {
          strategy: get_erc20_mock_strategy(http_endpoint.clone()).await,
          multiplier: U96::from(1),
      };
      let look_ahead_period = 10;

      let tx_hash = avs_writer
          .create_slashable_stake_quorum(
              operator_set_param,
              minimum_stake,
              vec![strategy_param],
              look_ahead_period,
          )
          .await
          .unwrap();
  ```

* Added new method `set_ejector` in `avsregistry/writer` in [#330](https://github.com/Layr-Labs/eigensdk-rs/pull/330).
  
  ```rust
    let new_ejector_address = address!("70997970C51812dc3A010C7d01b50e0d17dc79C8");
    let tx_hash = avs_writer.set_ejector(new_ejector_address).await.unwrap();
  ````

* Added new method `set_ejection_cooldown` in `avsregistry/writer` in [#337](https://github.com/Layr-Labs/eigensdk-rs/pull/337).

  ```rust
      let new_cooldown = U256::from(120);
      let tx_hash = avs_writer
          .set_ejection_cooldown(new_cooldown)
          .await
          .unwrap();
  ```

* Added new method `eject_operator` in `avsregistry/writer` in [#328](https://github.com/Layr-Labs/eigensdk-rs/pull/328).

  ```rust
    let register_operator_address = address!("f39Fd6e51aad88F6F4ce6aB8827279cffFb92266");
    let quorum_nums = Bytes::from([0]);

    let tx_hash = avs_writer
        .eject_operator(register_operator_address, quorum_nums)
        .await
        .unwrap();
  ```

* Added new method `is_operator_set_quorum` in `avsregistry/writer` in [#296](https://github.com/Layr-Labs/eigensdk-rs/pull/296).

  ```rust
    let operator_set_quourm = avs_reader.is_operator_set_quorum(0).await.unwrap();
  ```
* Added version explicitly in crates in [#322](https://github.com/Layr-Labs/eigensdk-rs/pull/322). 
* Added new method `set_account_identifier` in `avsregistry/writer` in [#329](https://github.com/Layr-Labs/eigensdk-rs/pull/329).

  ```rust
    let tx_hash = avs_writer
        .set_account_identifier(new_identifier_address)
        .await
        .unwrap();
  ```
* Added missing stake registry view methods in `avsregistry/reader` in [#347](https://github.com/Layr-Labs/eigensdk-rs/pull/347).

  * `weight_of_operator_for_quorum`

  ```rust
     let weight = avs_reader
            .weight_of_operator_for_quorum(quorum_number, operator_address)
            .await
            .unwrap();
  ```

  * `strategy_params_length`

  ```rust
     let len = avs_reader
            .strategy_params_length(quorum_number)
            .await
            .unwrap();
  ```

  * `strategy_params_by_index`

  ```rust
     let params = avs_reader
            .strategy_params_by_index(quorum_number, index)
            .await
            .unwrap();
  ```

  * `get_stake_history_length`

  ```rust
     let len = avs_reader
            .get_stake_history_length(operator_id, quorum_number)
            .await
            .unwrap();
  ```

  * `get_stake_history`

  ```rust
     let stake_update_vec = avs_reader
            .get_stake_history(operator_id, quorum_number)
            .await
            .unwrap();
  ```
  * `get_latest_stake_update`

  ```rust
     let latest_stake_update = avs_reader
            .get_latest_stake_update(operator_id, quorum_number)
            .await
            .unwrap();
  ```
  * `get_stake_update_at_index`

  ```rust
     let stake_update = avs_reader
            .get_stake_update_at_index(quorum_number, operator_id, index)
            .await
            .unwrap();
  ```

  * `get_stake_update_at_block_number`

  ```rust
    let stake_update_at_index = avs_reader
            .get_stake_update_at_block_number(operator_id, quorum_number, (block_number) as u32)
            .await
            .unwrap();
  ```

  * `get_stake_update_index_at_block_number`

  ```rust
      let stake_update_at_index_at_block_number = avs_reader
            .get_stake_update_index_at_block_number(operator_id, quorum_number, block_number as u32)
            .await
            .unwrap();
  ```

  * `get_stake_at_block_number_and_index`

  ```rust
     let stake_at_index_at_block_number = avs_reader
            .get_stake_at_block_number_and_index(
                quorum_number,
                block_number as u32,
                operator_id,
                index,
            )
            .await
            .unwrap();
  ```

  * `get_total_stake_history_length`

  ```rust
     let total_stake_history_length = avs_reader
            .get_total_stake_history_length(quorum_number)
            .await
            .unwrap();
  ```

  * `get_current_total_stake`

  ```rust
     let current_total_stake = avs_reader
            .get_current_total_stake(quorum_number)
            .await
            .unwrap();

  ```

  * `get_total_stake_update_at_index`

  ```rust
     let total_stake_update_at_index = avs_reader
            .get_total_stake_update_at_index(quorum_number, index)
            .await
            .unwrap();
  ```

  * `get_total_stake_at_block_number_from_index`

  ```rust
     let total_stake_at_block_number_from_index = avs_reader
            .get_total_stake_at_block_number_from_index(
                quorum_number,
                block_number as u32,
                index,
            )
            .await
            .unwrap();
  ```

  * `get_total_stake_indices_at_block_number`

  ```rust
      let total_stake_indices_at_block_number = avs_reader
            .get_total_stake_indices_at_block_number(block_number as u32, quorum_nums)
            .await
            .unwrap();
  ```

* Added new method `set_churn_approver` in `avsregistry/writer` in [#333](https://github.com/Layr-Labs/eigensdk-rs/pull/333).

  ```rust
    let tx_hash = avs_writer
        .set_churn_approver(new_churn_approver_address)
        .await
        .unwrap();
  ```

### Changed

<<<<<<< HEAD
* Changes in the way bindings are generated in [#243](https://github.com/Layr-Labs/eigensdk-rs/pull/243).
  * The `bindings` target now generates the bindings using Docker with Foundry v0.3.0.
  * The previous `bindings` target was renamed to `bindings_host`, as it runs without Docker. However the `bindings_host` target is for CI use only. To generate the bindings, please use the `bindings` target.
* Fixed the rewardsv2 bindings version in readme to 0.5.4 in [#246](https://github.com/Layr-Labs/eigensdk-rs/pull/246).
* Fixed typo in release-plz toml file in [#284](https://github.com/Layr-Labs/eigensdk-rs/pull/284).
* Fixed incorrect package name in Cargo.toml for examples in [#285](https://github.com/Layr-Labs/eigensdk-rs/pull/285).
=======
>>>>>>> 82425c1b

### Breaking changes

* refactor: update interface on `bls aggregation` in [#254](https://github.com/Layr-Labs/eigensdk-rs/pull/254)
  * Introduces a new struct `TaskMetadata` with a constructor `TaskMetadata::new` to initialize a new task and a method `with_window_duration` to set the window duration.
  * Refactors `initialize_new_task` and `single_task_aggregator` to accept a `TaskMetadata` struct instead of multiple parameters.

    ```rust
    // BEFORE
    bls_agg_service
          .initialize_new_task(
              task_index,
              block_number as u32,
              quorum_numbers,
              quorum_threshold_percentages,
              time_to_expiry,
          )
          .await
          .unwrap();
    
    // AFTER
    let metadata = TaskMetadata::new(
            task_index,
            block_number,
            quorum_numbers,
            quorum_threshold_percentages,
            time_to_expiry,
      )
    bls_agg_service.initialize_new_task(metadata).await.unwrap();
    ```

  * Removes `initialize_new_task_with_window` since `window_duration` can now be set in `TaskMetadata`.

    ```rust
    // BEFORE
    bls_agg_service
          .initialize_new_task_with_window(
              task_index,
              block_number as u32,
              quorum_numbers,
              quorum_threshold_percentages,
              time_to_expiry,
              window_duration,
          )
          .await
          .unwrap();

    // AFTER
    let metadata = TaskMetadata::new(
            task_index,
            block_number,
            quorum_numbers,
            quorum_threshold_percentages,
            time_to_expiry,
        ).with_window_duration(window_duration);
    bls_agg_service.initialize_new_task(metadata).await.unwrap();
* refactor: encapsulate parameters into `TaskSignature` in [#260](https://github.com/Layr-Labs/eigensdk-rs/pull/260)

  * Introduced `TaskSignature` struct to encapsulate parameters related to task signatures:
  * Updated `process_new_signature` to accept a `TaskSignature` struct instead of multiple parameters.

    ```rust
    // BEFORE
    bls_agg_service.process_new_signature(task_index, task_response_digest, bls_signature, operator_id).await.unwrap();

    // AFTER
    let task_signature = TaskSignature::new(
          task_index,
          task_response_digest,
          bls_signature,
          operator_id,
    );
    bls_agg_service.process_new_signature(task_signature).await.unwrap();
    ```

* Slashing UAM changes in [#248](https://github.com/Layr-Labs/eigensdk-rs/pull/248).

### Removed

<<<<<<< HEAD
=======
## [0.2.0] - 2025-02-06

### Security 🔒

* chore(deps): bump openssl from 0.10.68 to 0.10.70 in the cargo group across 1 directory by @dependabot in <https://github.com/Layr-Labs/eigensdk-rs/pull/291>

### Added 🎉

* Added `eigen_common` dependency to the `eigensdk` crate when "full" feature is enabled in [#249](https://github.com/Layr-Labs/eigensdk-rs/pull/249).
  * Now when enabling the "full" feature:

    ```toml
    eigensdk = { version = "0.2", features = ["full"] }
    ```

    You can use access the `eigen-common` crate as a submodule of `eigensdk`:

    ```rust
    use eigensdk::common::*;
    ```

* Added bindings for `ECDSAStakeRegistry` and `ECDSAServiceManagerBase` in [#269](https://github.com/Layr-Labs/eigensdk-rs/pull/269).
  * These bindings can be accessed from:

    ```rust
    // From `eigensdk`
    use eigensdk::utils::middleware::ecdsaservicemanagerbase;
    use eigensdk::utils::middleware::ecdsastakeregistry;
    // From `eigen_utils`
    use eigen_utils::middleware::ecdsaservicemanagerbase;
    use eigen_utils::middleware::ecdsastakeregistry;
    ```

* Starting on this release, we're using [`release-plz`](https://github.com/release-plz/release-plz) to streamline our release process.
  * Added release-plz in ci in [#275](https://github.com/Layr-Labs/eigensdk-rs/pull/275).
  * Added custom configuration for release-plz in [#281](https://github.com/Layr-Labs/eigensdk-rs/pull/281).
  * Fixed typo in release-plz toml file in [#284](https://github.com/Layr-Labs/eigensdk-rs/pull/284).

### Breaking Changes 🛠

* fix: use rewards coordinator on get operator avs/pi split methods by @maximopalopoli in <https://github.com/Layr-Labs/eigensdk-rs/pull/250>

  * The parameters of `ChainReader::new` changed, and it now receives the address of the rewards coordinator.

    It was previously called this way:

    ```rust
    let el_chain_reader = ELChainReader::new(
        logger,
        SLASHER_ADDRESS,
        DELEGATION_MANAGER_ADDRESS,
        AVS_DIRECTORY_ADDRESS,
        provider_url,
    );
    ```

    Now, it's called this way:

    ```rust
    let el_chain_reader = ELChainReader::new(
        logger,
        SLASHER_ADDRESS,
        DELEGATION_MANAGER_ADDRESS,
        REWARDS_COORDINATOR,
        AVS_DIRECTORY_ADDRESS,
        provider_url,
    );
    ```

### Removed 🗑

>>>>>>> 82425c1b
* Removed homepage from testing-utils crate in [#266](https://github.com/Layr-Labs/eigensdk-rs/pull/266).
* Removed changelog generation by release-plz in [#281](https://github.com/Layr-Labs/eigensdk-rs/pull/281).
* Removed examples packages from workspace.dependencies in Cargo.toml in [#287](https://github.com/Layr-Labs/eigensdk-rs/pull/287).
* Removed release-plz-pr workflow in release-plz in [#292](https://github.com/Layr-Labs/eigensdk-rs/pull/292).

### Documentation 📚

* Fixed the rewardsv2 bindings version in readme to 0.5.4 in [#246](https://github.com/Layr-Labs/eigensdk-rs/pull/246).
* docs: improve changelog by adding examples by @maximopalopoli in <https://github.com/Layr-Labs/eigensdk-rs/pull/251>

### Other Changes

* Changes in the way bindings are generated in [#243](https://github.com/Layr-Labs/eigensdk-rs/pull/243).
  * The `bindings` target now generates the bindings using Docker with Foundry v0.3.0.
  * The previous `bindings` target was renamed to `bindings_host`, as it runs without Docker. However the `bindings_host` target is for CI use only. To generate the bindings, please use the `bindings` target.
* Fixed incorrect package name in Cargo.toml for examples in [#285](https://github.com/Layr-Labs/eigensdk-rs/pull/285).
* docs: add mention of updated bindings to changelog by @MegaRedHand in <https://github.com/Layr-Labs/eigensdk-rs/pull/233>
* chore: format contracts by @ricomateo in <https://github.com/Layr-Labs/eigensdk-rs/pull/235>
* ci: add foundry workflow by @ricomateo in <https://github.com/Layr-Labs/eigensdk-rs/pull/236>
* ci: add CI job to check whether anvil state is up to date by @ricomateo in <https://github.com/Layr-Labs/eigensdk-rs/pull/237>
* chore: remove existing bindings when generating new ones by @ricomateo in <https://github.com/Layr-Labs/eigensdk-rs/pull/242>
* chore: remove alloy reexported crates from dependencies by @ricomateo in <https://github.com/Layr-Labs/eigensdk-rs/pull/244>
* docs: sync root and `crates/eigensdk/` READMEs by @ricomateo in <https://github.com/Layr-Labs/eigensdk-rs/pull/245>
* ci: add workflow to enforce updates to the changelog by @ricomateo in <https://github.com/Layr-Labs/eigensdk-rs/pull/239>
* docs: add `RELEASE.md` by @MegaRedHand in <https://github.com/Layr-Labs/eigensdk-rs/pull/231>
* ci: fix check bindings job by @pablodeymo in <https://github.com/Layr-Labs/eigensdk-rs/pull/247>
* ci: fix job that checks anvil state is up-to-date by @ricomateo in <https://github.com/Layr-Labs/eigensdk-rs/pull/252>
* refactor: move bindings generation to script by @MegaRedHand in <https://github.com/Layr-Labs/eigensdk-rs/pull/271>
* fix: simplify Cargo.toml by @MegaRedHand in <https://github.com/Layr-Labs/eigensdk-rs/pull/282>
* ci: split tests and coverage by @MegaRedHand in <https://github.com/Layr-Labs/eigensdk-rs/pull/286>

## [0.1.3] - 2024-01-17

### Added 🎉

* feat: add rewards-v2 related functionality by @supernovahs in <https://github.com/Layr-Labs/eigensdk-rs/pull/221>
  * New methods in `ELChainReader`:
    * `get_operator_avs_split`

    ```rust
    // Given a chain_reader, an operator_address and an avs_address:

    let split = el_chain_reader
        .get_operator_avs_split(operator_address, avs_address)
        .await
        .unwrap();
    ```

    * `get_operator_pi_split`

    ```rust
    // Given a chain_reader and an operator_address:

    let split = el_chain_writer
        .el_chain_reader
        .get_operator_pi_split(operator_address)
        .await
        .unwrap();
    ```

  * New methods in `ELChainWriter`:
    * `set_operator_avs_split`

    ```rust
    // Given a chain_writer, an operator_address, an avs_address and a split:

    let tx_hash = el_chain_writer
        .set_operator_avs_split(operator_address, avs_address, split)
        .await
        .unwrap();
    let receipt = wait_transaction(&http_endpoint, tx_hash).await.unwrap();
    ```

    * `set_operator_pi_split`

    ```rust
    // Given a chain_writer, an operator_address and a split:

    let tx_hash = el_chain_writer
        .set_operator_pi_split(operator, split)
        .await
        .unwrap();
    let receipt = wait_transaction(&http_endpoint, tx_hash).await.unwrap();
    ```

  * Bindings updated for rewards-v2 core contracts release

### Breaking Changes 🛠

* feat!: remove delegation manager from `ELChainWriter` by @supernovahs in <https://github.com/Layr-Labs/eigensdk-rs/pull/214>
  * `ELChainWriter::new` no longer receives the delegation manager address as first parameter.
    Before, a chainWriter was created this way:

    ```rust
        let el_writer = ELChainWriter::new(
            DELEGATION_MANAGER_ADDRESS,
            STRATEGY_MANAGER_ADDRESS,
            REWARDS_COORDINATOR,
            el_chain_reader,
            "https://ethereum-holesky.blockpi.network/v1/rpc/public".to_string(),
            "bead471191bea97fc3aeac36c9d74c895e8a6242602e144e43152f96219e96e8".to_string(),
        );
    ```

    Now, the creation is done without the delegation manager address:

    ```rust
        let el_writer = ELChainWriter::new(
            STRATEGY_MANAGER_ADDRESS,
            REWARDS_COORDINATOR,
            el_chain_reader,
            "<https://ethereum-holesky.blockpi.network/v1/rpc/public>".to_string(),
            "bead471191bea97fc3aeac36c9d74c895e8a6242602e144e43152f96219e96e8".to_string(),
        );
    ```

* feat!: change way bindings are generated by @MegaRedHand in <https://github.com/Layr-Labs/eigensdk-rs/pull/204>
  * `eigen_utils::core` contains bindings related to core contracts
  * `eigen_utils::middleware` contains bindings related to middleware contracts
  * `eigen_utils::sdk` contains bindings related to the SDK (should only be used for testing)
  
  Now, to update the bindings, run `make bindings`. This command will generate the bindings files in the folder: `crates/utils`.

### Documentation 📚

* docs: add CHANGELOG.md by @lferrigno in <https://github.com/Layr-Labs/eigensdk-rs/pull/220>

### Other Changes

* ci: change docker setup action for official one by @MegaRedHand in <https://github.com/Layr-Labs/eigensdk-rs/pull/219>
* docs: add error message for `cargo test` on darwin by @MegaRedHand in <https://github.com/Layr-Labs/eigensdk-rs/pull/215>
* test: fix `test_register_and_update_operator` by @ricomateo in <https://github.com/Layr-Labs/eigensdk-rs/pull/223>
* chore: update way anvil state dump is generated by @ricomateo in <https://github.com/Layr-Labs/eigensdk-rs/pull/222>
* fix: disable doctests on `eigen-utils` by @MegaRedHand in <https://github.com/Layr-Labs/eigensdk-rs/pull/227>
* chore: bump version by @MegaRedHand in <https://github.com/Layr-Labs/eigensdk-rs/pull/228>
* docs: add GitHub release changelog configuration by @MegaRedHand in <https://github.com/Layr-Labs/eigensdk-rs/pull/229>

## [0.1.2] - 2025-01-09

### Added

* Added retries with exponential backoff to send transactions in [#158](https://github.com/Layr-Labs/eigensdk-rs/pull/158)
* Added `query_registration_detail` method in [#162](https://github.com/Layr-Labs/eigensdk-rs/pull/162)
* Added clippy lints in `Cargo.toml` in [#159](https://github.com/Layr-Labs/eigensdk-rs/pull/159)
* Added BLS aggregation logger in [#154](https://github.com/Layr-Labs/eigensdk-rs/pull/154)
* Added `common` crate to `eigensdk` crate in [#213](https://github.com/Layr-Labs/eigensdk-rs/pull/213)

### Changed

* Updated `eigenlayer-middleware` to v0.4.3 (rewards release) in [#177](https://github.com/Layr-Labs/eigensdk-rs/pull/177)
* Fixed Holesky RPC provider URL in [#184](https://github.com/Layr-Labs/eigensdk-rs/pull/184)
* Fixed BLS signature logic in [#174](https://github.com/Layr-Labs/eigensdk-rs/pull/174)

### Removed

* Deleted `TxManager` in [#151](https://github.com/Layr-Labs/eigensdk-rs/pull/151)
* Removed `TxManager` crate import in [#211](https://github.com/Layr-Labs/eigensdk-rs/pull/211)
* Removed logs in `operatorsinfo` test in [#185](https://github.com/Layr-Labs/eigensdk-rs/pull/185)

### Documentation

* Added notes for running tests in [#194](https://github.com/Layr-Labs/eigensdk-rs/pull/194)
* Added "Contract Bindings" section to the README in [#178](https://github.com/Layr-Labs/eigensdk-rs/pull/178)
* Added "Branches" section to the README in [#200](https://github.com/Layr-Labs/eigensdk-rs/pull/200)

## Previous versions

This changelog was introduced in-between v0.1.2 and v0.1.3.
For changes from previous releases, you can check on our GitHub repo's releases page: [github.com/Layr-Labs/eigensdk-rs/releases](https://github.com/Layr-Labs/eigensdk-rs/releases)<|MERGE_RESOLUTION|>--- conflicted
+++ resolved
@@ -13,16 +13,18 @@
 
 ## [Unreleased]
 
-<<<<<<< HEAD
-### Added
-
-* Added `eigen_common` dependency to the `eigensdk` crate when "full" feature is enabled in [#249](https://github.com/Layr-Labs/eigensdk-rs/pull/249).
-* Added bindings for `ECDSAStakeRegistry` and `ECDSAServiceManagerBase` in [#269](https://github.com/Layr-Labs/eigensdk-rs/pull/269).
-* Added release-plz in ci in [#275](https://github.com/Layr-Labs/eigensdk-rs/pull/275).
-=======
 ### Security 🔒
 
 ### Added 🎉
+
+* Added new method `set_churn_approver` in `avsregistry/writer` in [#333](https://github.com/Layr-Labs/eigensdk-rs/pull/333).
+
+  ```rust
+  let tx_hash = avs_writer
+      .set_churn_approver(new_churn_approver_address)
+      .await
+      .unwrap();
+  ```
 
 ### Breaking Changes 🛠
 
@@ -37,7 +39,6 @@
 
 ## [0.3.0] - 2025-02-11
 ### Added
->>>>>>> 82425c1b
 * Added new method `set_slashable_stake_lookahead` in `avsregistry/writer` in [#278](https://github.com/Layr-Labs/eigensdk-rs/pull/278).
 
   ```rust
@@ -373,26 +374,7 @@
             .unwrap();
   ```
 
-* Added new method `set_churn_approver` in `avsregistry/writer` in [#333](https://github.com/Layr-Labs/eigensdk-rs/pull/333).
-
-  ```rust
-    let tx_hash = avs_writer
-        .set_churn_approver(new_churn_approver_address)
-        .await
-        .unwrap();
-  ```
-
 ### Changed
-
-<<<<<<< HEAD
-* Changes in the way bindings are generated in [#243](https://github.com/Layr-Labs/eigensdk-rs/pull/243).
-  * The `bindings` target now generates the bindings using Docker with Foundry v0.3.0.
-  * The previous `bindings` target was renamed to `bindings_host`, as it runs without Docker. However the `bindings_host` target is for CI use only. To generate the bindings, please use the `bindings` target.
-* Fixed the rewardsv2 bindings version in readme to 0.5.4 in [#246](https://github.com/Layr-Labs/eigensdk-rs/pull/246).
-* Fixed typo in release-plz toml file in [#284](https://github.com/Layr-Labs/eigensdk-rs/pull/284).
-* Fixed incorrect package name in Cargo.toml for examples in [#285](https://github.com/Layr-Labs/eigensdk-rs/pull/285).
-=======
->>>>>>> 82425c1b
 
 ### Breaking changes
 
@@ -472,8 +454,6 @@
 
 ### Removed
 
-<<<<<<< HEAD
-=======
 ## [0.2.0] - 2025-02-06
 
 ### Security 🔒
@@ -545,7 +525,6 @@
 
 ### Removed 🗑
 
->>>>>>> 82425c1b
 * Removed homepage from testing-utils crate in [#266](https://github.com/Layr-Labs/eigensdk-rs/pull/266).
 * Removed changelog generation by release-plz in [#281](https://github.com/Layr-Labs/eigensdk-rs/pull/281).
 * Removed examples packages from workspace.dependencies in Cargo.toml in [#287](https://github.com/Layr-Labs/eigensdk-rs/pull/287).
