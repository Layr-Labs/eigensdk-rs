# Changelog

All notable changes to this project will be documented in this file.

Changelog is present since v0.1.2

The format is based on [Keep a Changelog](https://keepachangelog.com/en/1.1.0/),
and this project adheres to [Semantic Versioning](https://semver.org/spec/v2.0.0.html).

Each version will have a separate `Breaking Changes` section as well. To describe in how to upgrade from one version to another if needed.

Those changes in added, changed or breaking changes, should include usage examples to add clarity to the sdk user.

## [Unreleased]

### Security 🔒

### Added 🎉

### Breaking Changes 🛠

### Deprecated ⚠️

### Removed 🗑

### Documentation 📚

### Other Changes

## [0.3.0] - 2025-02-11
### Added
* Added new method `set_slashable_stake_lookahead` in `avsregistry/writer` in [#278](https://github.com/Layr-Labs/eigensdk-rs/pull/278).
  ```rust
    let quorum_number = 0_u8;
    let lookahead = 10_u32;
    let tx_hash = avs_writer
        .set_slashable_stake_lookahead(quorum_number, lookahead)
        .await
        .unwrap();
  ```
* Added new method `set_rewards_initiator` in `avsregistry/writer` in [#273](https://github.com/Layr-Labs/eigensdk-rs/pull/273).

  ```rust
    let tx_hash = avs_writer
      .set_rewards_initiator(new_rewards_init_address)
      .await
      .unwrap();
  ```

* Added new method `clear_deallocation_queue` in `elcontracts/writer` in [#270](https://github.com/Layr-Labs/eigensdk-rs/pull/270)

  ```rust
  let tx_hash_clear = el_chain_writer
      .clear_deallocation_queue(
          operator_address,
          vec![strategy_addr],
          vec![num_to_clear],
      )
      .await
      .unwrap();
  ```

* Added update_socket function for avs registry writer in [#268](https://github.com/Layr-Labs/eigensdk-rs/pull/268)
  An example of use is the following:

  ```rust
  // Given an avs writer and a new socket address:

  let tx_hash = avs_writer
    .update_socket(new_socket_addr.into())
    .await
    .unwrap();

  let tx_status = wait_transaction(&http_endpoint, tx_hash)
    .await
    .unwrap()
    .status(); 
  // tx_status should be true
  ```
<<<<<<< HEAD
=======

* Added custom configuration for release-plz in [#281](https://github.com/Layr-Labs/eigensdk-rs/pull/281).
>>>>>>> a59990aa
* Added Rewards2.1 support in [#323](https://github.com/Layr-Labs/eigensdk-rs/pull/323).
* Added new method `set_operator_set_param` in `avsregistry/writer` in [#327](https://github.com/Layr-Labs/eigensdk-rs/pull/327).

  ```rust
   let operator_set_params = OperatorSetParam {
        maxOperatorCount: 10,
        kickBIPsOfOperatorStake: 50,
        kickBIPsOfTotalStake: 50,
    };

    let tx_hash = avs_writer
        .set_operator_set_param(0, operator_set_params.clone())
        .await
        .unwrap();
  ```

* Added new method `eject_operator` in `avsregistry/writer` in [#328](https://github.com/Layr-Labs/eigensdk-rs/pull/328).

  ```rust
    let register_operator_address = address!("f39Fd6e51aad88F6F4ce6aB8827279cffFb92266");
    let quorum_nums = Bytes::from([0]);

    let tx_hash = avs_writer
        .eject_operator(register_operator_address, quorum_nums)
        .await
        .unwrap();
  ```

* Added new method `is_operator_set_quorum` in `avsregistry/writer` in [#296](https://github.com/Layr-Labs/eigensdk-rs/pull/296).

  ```rust
    let operator_set_quourm = avs_reader.is_operator_set_quorum(0).await.unwrap();
  ```
<<<<<<< HEAD
* Added version explicitly in crates in [#322](https://github.com/Layr-Labs/eigensdk-rs/pull/322). 
=======

* Added new method `set_account_identifier` in `avsregistry/writer` in [#329](https://github.com/Layr-Labs/eigensdk-rs/pull/329).

  ```rust
    let tx_hash = avs_writer
        .set_account_identifier(new_identifier_address)
        .await
        .unwrap();
  ```

>>>>>>> a59990aa
### Changed


### Breaking changes
* refactor: update interface on `bls aggregation` in [#254](https://github.com/Layr-Labs/eigensdk-rs/pull/254)
  * Introduces a new struct `TaskMetadata` with a constructor `TaskMetadata::new` to initialize a new task and a method `with_window_duration` to set the window duration.
  * Refactors `initialize_new_task` and `single_task_aggregator` to accept a `TaskMetadata` struct instead of multiple parameters.
    ```rust
    // BEFORE
    bls_agg_service
          .initialize_new_task(
              task_index,
              block_number as u32,
              quorum_numbers,
              quorum_threshold_percentages,
              time_to_expiry,
          )
          .await
          .unwrap();
    
    // AFTER
    let metadata = TaskMetadata::new(
            task_index,
            block_number,
            quorum_numbers,
            quorum_threshold_percentages,
            time_to_expiry,
      )
    bls_agg_service.initialize_new_task(metadata).await.unwrap();
    ```
    
  * Removes `initialize_new_task_with_window` since `window_duration` can now be set in `TaskMetadata`.
    ```rust
    // BEFORE
    bls_agg_service
          .initialize_new_task_with_window(
              task_index,
              block_number as u32,
              quorum_numbers,
              quorum_threshold_percentages,
              time_to_expiry,
              window_duration,
          )
          .await
          .unwrap();

    // AFTER
    let metadata = TaskMetadata::new(
            task_index,
            block_number,
            quorum_numbers,
            quorum_threshold_percentages,
            time_to_expiry,
        ).with_window_duration(window_duration);
    bls_agg_service.initialize_new_task(metadata).await.unwrap();
* refactor: encapsulate parameters into `TaskSignature` in [#260](https://github.com/Layr-Labs/eigensdk-rs/pull/260) 
  * Introduced `TaskSignature` struct to encapsulate parameters related to task signatures:
  * Updated `process_new_signature` to accept a `TaskSignature` struct instead of multiple parameters.
    ```rust
    // BEFORE
    bls_agg_service.process_new_signature(task_index, task_response_digest, bls_signature, operator_id).await.unwrap();

    // AFTER
    let task_signature = TaskSignature::new(
          task_index,
          task_response_digest,
          bls_signature,
          operator_id,
    );
    bls_agg_service.process_new_signature(task_signature).await.unwrap();
    ```
* Slashing UAM changes in [#248](https://github.com/Layr-Labs/eigensdk-rs/pull/248).

### Removed

## [0.2.0] - 2025-02-06

### Security 🔒

* chore(deps): bump openssl from 0.10.68 to 0.10.70 in the cargo group across 1 directory by @dependabot in <https://github.com/Layr-Labs/eigensdk-rs/pull/291>

### Added 🎉

* Added `eigen_common` dependency to the `eigensdk` crate when "full" feature is enabled in [#249](https://github.com/Layr-Labs/eigensdk-rs/pull/249).
  * Now when enabling the "full" feature:

    ```toml
    eigensdk = { version = "0.2", features = ["full"] }
    ```

    You can use access the `eigen-common` crate as a submodule of `eigensdk`:

    ```rust
    use eigensdk::common::*;
    ```

* Added bindings for `ECDSAStakeRegistry` and `ECDSAServiceManagerBase` in [#269](https://github.com/Layr-Labs/eigensdk-rs/pull/269).
  * These bindings can be accessed from:

    ```rust
    // From `eigensdk`
    use eigensdk::utils::middleware::ecdsaservicemanagerbase;
    use eigensdk::utils::middleware::ecdsastakeregistry;
    // From `eigen_utils`
    use eigen_utils::middleware::ecdsaservicemanagerbase;
    use eigen_utils::middleware::ecdsastakeregistry;
    ```

* Starting on this release, we're using [`release-plz`](https://github.com/release-plz/release-plz) to streamline our release process.
  * Added release-plz in ci in [#275](https://github.com/Layr-Labs/eigensdk-rs/pull/275).
  * Added custom configuration for release-plz in [#281](https://github.com/Layr-Labs/eigensdk-rs/pull/281).
  * Fixed typo in release-plz toml file in [#284](https://github.com/Layr-Labs/eigensdk-rs/pull/284).

### Breaking Changes 🛠

* fix: use rewards coordinator on get operator avs/pi split methods by @maximopalopoli in <https://github.com/Layr-Labs/eigensdk-rs/pull/250>

  * The parameters of `ChainReader::new` changed, and it now receives the address of the rewards coordinator.

    It was previously called this way:

    ```rust
    let el_chain_reader = ELChainReader::new(
        logger,
        SLASHER_ADDRESS,
        DELEGATION_MANAGER_ADDRESS,
        AVS_DIRECTORY_ADDRESS,
        provider_url,
    );
    ```

    Now, it's called this way:

    ```rust
    let el_chain_reader = ELChainReader::new(
        logger,
        SLASHER_ADDRESS,
        DELEGATION_MANAGER_ADDRESS,
        REWARDS_COORDINATOR,
        AVS_DIRECTORY_ADDRESS,
        provider_url,
    );
    ```

### Removed 🗑

* Removed homepage from testing-utils crate in [#266](https://github.com/Layr-Labs/eigensdk-rs/pull/266).
* Removed changelog generation by release-plz in [#281](https://github.com/Layr-Labs/eigensdk-rs/pull/281).
* Removed examples packages from workspace.dependencies in Cargo.toml in [#287](https://github.com/Layr-Labs/eigensdk-rs/pull/287).
* Removed release-plz-pr workflow in release-plz in [#292](https://github.com/Layr-Labs/eigensdk-rs/pull/292).

### Documentation 📚

* Fixed the rewardsv2 bindings version in readme to 0.5.4 in [#246](https://github.com/Layr-Labs/eigensdk-rs/pull/246).
* docs: improve changelog by adding examples by @maximopalopoli in <https://github.com/Layr-Labs/eigensdk-rs/pull/251>

### Other Changes

* Changes in the way bindings are generated in [#243](https://github.com/Layr-Labs/eigensdk-rs/pull/243).
  * The `bindings` target now generates the bindings using Docker with Foundry v0.3.0.
  * The previous `bindings` target was renamed to `bindings_host`, as it runs without Docker. However the `bindings_host` target is for CI use only. To generate the bindings, please use the `bindings` target.
* Fixed incorrect package name in Cargo.toml for examples in [#285](https://github.com/Layr-Labs/eigensdk-rs/pull/285).
* docs: add mention of updated bindings to changelog by @MegaRedHand in <https://github.com/Layr-Labs/eigensdk-rs/pull/233>
* chore: format contracts by @ricomateo in <https://github.com/Layr-Labs/eigensdk-rs/pull/235>
* ci: add foundry workflow by @ricomateo in <https://github.com/Layr-Labs/eigensdk-rs/pull/236>
* ci: add CI job to check whether anvil state is up to date by @ricomateo in <https://github.com/Layr-Labs/eigensdk-rs/pull/237>
* chore: remove existing bindings when generating new ones by @ricomateo in <https://github.com/Layr-Labs/eigensdk-rs/pull/242>
* chore: remove alloy reexported crates from dependencies by @ricomateo in <https://github.com/Layr-Labs/eigensdk-rs/pull/244>
* docs: sync root and `crates/eigensdk/` READMEs by @ricomateo in <https://github.com/Layr-Labs/eigensdk-rs/pull/245>
* ci: add workflow to enforce updates to the changelog by @ricomateo in <https://github.com/Layr-Labs/eigensdk-rs/pull/239>
* docs: add `RELEASE.md` by @MegaRedHand in <https://github.com/Layr-Labs/eigensdk-rs/pull/231>
* ci: fix check bindings job by @pablodeymo in <https://github.com/Layr-Labs/eigensdk-rs/pull/247>
* ci: fix job that checks anvil state is up-to-date by @ricomateo in <https://github.com/Layr-Labs/eigensdk-rs/pull/252>
* refactor: move bindings generation to script by @MegaRedHand in <https://github.com/Layr-Labs/eigensdk-rs/pull/271>
* fix: simplify Cargo.toml by @MegaRedHand in <https://github.com/Layr-Labs/eigensdk-rs/pull/282>
* ci: split tests and coverage by @MegaRedHand in <https://github.com/Layr-Labs/eigensdk-rs/pull/286>

## [0.1.3] - 2024-01-17
### Added 🎉
* feat: add rewards-v2 related functionality by @supernovahs in https://github.com/Layr-Labs/eigensdk-rs/pull/221
  * New methods in `ELChainReader`:
    * `get_operator_avs_split`
    ```rust
    // Given a chain_reader, an operator_address and an avs_address:

    let split = el_chain_reader
        .get_operator_avs_split(operator_address, avs_address)
        .await
        .unwrap();
    ```
    
    * `get_operator_pi_split`
    ```rust
    // Given a chain_reader and an operator_address:

    let split = el_chain_writer
        .el_chain_reader
        .get_operator_pi_split(operator_address)
        .await
        .unwrap();
    ```

  * New methods in `ELChainWriter`:
    * `set_operator_avs_split`
    ```rust
    // Given a chain_writer, an operator_address, an avs_address and a split:

    let tx_hash = el_chain_writer
        .set_operator_avs_split(operator_address, avs_address, split)
        .await
        .unwrap();
    let receipt = wait_transaction(&http_endpoint, tx_hash).await.unwrap();
    ```
    * `set_operator_pi_split`
    ```rust
    // Given a chain_writer, an operator_address and a split:

    let tx_hash = el_chain_writer
        .set_operator_pi_split(operator, split)
        .await
        .unwrap();
    let receipt = wait_transaction(&http_endpoint, tx_hash).await.unwrap();
    ```
  * Bindings updated for rewards-v2 core contracts release

### Breaking Changes 🛠
* feat!: remove delegation manager from `ELChainWriter` by @supernovahs in https://github.com/Layr-Labs/eigensdk-rs/pull/214
  * `ELChainWriter::new` no longer receives the delegation manager address as first parameter.
    Before, a chainWriter was created this way:

    ```rust
        let el_writer = ELChainWriter::new(
            DELEGATION_MANAGER_ADDRESS,
            STRATEGY_MANAGER_ADDRESS,
            REWARDS_COORDINATOR,
            el_chain_reader,
            "https://ethereum-holesky.blockpi.network/v1/rpc/public".to_string(),
            "bead471191bea97fc3aeac36c9d74c895e8a6242602e144e43152f96219e96e8".to_string(),
        );
    ```

    Now, the creation is done without the delegation manager address:

    ```rust
        let el_writer = ELChainWriter::new(
            STRATEGY_MANAGER_ADDRESS,
            REWARDS_COORDINATOR,
            el_chain_reader,
            "<https://ethereum-holesky.blockpi.network/v1/rpc/public>".to_string(),
            "bead471191bea97fc3aeac36c9d74c895e8a6242602e144e43152f96219e96e8".to_string(),
        );
    ```
* feat!: change way bindings are generated by @MegaRedHand in https://github.com/Layr-Labs/eigensdk-rs/pull/204
  * `eigen_utils::core` contains bindings related to core contracts
  * `eigen_utils::middleware` contains bindings related to middleware contracts
  * `eigen_utils::sdk` contains bindings related to the SDK (should only be used for testing)
  
  Now, to update the bindings, run `make bindings`. This command will generate the bindings files in the folder: `crates/utils`.

### Documentation 📚
* docs: add CHANGELOG.md by @lferrigno in https://github.com/Layr-Labs/eigensdk-rs/pull/220
### Other Changes
* ci: change docker setup action for official one by @MegaRedHand in https://github.com/Layr-Labs/eigensdk-rs/pull/219
* docs: add error message for `cargo test` on darwin by @MegaRedHand in https://github.com/Layr-Labs/eigensdk-rs/pull/215
* test: fix `test_register_and_update_operator` by @ricomateo in https://github.com/Layr-Labs/eigensdk-rs/pull/223
* chore: update way anvil state dump is generated by @ricomateo in https://github.com/Layr-Labs/eigensdk-rs/pull/222
* fix: disable doctests on `eigen-utils` by @MegaRedHand in https://github.com/Layr-Labs/eigensdk-rs/pull/227
* chore: bump version by @MegaRedHand in https://github.com/Layr-Labs/eigensdk-rs/pull/228
* docs: add GitHub release changelog configuration by @MegaRedHand in https://github.com/Layr-Labs/eigensdk-rs/pull/229

## [0.1.2] - 2025-01-09
### Added
* Added retries with exponential backoff to send transactions in [#158](https://github.com/Layr-Labs/eigensdk-rs/pull/158)
* Added `query_registration_detail` method in [#162](https://github.com/Layr-Labs/eigensdk-rs/pull/162)
* Added clippy lints in `Cargo.toml` in [#159](https://github.com/Layr-Labs/eigensdk-rs/pull/159)
* Added BLS aggregation logger in [#154](https://github.com/Layr-Labs/eigensdk-rs/pull/154)
* Added `common` crate to `eigensdk` crate in [#213](https://github.com/Layr-Labs/eigensdk-rs/pull/213)

### Changed
* Updated `eigenlayer-middleware` to v0.4.3 (rewards release) in [#177](https://github.com/Layr-Labs/eigensdk-rs/pull/177)
* Fixed Holesky RPC provider URL in [#184](https://github.com/Layr-Labs/eigensdk-rs/pull/184)
* Fixed BLS signature logic in [#174](https://github.com/Layr-Labs/eigensdk-rs/pull/174)

### Removed
* Deleted `TxManager` in [#151](https://github.com/Layr-Labs/eigensdk-rs/pull/151)
* Removed `TxManager` crate import in [#211](https://github.com/Layr-Labs/eigensdk-rs/pull/211)
* Removed logs in `operatorsinfo` test in [#185](https://github.com/Layr-Labs/eigensdk-rs/pull/185)

### Documentation
* Added notes for running tests in [#194](https://github.com/Layr-Labs/eigensdk-rs/pull/194)
* Added "Contract Bindings" section to the README in [#178](https://github.com/Layr-Labs/eigensdk-rs/pull/178)
* Added "Branches" section to the README in [#200](https://github.com/Layr-Labs/eigensdk-rs/pull/200)

## Previous versions

This changelog was introduced in-between v0.1.2 and v0.1.3.
For changes from previous releases, you can check on our GitHub repo's releases page: [github.com/Layr-Labs/eigensdk-rs/releases](https://github.com/Layr-Labs/eigensdk-rs/releases)<|MERGE_RESOLUTION|>--- conflicted
+++ resolved
@@ -77,11 +77,6 @@
     .status(); 
   // tx_status should be true
   ```
-<<<<<<< HEAD
-=======
-
-* Added custom configuration for release-plz in [#281](https://github.com/Layr-Labs/eigensdk-rs/pull/281).
->>>>>>> a59990aa
 * Added Rewards2.1 support in [#323](https://github.com/Layr-Labs/eigensdk-rs/pull/323).
 * Added new method `set_operator_set_param` in `avsregistry/writer` in [#327](https://github.com/Layr-Labs/eigensdk-rs/pull/327).
 
@@ -115,10 +110,7 @@
   ```rust
     let operator_set_quourm = avs_reader.is_operator_set_quorum(0).await.unwrap();
   ```
-<<<<<<< HEAD
 * Added version explicitly in crates in [#322](https://github.com/Layr-Labs/eigensdk-rs/pull/322). 
-=======
-
 * Added new method `set_account_identifier` in `avsregistry/writer` in [#329](https://github.com/Layr-Labs/eigensdk-rs/pull/329).
 
   ```rust
@@ -128,7 +120,6 @@
         .unwrap();
   ```
 
->>>>>>> a59990aa
 ### Changed
 
 
