# Changelog

All notable changes to this project will be documented in this file.

Changelog is present since v0.1.2

The format is based on [Keep a Changelog](https://keepachangelog.com/en/1.1.0/),
and this project adheres to [Semantic Versioning](https://semver.org/spec/v2.0.0.html).

Each version will have a separate `Breaking Changes` section as well. To describe in how to upgrade from one version to another if needed.

Those changes in added, changed or breaking changes, should include usage examples to add clarity to the sdk user.

## [Unreleased]

### Security 🔒

### Added 🎉

### Breaking Changes 🛠

### Deprecated ⚠️

### Removed 🗑

### Documentation 📚

### Other Changes

## [0.3.0] - 2025-02-11
### Added
* Added new method `set_slashable_stake_lookahead` in `avsregistry/writer` in [#278](https://github.com/Layr-Labs/eigensdk-rs/pull/278).
  ```rust
    let quorum_number = 0_u8;
    let lookahead = 10_u32;
    let tx_hash = avs_writer
        .set_slashable_stake_lookahead(quorum_number, lookahead)
        .await
        .unwrap();
  ```
* Added new method `set_rewards_initiator` in `avsregistry/writer` in [#273](https://github.com/Layr-Labs/eigensdk-rs/pull/273).

  ```rust
    let tx_hash = avs_writer
      .set_rewards_initiator(new_rewards_init_address)
      .await
      .unwrap();
  ```

* Added new method `clear_deallocation_queue` in `elcontracts/writer` in [#270](https://github.com/Layr-Labs/eigensdk-rs/pull/270)

  ```rust
  let tx_hash_clear = el_chain_writer
      .clear_deallocation_queue(
          operator_address,
          vec![strategy_addr],
          vec![num_to_clear],
      )
      .await
      .unwrap();
  ```

* Added update_socket function for avs registry writer in [#268](https://github.com/Layr-Labs/eigensdk-rs/pull/268)
  An example of use is the following:

  ```rust
  // Given an avs writer and a new socket address:

  let tx_hash = avs_writer
    .update_socket(new_socket_addr.into())
    .await
    .unwrap();

  let tx_status = wait_transaction(&http_endpoint, tx_hash)
    .await
    .unwrap()
    .status(); 
  // tx_status should be true
  ```
* Added Rewards2.1 support in [#323](https://github.com/Layr-Labs/eigensdk-rs/pull/323).

  * Set an operator's split on an operator set.

  ```rust
      let operator_set = OperatorSet {
            avs: avs_address,
            id: 0,
        };

        let new_split = 5;
        let tx_hash = el_chain_writer
            .set_operator_set_split(OPERATOR_ADDRESS, operator_set.clone(), new_split)
            .await
            .unwrap();
  ```

  * Get an operator's split on an operator set.

  ```rust
     let operator_set = OperatorSet {
            avs: avs_address,
            id: 0,
        };
       let split = el_chain_writer
            .el_chain_reader
            .get_operator_set_split(OPERATOR_ADDRESS, operator_set)
            .await
            .unwrap(); 
  ```

* Added new method `set_operator_set_param` in `avsregistry/writer` in [#327](https://github.com/Layr-Labs/eigensdk-rs/pull/327).

  ```rust
   let operator_set_params = OperatorSetParam {
        maxOperatorCount: 10,
        kickBIPsOfOperatorStake: 50,
        kickBIPsOfTotalStake: 50,
    };

    let tx_hash = avs_writer
        .set_operator_set_param(0, operator_set_params.clone())
        .await
        .unwrap();
  ```
<<<<<<< HEAD
* Added new method `create_total_delegated_stake_quorum` in `avsregistry/writer` in [#342](https://github.com/Layr-Labs/eigensdk-rs/pull/342).
  ```rust
    let operator_set_params = OperatorSetParam {
        maxOperatorCount: 10,
        kickBIPsOfOperatorStake: 50,
        kickBIPsOfTotalStake: 50,
    };
    let minimum_stake = U96::from(10);
    let strategy = get_erc20_mock_strategy(http_endpoint.to_string()).await;
    let strategy_params = StrategyParams {
        strategy,
        multiplier: U96::from(1),
    };
    let strategy_params = vec![strategy_params];

    avs_writer
        .create_total_delegated_stake_quorum(
            operator_set_params,
            minimum_stake,
            strategy_params,
        )
        .await
        .unwrap();
  ```
=======

* Added new method `create_slashable_stake_quorum` in `avsregistry/writer` in [#340](https://github.com/Layr-Labs/eigensdk-rs/pull/340).

  ```rust
      let operator_set_param = OperatorSetParam {
          maxOperatorCount: 10,
          kickBIPsOfOperatorStake: 50,
          kickBIPsOfTotalStake: 50,
      };
      let minimum_stake = U96::from(100);
      let strategy_param = StrategyParams {
          strategy: get_erc20_mock_strategy(http_endpoint.clone()).await,
          multiplier: U96::from(1),
      };
      let look_ahead_period = 10;

      let tx_hash = avs_writer
          .create_slashable_stake_quorum(
              operator_set_param,
              minimum_stake,
              vec![strategy_param],
              look_ahead_period,
          )
          .await
          .unwrap();
  ```

* Added new method `set_ejector` in `avsregistry/writer` in [#330](https://github.com/Layr-Labs/eigensdk-rs/pull/330).
  
  ```rust
    let new_ejector_address = address!("70997970C51812dc3A010C7d01b50e0d17dc79C8");
    let tx_hash = avs_writer.set_ejector(new_ejector_address).await.unwrap();
  ````

* Added new method `set_ejection_cooldown` in `avsregistry/writer` in [#337](https://github.com/Layr-Labs/eigensdk-rs/pull/337).

  ```rust
      let new_cooldown = U256::from(120);
      let tx_hash = avs_writer
          .set_ejection_cooldown(new_cooldown)
          .await
          .unwrap();
  ```

* Added new method `eject_operator` in `avsregistry/writer` in [#328](https://github.com/Layr-Labs/eigensdk-rs/pull/328).

  ```rust
    let register_operator_address = address!("f39Fd6e51aad88F6F4ce6aB8827279cffFb92266");
    let quorum_nums = Bytes::from([0]);

    let tx_hash = avs_writer
        .eject_operator(register_operator_address, quorum_nums)
        .await
        .unwrap();
  ```

>>>>>>> 80f5c623
* Added new method `is_operator_set_quorum` in `avsregistry/writer` in [#296](https://github.com/Layr-Labs/eigensdk-rs/pull/296).

  ```rust
    let operator_set_quourm = avs_reader.is_operator_set_quorum(0).await.unwrap();
  ```
* Added version explicitly in crates in [#322](https://github.com/Layr-Labs/eigensdk-rs/pull/322). 
* Added new method `set_account_identifier` in `avsregistry/writer` in [#329](https://github.com/Layr-Labs/eigensdk-rs/pull/329).

  ```rust
    let tx_hash = avs_writer
        .set_account_identifier(new_identifier_address)
        .await
        .unwrap();
  ```
* Added missing stake registry view methods in `avsregistry/reader` in [#347](https://github.com/Layr-Labs/eigensdk-rs/pull/347).

  * `weight_of_operator_for_quorum`

  ```rust
     let weight = avs_reader
            .weight_of_operator_for_quorum(quorum_number, operator_address)
            .await
            .unwrap();
  ```

  * `strategy_params_length`

  ```rust
     let len = avs_reader
            .strategy_params_length(quorum_number)
            .await
            .unwrap();
  ```

  * `strategy_params_by_index`

  ```rust
     let params = avs_reader
            .strategy_params_by_index(quorum_number, index)
            .await
            .unwrap();
  ```

  * `get_stake_history_length`

  ```rust
     let len = avs_reader
            .get_stake_history_length(operator_id, quorum_number)
            .await
            .unwrap();
  ```

  * `get_stake_history`

  ```rust
     let stake_update_vec = avs_reader
            .get_stake_history(operator_id, quorum_number)
            .await
            .unwrap();
  ```
  * `get_latest_stake_update`

  ```rust
     let latest_stake_update = avs_reader
            .get_latest_stake_update(operator_id, quorum_number)
            .await
            .unwrap();
  ```
  * `get_stake_update_at_index`

  ```rust
     let stake_update = avs_reader
            .get_stake_update_at_index(quorum_number, operator_id, index)
            .await
            .unwrap();
  ```

  * `get_stake_update_at_block_number`

  ```rust
    let stake_update_at_index = avs_reader
            .get_stake_update_at_block_number(operator_id, quorum_number, (block_number) as u32)
            .await
            .unwrap();
  ```

  * `get_stake_update_index_at_block_number`

  ```rust
      let stake_update_at_index_at_block_number = avs_reader
            .get_stake_update_index_at_block_number(operator_id, quorum_number, block_number as u32)
            .await
            .unwrap();
  ```

  * `get_stake_at_block_number_and_index`

  ```rust
     let stake_at_index_at_block_number = avs_reader
            .get_stake_at_block_number_and_index(
                quorum_number,
                block_number as u32,
                operator_id,
                index,
            )
            .await
            .unwrap();
  ```

  * `get_total_stake_history_length`

  ```rust
     let total_stake_history_length = avs_reader
            .get_total_stake_history_length(quorum_number)
            .await
            .unwrap();
  ```

  * `get_current_total_stake`

  ```rust
     let current_total_stake = avs_reader
            .get_current_total_stake(quorum_number)
            .await
            .unwrap();

  ```

  * `get_total_stake_update_at_index`

  ```rust
     let total_stake_update_at_index = avs_reader
            .get_total_stake_update_at_index(quorum_number, index)
            .await
            .unwrap();
  ```

  * `get_total_stake_at_block_number_from_index`

  ```rust
     let total_stake_at_block_number_from_index = avs_reader
            .get_total_stake_at_block_number_from_index(
                quorum_number,
                block_number as u32,
                index,
            )
            .await
            .unwrap();
  ```

  * `get_total_stake_indices_at_block_number`

  ```rust
      let total_stake_indices_at_block_number = avs_reader
            .get_total_stake_indices_at_block_number(block_number as u32, quorum_nums)
            .await
            .unwrap();
  ```

### Changed


### Breaking changes
* refactor: update interface on `bls aggregation` in [#254](https://github.com/Layr-Labs/eigensdk-rs/pull/254)
  * Introduces a new struct `TaskMetadata` with a constructor `TaskMetadata::new` to initialize a new task and a method `with_window_duration` to set the window duration.
  * Refactors `initialize_new_task` and `single_task_aggregator` to accept a `TaskMetadata` struct instead of multiple parameters.
    ```rust
    // BEFORE
    bls_agg_service
          .initialize_new_task(
              task_index,
              block_number as u32,
              quorum_numbers,
              quorum_threshold_percentages,
              time_to_expiry,
          )
          .await
          .unwrap();
    
    // AFTER
    let metadata = TaskMetadata::new(
            task_index,
            block_number,
            quorum_numbers,
            quorum_threshold_percentages,
            time_to_expiry,
      )
    bls_agg_service.initialize_new_task(metadata).await.unwrap();
    ```
    
  * Removes `initialize_new_task_with_window` since `window_duration` can now be set in `TaskMetadata`.
    ```rust
    // BEFORE
    bls_agg_service
          .initialize_new_task_with_window(
              task_index,
              block_number as u32,
              quorum_numbers,
              quorum_threshold_percentages,
              time_to_expiry,
              window_duration,
          )
          .await
          .unwrap();

    // AFTER
    let metadata = TaskMetadata::new(
            task_index,
            block_number,
            quorum_numbers,
            quorum_threshold_percentages,
            time_to_expiry,
        ).with_window_duration(window_duration);
    bls_agg_service.initialize_new_task(metadata).await.unwrap();
* refactor: encapsulate parameters into `TaskSignature` in [#260](https://github.com/Layr-Labs/eigensdk-rs/pull/260) 
  * Introduced `TaskSignature` struct to encapsulate parameters related to task signatures:
  * Updated `process_new_signature` to accept a `TaskSignature` struct instead of multiple parameters.
    ```rust
    // BEFORE
    bls_agg_service.process_new_signature(task_index, task_response_digest, bls_signature, operator_id).await.unwrap();

    // AFTER
    let task_signature = TaskSignature::new(
          task_index,
          task_response_digest,
          bls_signature,
          operator_id,
    );
    bls_agg_service.process_new_signature(task_signature).await.unwrap();
    ```
* Slashing UAM changes in [#248](https://github.com/Layr-Labs/eigensdk-rs/pull/248).

### Removed

## [0.2.0] - 2025-02-06

### Security 🔒

* chore(deps): bump openssl from 0.10.68 to 0.10.70 in the cargo group across 1 directory by @dependabot in <https://github.com/Layr-Labs/eigensdk-rs/pull/291>

### Added 🎉

* Added `eigen_common` dependency to the `eigensdk` crate when "full" feature is enabled in [#249](https://github.com/Layr-Labs/eigensdk-rs/pull/249).
  * Now when enabling the "full" feature:

    ```toml
    eigensdk = { version = "0.2", features = ["full"] }
    ```

    You can use access the `eigen-common` crate as a submodule of `eigensdk`:

    ```rust
    use eigensdk::common::*;
    ```

* Added bindings for `ECDSAStakeRegistry` and `ECDSAServiceManagerBase` in [#269](https://github.com/Layr-Labs/eigensdk-rs/pull/269).
  * These bindings can be accessed from:

    ```rust
    // From `eigensdk`
    use eigensdk::utils::middleware::ecdsaservicemanagerbase;
    use eigensdk::utils::middleware::ecdsastakeregistry;
    // From `eigen_utils`
    use eigen_utils::middleware::ecdsaservicemanagerbase;
    use eigen_utils::middleware::ecdsastakeregistry;
    ```

* Starting on this release, we're using [`release-plz`](https://github.com/release-plz/release-plz) to streamline our release process.
  * Added release-plz in ci in [#275](https://github.com/Layr-Labs/eigensdk-rs/pull/275).
  * Added custom configuration for release-plz in [#281](https://github.com/Layr-Labs/eigensdk-rs/pull/281).
  * Fixed typo in release-plz toml file in [#284](https://github.com/Layr-Labs/eigensdk-rs/pull/284).

### Breaking Changes 🛠

* fix: use rewards coordinator on get operator avs/pi split methods by @maximopalopoli in <https://github.com/Layr-Labs/eigensdk-rs/pull/250>

  * The parameters of `ChainReader::new` changed, and it now receives the address of the rewards coordinator.

    It was previously called this way:

    ```rust
    let el_chain_reader = ELChainReader::new(
        logger,
        SLASHER_ADDRESS,
        DELEGATION_MANAGER_ADDRESS,
        AVS_DIRECTORY_ADDRESS,
        provider_url,
    );
    ```

    Now, it's called this way:

    ```rust
    let el_chain_reader = ELChainReader::new(
        logger,
        SLASHER_ADDRESS,
        DELEGATION_MANAGER_ADDRESS,
        REWARDS_COORDINATOR,
        AVS_DIRECTORY_ADDRESS,
        provider_url,
    );
    ```

### Removed 🗑

* Removed homepage from testing-utils crate in [#266](https://github.com/Layr-Labs/eigensdk-rs/pull/266).
* Removed changelog generation by release-plz in [#281](https://github.com/Layr-Labs/eigensdk-rs/pull/281).
* Removed examples packages from workspace.dependencies in Cargo.toml in [#287](https://github.com/Layr-Labs/eigensdk-rs/pull/287).
* Removed release-plz-pr workflow in release-plz in [#292](https://github.com/Layr-Labs/eigensdk-rs/pull/292).

### Documentation 📚

* Fixed the rewardsv2 bindings version in readme to 0.5.4 in [#246](https://github.com/Layr-Labs/eigensdk-rs/pull/246).
* docs: improve changelog by adding examples by @maximopalopoli in <https://github.com/Layr-Labs/eigensdk-rs/pull/251>

### Other Changes

* Changes in the way bindings are generated in [#243](https://github.com/Layr-Labs/eigensdk-rs/pull/243).
  * The `bindings` target now generates the bindings using Docker with Foundry v0.3.0.
  * The previous `bindings` target was renamed to `bindings_host`, as it runs without Docker. However the `bindings_host` target is for CI use only. To generate the bindings, please use the `bindings` target.
* Fixed incorrect package name in Cargo.toml for examples in [#285](https://github.com/Layr-Labs/eigensdk-rs/pull/285).
* docs: add mention of updated bindings to changelog by @MegaRedHand in <https://github.com/Layr-Labs/eigensdk-rs/pull/233>
* chore: format contracts by @ricomateo in <https://github.com/Layr-Labs/eigensdk-rs/pull/235>
* ci: add foundry workflow by @ricomateo in <https://github.com/Layr-Labs/eigensdk-rs/pull/236>
* ci: add CI job to check whether anvil state is up to date by @ricomateo in <https://github.com/Layr-Labs/eigensdk-rs/pull/237>
* chore: remove existing bindings when generating new ones by @ricomateo in <https://github.com/Layr-Labs/eigensdk-rs/pull/242>
* chore: remove alloy reexported crates from dependencies by @ricomateo in <https://github.com/Layr-Labs/eigensdk-rs/pull/244>
* docs: sync root and `crates/eigensdk/` READMEs by @ricomateo in <https://github.com/Layr-Labs/eigensdk-rs/pull/245>
* ci: add workflow to enforce updates to the changelog by @ricomateo in <https://github.com/Layr-Labs/eigensdk-rs/pull/239>
* docs: add `RELEASE.md` by @MegaRedHand in <https://github.com/Layr-Labs/eigensdk-rs/pull/231>
* ci: fix check bindings job by @pablodeymo in <https://github.com/Layr-Labs/eigensdk-rs/pull/247>
* ci: fix job that checks anvil state is up-to-date by @ricomateo in <https://github.com/Layr-Labs/eigensdk-rs/pull/252>
* refactor: move bindings generation to script by @MegaRedHand in <https://github.com/Layr-Labs/eigensdk-rs/pull/271>
* fix: simplify Cargo.toml by @MegaRedHand in <https://github.com/Layr-Labs/eigensdk-rs/pull/282>
* ci: split tests and coverage by @MegaRedHand in <https://github.com/Layr-Labs/eigensdk-rs/pull/286>

## [0.1.3] - 2024-01-17
### Added 🎉
* feat: add rewards-v2 related functionality by @supernovahs in https://github.com/Layr-Labs/eigensdk-rs/pull/221
  * New methods in `ELChainReader`:
    * `get_operator_avs_split`
    ```rust
    // Given a chain_reader, an operator_address and an avs_address:

    let split = el_chain_reader
        .get_operator_avs_split(operator_address, avs_address)
        .await
        .unwrap();
    ```
    
    * `get_operator_pi_split`
    ```rust
    // Given a chain_reader and an operator_address:

    let split = el_chain_writer
        .el_chain_reader
        .get_operator_pi_split(operator_address)
        .await
        .unwrap();
    ```

  * New methods in `ELChainWriter`:
    * `set_operator_avs_split`
    ```rust
    // Given a chain_writer, an operator_address, an avs_address and a split:

    let tx_hash = el_chain_writer
        .set_operator_avs_split(operator_address, avs_address, split)
        .await
        .unwrap();
    let receipt = wait_transaction(&http_endpoint, tx_hash).await.unwrap();
    ```
    * `set_operator_pi_split`
    ```rust
    // Given a chain_writer, an operator_address and a split:

    let tx_hash = el_chain_writer
        .set_operator_pi_split(operator, split)
        .await
        .unwrap();
    let receipt = wait_transaction(&http_endpoint, tx_hash).await.unwrap();
    ```
  * Bindings updated for rewards-v2 core contracts release

### Breaking Changes 🛠
* feat!: remove delegation manager from `ELChainWriter` by @supernovahs in https://github.com/Layr-Labs/eigensdk-rs/pull/214
  * `ELChainWriter::new` no longer receives the delegation manager address as first parameter.
    Before, a chainWriter was created this way:

    ```rust
        let el_writer = ELChainWriter::new(
            DELEGATION_MANAGER_ADDRESS,
            STRATEGY_MANAGER_ADDRESS,
            REWARDS_COORDINATOR,
            el_chain_reader,
            "https://ethereum-holesky.blockpi.network/v1/rpc/public".to_string(),
            "bead471191bea97fc3aeac36c9d74c895e8a6242602e144e43152f96219e96e8".to_string(),
        );
    ```

    Now, the creation is done without the delegation manager address:

    ```rust
        let el_writer = ELChainWriter::new(
            STRATEGY_MANAGER_ADDRESS,
            REWARDS_COORDINATOR,
            el_chain_reader,
            "<https://ethereum-holesky.blockpi.network/v1/rpc/public>".to_string(),
            "bead471191bea97fc3aeac36c9d74c895e8a6242602e144e43152f96219e96e8".to_string(),
        );
    ```
* feat!: change way bindings are generated by @MegaRedHand in https://github.com/Layr-Labs/eigensdk-rs/pull/204
  * `eigen_utils::core` contains bindings related to core contracts
  * `eigen_utils::middleware` contains bindings related to middleware contracts
  * `eigen_utils::sdk` contains bindings related to the SDK (should only be used for testing)
  
  Now, to update the bindings, run `make bindings`. This command will generate the bindings files in the folder: `crates/utils`.

### Documentation 📚
* docs: add CHANGELOG.md by @lferrigno in https://github.com/Layr-Labs/eigensdk-rs/pull/220
### Other Changes
* ci: change docker setup action for official one by @MegaRedHand in https://github.com/Layr-Labs/eigensdk-rs/pull/219
* docs: add error message for `cargo test` on darwin by @MegaRedHand in https://github.com/Layr-Labs/eigensdk-rs/pull/215
* test: fix `test_register_and_update_operator` by @ricomateo in https://github.com/Layr-Labs/eigensdk-rs/pull/223
* chore: update way anvil state dump is generated by @ricomateo in https://github.com/Layr-Labs/eigensdk-rs/pull/222
* fix: disable doctests on `eigen-utils` by @MegaRedHand in https://github.com/Layr-Labs/eigensdk-rs/pull/227
* chore: bump version by @MegaRedHand in https://github.com/Layr-Labs/eigensdk-rs/pull/228
* docs: add GitHub release changelog configuration by @MegaRedHand in https://github.com/Layr-Labs/eigensdk-rs/pull/229

## [0.1.2] - 2025-01-09
### Added
* Added retries with exponential backoff to send transactions in [#158](https://github.com/Layr-Labs/eigensdk-rs/pull/158)
* Added `query_registration_detail` method in [#162](https://github.com/Layr-Labs/eigensdk-rs/pull/162)
* Added clippy lints in `Cargo.toml` in [#159](https://github.com/Layr-Labs/eigensdk-rs/pull/159)
* Added BLS aggregation logger in [#154](https://github.com/Layr-Labs/eigensdk-rs/pull/154)
* Added `common` crate to `eigensdk` crate in [#213](https://github.com/Layr-Labs/eigensdk-rs/pull/213)

### Changed
* Updated `eigenlayer-middleware` to v0.4.3 (rewards release) in [#177](https://github.com/Layr-Labs/eigensdk-rs/pull/177)
* Fixed Holesky RPC provider URL in [#184](https://github.com/Layr-Labs/eigensdk-rs/pull/184)
* Fixed BLS signature logic in [#174](https://github.com/Layr-Labs/eigensdk-rs/pull/174)

### Removed
* Deleted `TxManager` in [#151](https://github.com/Layr-Labs/eigensdk-rs/pull/151)
* Removed `TxManager` crate import in [#211](https://github.com/Layr-Labs/eigensdk-rs/pull/211)
* Removed logs in `operatorsinfo` test in [#185](https://github.com/Layr-Labs/eigensdk-rs/pull/185)

### Documentation
* Added notes for running tests in [#194](https://github.com/Layr-Labs/eigensdk-rs/pull/194)
* Added "Contract Bindings" section to the README in [#178](https://github.com/Layr-Labs/eigensdk-rs/pull/178)
* Added "Branches" section to the README in [#200](https://github.com/Layr-Labs/eigensdk-rs/pull/200)

## Previous versions

This changelog was introduced in-between v0.1.2 and v0.1.3.
For changes from previous releases, you can check on our GitHub repo's releases page: [github.com/Layr-Labs/eigensdk-rs/releases](https://github.com/Layr-Labs/eigensdk-rs/releases)<|MERGE_RESOLUTION|>--- conflicted
+++ resolved
@@ -122,7 +122,7 @@
         .await
         .unwrap();
   ```
-<<<<<<< HEAD
+
 * Added new method `create_total_delegated_stake_quorum` in `avsregistry/writer` in [#342](https://github.com/Layr-Labs/eigensdk-rs/pull/342).
   ```rust
     let operator_set_params = OperatorSetParam {
@@ -147,7 +147,6 @@
         .await
         .unwrap();
   ```
-=======
 
 * Added new method `create_slashable_stake_quorum` in `avsregistry/writer` in [#340](https://github.com/Layr-Labs/eigensdk-rs/pull/340).
 
@@ -204,7 +203,6 @@
         .unwrap();
   ```
 
->>>>>>> 80f5c623
 * Added new method `is_operator_set_quorum` in `avsregistry/writer` in [#296](https://github.com/Layr-Labs/eigensdk-rs/pull/296).
 
   ```rust
