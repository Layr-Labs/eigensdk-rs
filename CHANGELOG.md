--- conflicted
+++ resolved
@@ -124,7 +124,6 @@
         .unwrap();
   ```
 
-<<<<<<< HEAD
 * Added new method `create_operator_directed_avs_rewards_submission` in `avsregistry/writer` in [#352](https://github.com/Layr-Labs/eigensdk-rs/pull/352).
 
   ```rust
@@ -149,7 +148,10 @@
 
     let tx_hash = avs_writer
         .create_operator_directed_avs_rewards_submission(vec![operator_rewards_submission])
-=======
+        .await
+        .unwrap();
+  ````
+
 * Added new method `create_total_delegated_stake_quorum` in `avsregistry/writer` in [#342](https://github.com/Layr-Labs/eigensdk-rs/pull/342).
   ```rust
     let operator_set_params = OperatorSetParam {
@@ -171,13 +173,10 @@
             minimum_stake,
             strategy_params,
         )
->>>>>>> 82425c1b
-        .await
-        .unwrap();
-  ```
-
-<<<<<<< HEAD
-=======
+        .await
+        .unwrap();
+  ```
+
 * Added new method `create_slashable_stake_quorum` in `avsregistry/writer` in [#340](https://github.com/Layr-Labs/eigensdk-rs/pull/340).
 
   ```rust
@@ -221,7 +220,6 @@
           .unwrap();
   ```
 
->>>>>>> 82425c1b
 * Added new method `eject_operator` in `avsregistry/writer` in [#328](https://github.com/Layr-Labs/eigensdk-rs/pull/328).
 
   ```rust
