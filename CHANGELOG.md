--- conflicted
+++ resolved
@@ -82,7 +82,6 @@
         .unwrap();
   ```
 
-<<<<<<< HEAD
 * Added new method `set_ejection_cooldown` in `avsregistry/writer` in [#337](https://github.com/Layr-Labs/eigensdk-rs/pull/337).
   ```rust
       let new_cooldown = U256::from(120);
@@ -91,8 +90,7 @@
           .await
           .unwrap();
   ```
-  
-=======
+
 * Added new method `eject_operator` in `avsregistry/writer` in [#328](https://github.com/Layr-Labs/eigensdk-rs/pull/328).
 
   ```rust
@@ -105,7 +103,6 @@
         .unwrap();
   ```
 
->>>>>>> a59990aa
 * Added new method `is_operator_set_quorum` in `avsregistry/writer` in [#296](https://github.com/Layr-Labs/eigensdk-rs/pull/296).
 
   ```rust
