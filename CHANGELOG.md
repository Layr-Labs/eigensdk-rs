# Changelog

All notable changes to this project will be documented in this file.

Changelog is present since v0.1.2

The format is based on [Keep a Changelog](https://keepachangelog.com/en/1.1.0/),
and this project adheres to [Semantic Versioning](https://semver.org/spec/v2.0.0.html).

Each version will have a separate `Breaking Changes` section as well. To describe in how to upgrade from one version to another if needed.

Those changes in added, changed or breaking changes, should include usage examples to add clarity to the sdk user.

## [Unreleased]
### Added
* Added `eigen_common` dependency to the `eigensdk` crate when "full" feature is enabled in [#249](https://github.com/Layr-Labs/eigensdk-rs/pull/249).
* Added bindings for `ECDSAStakeRegistry` and `ECDSAServiceManagerBase` in [#269](https://github.com/Layr-Labs/eigensdk-rs/pull/269).
* Added release-plz in ci in [#275](https://github.com/Layr-Labs/eigensdk-rs/pull/275).
* Added new method `set_slashable_stake_lookahead` in `avsregistry/writer` in [#278](https://github.com/Layr-Labs/eigensdk-rs/pull/278).
  ```rust
    let quorum_number = 0_u8;
    let lookahead = 10_u32;
    let tx_hash = avs_writer
        .set_slashable_stake_lookahead(quorum_number, lookahead)
        .await
        .unwrap();
  ```
* Added new method `set_rewards_initiator` in `avsregistry/writer` in [#273](https://github.com/Layr-Labs/eigensdk-rs/pull/273).

  ```rust
    let tx_hash = avs_writer
      .set_rewards_initiator(new_rewards_init_address)
      .await
      .unwrap();
  ```

* Added new method `clear_deallocation_queue` in `elcontracts/writer` in [#270](https://github.com/Layr-Labs/eigensdk-rs/pull/270)

  ```rust
  let tx_hash_clear = el_chain_writer
      .clear_deallocation_queue(
          operator_address,
          vec![strategy_addr],
          vec![num_to_clear],
      )
      .await
      .unwrap();
  ```

* Added update_socket function for avs registry writer in [#268](https://github.com/Layr-Labs/eigensdk-rs/pull/268)
  An example of use is the following:

  ```rust
  // Given an avs writer and a new socket address:

  let tx_hash = avs_writer
    .update_socket(new_socket_addr.into())
    .await
    .unwrap();

  let tx_status = wait_transaction(&http_endpoint, tx_hash)
    .await
    .unwrap()
    .status(); 
  // tx_status should be true
  ```

* Added custom configuration for release-plz in [#281](https://github.com/Layr-Labs/eigensdk-rs/pull/281).
* Added Rewards2.1 support in [#323](https://github.com/Layr-Labs/eigensdk-rs/pull/323).
* Added new method `set_operator_set_param` in `avsregistry/writer` in [#327](https://github.com/Layr-Labs/eigensdk-rs/pull/327).

  ```rust
   let operator_set_params = OperatorSetParam {
        maxOperatorCount: 10,
        kickBIPsOfOperatorStake: 50,
        kickBIPsOfTotalStake: 50,
    };

    let tx_hash = avs_writer
        .set_operator_set_param(0, operator_set_params.clone())
        .await
        .unwrap();
  ```
<<<<<<< HEAD
  
* Added new method `set_ejector` in `avsregistry/writer` in [#330](https://github.com/Layr-Labs/eigensdk-rs/pull/330).
  ```rust
    let new_ejector_address = address!("70997970C51812dc3A010C7d01b50e0d17dc79C8");
    let tx_hash = avs_writer.set_ejector(new_ejector_address).await.unwrap();
  ````
=======
>>>>>>> dfefaee2

* Added new method `is_operator_set_quorum` in `avsregistry/writer` in [#296](https://github.com/Layr-Labs/eigensdk-rs/pull/296).

  ```rust
    let operator_set_quourm = avs_reader.is_operator_set_quorum(0).await.unwrap();
  ```

* Added new method `set_account_identifier` in `avsregistry/writer` in [#329](https://github.com/Layr-Labs/eigensdk-rs/pull/329).

  ```rust
    let tx_hash = avs_writer
        .set_account_identifier(new_identifier_address)
        .await
        .unwrap();
  ```

### Changed
* Changes in the way bindings are generated in [#243](https://github.com/Layr-Labs/eigensdk-rs/pull/243).
  * The `bindings` target now generates the bindings using Docker with Foundry v0.3.0.
  * The previous `bindings` target was renamed to `bindings_host`, as it runs without Docker. However the `bindings_host` target is for CI use only. To generate the bindings, please use the `bindings` target.
* Fixed the rewardsv2 bindings version in readme to 0.5.4 in [#246](https://github.com/Layr-Labs/eigensdk-rs/pull/246).
* Fixed typo in release-plz toml file in [#284](https://github.com/Layr-Labs/eigensdk-rs/pull/284).
* Fixed incorrect package name in Cargo.toml for examples in [#285](https://github.com/Layr-Labs/eigensdk-rs/pull/285).

### Breaking changes
* refactor: update interface on `bls aggregation` in [#254](https://github.com/Layr-Labs/eigensdk-rs/pull/254)
  * Introduces a new struct `TaskMetadata` with a constructor `TaskMetadata::new` to initialize a new task and a method `with_window_duration` to set the window duration.
  * Refactors `initialize_new_task` and `single_task_aggregator` to accept a `TaskMetadata` struct instead of multiple parameters.
    ```rust
    // BEFORE
    bls_agg_service
          .initialize_new_task(
              task_index,
              block_number as u32,
              quorum_numbers,
              quorum_threshold_percentages,
              time_to_expiry,
          )
          .await
          .unwrap();
    
    // AFTER
    let metadata = TaskMetadata::new(
            task_index,
            block_number,
            quorum_numbers,
            quorum_threshold_percentages,
            time_to_expiry,
      )
    bls_agg_service.initialize_new_task(metadata).await.unwrap();
    ```
    
  * Removes `initialize_new_task_with_window` since `window_duration` can now be set in `TaskMetadata`.
    ```rust
    // BEFORE
    bls_agg_service
          .initialize_new_task_with_window(
              task_index,
              block_number as u32,
              quorum_numbers,
              quorum_threshold_percentages,
              time_to_expiry,
              window_duration,
          )
          .await
          .unwrap();

    // AFTER
    let metadata = TaskMetadata::new(
            task_index,
            block_number,
            quorum_numbers,
            quorum_threshold_percentages,
            time_to_expiry,
        ).with_window_duration(window_duration);
    bls_agg_service.initialize_new_task(metadata).await.unwrap();
* refactor: encapsulate parameters into `TaskSignature` in [#260](https://github.com/Layr-Labs/eigensdk-rs/pull/260) 
  * Introduced `TaskSignature` struct to encapsulate parameters related to task signatures:
  * Updated `process_new_signature` to accept a `TaskSignature` struct instead of multiple parameters.
    ```rust
    // BEFORE
    bls_agg_service.process_new_signature(task_index, task_response_digest, bls_signature, operator_id).await.unwrap();

    // AFTER
    let task_signature = TaskSignature::new(
          task_index,
          task_response_digest,
          bls_signature,
          operator_id,
    );
    bls_agg_service.process_new_signature(task_signature).await.unwrap();
    ```
* Slashing UAM changes in [#248](https://github.com/Layr-Labs/eigensdk-rs/pull/248).

### Removed
* Removed homepage from testing-utils crate in [#266](https://github.com/Layr-Labs/eigensdk-rs/pull/266).
* Removed changelog generation by release-plz in [#281](https://github.com/Layr-Labs/eigensdk-rs/pull/281).
* Removed examples packages from workspace.dependencies in Cargo.toml in [#287](https://github.com/Layr-Labs/eigensdk-rs/pull/287).
* Removed release-plz-pr workflow in release-plz in [#292](https://github.com/Layr-Labs/eigensdk-rs/pull/292).

## [0.1.3] - 2024-01-17
### Added 🎉
* feat: add rewards-v2 related functionality by @supernovahs in https://github.com/Layr-Labs/eigensdk-rs/pull/221
  * New methods in `ELChainReader`:
    * `get_operator_avs_split`
    ```rust
    // Given a chain_reader, an operator_address and an avs_address:

    let split = el_chain_reader
        .get_operator_avs_split(operator_address, avs_address)
        .await
        .unwrap();
    ```
    
    * `get_operator_pi_split`
    ```rust
    // Given a chain_reader and an operator_address:

    let split = el_chain_writer
        .el_chain_reader
        .get_operator_pi_split(operator_address)
        .await
        .unwrap();
    ```

  * New methods in `ELChainWriter`:
    * `set_operator_avs_split`
    ```rust
    // Given a chain_writer, an operator_address, an avs_address and a split:

    let tx_hash = el_chain_writer
        .set_operator_avs_split(operator_address, avs_address, split)
        .await
        .unwrap();
    let receipt = wait_transaction(&http_endpoint, tx_hash).await.unwrap();
    ```
    * `set_operator_pi_split`
    ```rust
    // Given a chain_writer, an operator_address and a split:

    let tx_hash = el_chain_writer
        .set_operator_pi_split(operator, split)
        .await
        .unwrap();
    let receipt = wait_transaction(&http_endpoint, tx_hash).await.unwrap();
    ```
  * Bindings updated for rewards-v2 core contracts release

### Breaking Changes 🛠
* feat!: remove delegation manager from `ELChainWriter` by @supernovahs in https://github.com/Layr-Labs/eigensdk-rs/pull/214
  * `ELChainWriter::new` no longer receives the delegation manager address as first parameter.
    Before, a chainWriter was created this way:

    ```rust
        let el_writer = ELChainWriter::new(
            DELEGATION_MANAGER_ADDRESS,
            STRATEGY_MANAGER_ADDRESS,
            REWARDS_COORDINATOR,
            el_chain_reader,
            "https://ethereum-holesky.blockpi.network/v1/rpc/public".to_string(),
            "bead471191bea97fc3aeac36c9d74c895e8a6242602e144e43152f96219e96e8".to_string(),
        );
    ```

    Now, the creation is done without the delegation manager address:

    ```rust
        let el_writer = ELChainWriter::new(
            STRATEGY_MANAGER_ADDRESS,
            REWARDS_COORDINATOR,
            el_chain_reader,
            "<https://ethereum-holesky.blockpi.network/v1/rpc/public>".to_string(),
            "bead471191bea97fc3aeac36c9d74c895e8a6242602e144e43152f96219e96e8".to_string(),
        );
    ```
* feat!: change way bindings are generated by @MegaRedHand in https://github.com/Layr-Labs/eigensdk-rs/pull/204
  * `eigen_utils::core` contains bindings related to core contracts
  * `eigen_utils::middleware` contains bindings related to middleware contracts
  * `eigen_utils::sdk` contains bindings related to the SDK (should only be used for testing)
  
  Now, to update the bindings, run `make bindings`. This command will generate the bindings files in the folder: `crates/utils`.

### Documentation 📚
* docs: add CHANGELOG.md by @lferrigno in https://github.com/Layr-Labs/eigensdk-rs/pull/220
### Other Changes
* ci: change docker setup action for official one by @MegaRedHand in https://github.com/Layr-Labs/eigensdk-rs/pull/219
* docs: add error message for `cargo test` on darwin by @MegaRedHand in https://github.com/Layr-Labs/eigensdk-rs/pull/215
* test: fix `test_register_and_update_operator` by @ricomateo in https://github.com/Layr-Labs/eigensdk-rs/pull/223
* chore: update way anvil state dump is generated by @ricomateo in https://github.com/Layr-Labs/eigensdk-rs/pull/222
* fix: disable doctests on `eigen-utils` by @MegaRedHand in https://github.com/Layr-Labs/eigensdk-rs/pull/227
* chore: bump version by @MegaRedHand in https://github.com/Layr-Labs/eigensdk-rs/pull/228
* docs: add GitHub release changelog configuration by @MegaRedHand in https://github.com/Layr-Labs/eigensdk-rs/pull/229

## [0.1.2] - 2025-01-09
### Added
* Added retries with exponential backoff to send transactions in [#158](https://github.com/Layr-Labs/eigensdk-rs/pull/158)
* Added `query_registration_detail` method in [#162](https://github.com/Layr-Labs/eigensdk-rs/pull/162)
* Added clippy lints in `Cargo.toml` in [#159](https://github.com/Layr-Labs/eigensdk-rs/pull/159)
* Added BLS aggregation logger in [#154](https://github.com/Layr-Labs/eigensdk-rs/pull/154)
* Added `common` crate to `eigensdk` crate in [#213](https://github.com/Layr-Labs/eigensdk-rs/pull/213)

### Changed
* Updated `eigenlayer-middleware` to v0.4.3 (rewards release) in [#177](https://github.com/Layr-Labs/eigensdk-rs/pull/177)
* Fixed Holesky RPC provider URL in [#184](https://github.com/Layr-Labs/eigensdk-rs/pull/184)
* Fixed BLS signature logic in [#174](https://github.com/Layr-Labs/eigensdk-rs/pull/174)

### Removed
* Deleted `TxManager` in [#151](https://github.com/Layr-Labs/eigensdk-rs/pull/151)
* Removed `TxManager` crate import in [#211](https://github.com/Layr-Labs/eigensdk-rs/pull/211)
* Removed logs in `operatorsinfo` test in [#185](https://github.com/Layr-Labs/eigensdk-rs/pull/185)

### Documentation
* Added notes for running tests in [#194](https://github.com/Layr-Labs/eigensdk-rs/pull/194)
* Added "Contract Bindings" section to the README in [#178](https://github.com/Layr-Labs/eigensdk-rs/pull/178)
* Added "Branches" section to the README in [#200](https://github.com/Layr-Labs/eigensdk-rs/pull/200)

## Previous versions

This changelog was introduced in-between v0.1.2 and v0.1.3.
For changes from previous releases, you can check on our GitHub repo's releases page: [github.com/Layr-Labs/eigensdk-rs/releases](https://github.com/Layr-Labs/eigensdk-rs/releases)<|MERGE_RESOLUTION|>--- conflicted
+++ resolved
@@ -81,15 +81,13 @@
         .await
         .unwrap();
   ```
-<<<<<<< HEAD
   
 * Added new method `set_ejector` in `avsregistry/writer` in [#330](https://github.com/Layr-Labs/eigensdk-rs/pull/330).
+  
   ```rust
     let new_ejector_address = address!("70997970C51812dc3A010C7d01b50e0d17dc79C8");
     let tx_hash = avs_writer.set_ejector(new_ejector_address).await.unwrap();
   ````
-=======
->>>>>>> dfefaee2
 
 * Added new method `is_operator_set_quorum` in `avsregistry/writer` in [#296](https://github.com/Layr-Labs/eigensdk-rs/pull/296).
 
