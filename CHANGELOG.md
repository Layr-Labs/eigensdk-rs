--- conflicted
+++ resolved
@@ -74,7 +74,6 @@
         .await
         .unwrap();
   ```
-<<<<<<< HEAD
 * Added new method `eject_operator` in `avsregistry/writer` in [#328](https://github.com/Layr-Labs/eigensdk-rs/pull/328).
   ```rust
     let register_operator_address = address!("f39Fd6e51aad88F6F4ce6aB8827279cffFb92266");
@@ -84,11 +83,9 @@
         .eject_operator(register_operator_address, quorum_nums)
         .await
         .unwrap();
-=======
 * Added new method `is_operator_set_quorum` in `avsregistry/writer` in [#296](https://github.com/Layr-Labs/eigensdk-rs/pull/296).
   ```rust
     let operator_set_quourm = avs_reader.is_operator_set_quorum(0).await.unwrap();
->>>>>>> 0cda3efc
   ```
 
 ### Changed
