--- conflicted
+++ resolved
@@ -100,16 +100,13 @@
         working-directory: ./book
 
       - name: Build docs
-<<<<<<< HEAD
-        run: cargo +nightly doc
-=======
+
         run: cargo doc
         env:
             # Keep in sync with ./ci.yml:jobs.docs
             RUSTDOCFLAGS:
               --cfg docsrs --show-type-layout --generate-link-to-definition --enable-index-page
               -Zunstable-options
->>>>>>> 8b81aeed
 
       - name: Move docs to book folder
         run: |
