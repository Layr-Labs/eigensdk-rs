--- conflicted
+++ resolved
@@ -105,16 +105,12 @@
         working-directory: ./book
 
       - name: Build docs
-<<<<<<< HEAD
         run: cargo +nightly doc
-=======
-        run: cargo doc
         env:
             # Keep in sync with ./ci.yml:jobs.docs
             RUSTDOCFLAGS:
               --cfg docsrs --show-type-layout --generate-link-to-definition --enable-index-page
               -Zunstable-options
->>>>>>> 4f012d55
 
       - name: Move docs to book folder
         run: |
