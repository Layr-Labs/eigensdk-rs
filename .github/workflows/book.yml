name: booj

on:
  push:
    branches: [main]
  pull_request:
    branches: [main]
  merge_group:

jobs:
  test:
    runs-on: ubuntu-latest
    name: test
    timeout-minutes: 60

    steps:
      - uses: actions/checkout@v4

      - name: Install Rust toolchain
        uses: actions-rs/toolchain@v1
        with:
          profile: minimal
          toolchain: stable
          components: clippy, rustfmt
          override: true

      - name: Install mdbook
        run: |
          curl -sSL https://github.com/rust-lang/mdBook/releases/download/v0.4.14/mdbook-v0.4.14-x86_64-unknown-linux-gnu.tar.gz | tar -xz
          echo $PWD >> $GITHUB_PATH

      - name: Install mdbook-template
        run: |
          curl -sSL https://github.com/sgoudham/mdbook-template/releases/latest/download/mdbook-template-x86_64-unknown-linux-gnu.tar.gz | tar -xz
          echo $PWD >> $GITHUB_PATH

      - name: Run tests
        run: ./mdbook test
        working-directory: ./book

  lint:
    runs-on: ubuntu-latest
    name: lint
    timeout-minutes: 60

    steps:
      - uses: actions/checkout@v4

      - name: Install Rust toolchain
        uses: actions-rs/toolchain@v1
        with:
          profile: minimal
          toolchain: stable
          components: clippy, rustfmt
          override: true

      - name: Install mdbook-linkcheck
        run: |
          curl -sSL -o mdbook-linkcheck.zip https://github.com/Michael-F-Bryan/mdbook-linkcheck/releases/latest/download/mdbook-linkcheck.x86_64-unknown-linux-gnu.zip
          unzip mdbook-linkcheck.zip
          chmod +x mdbook-linkcheck
          echo $PWD >> $GITHUB_PATH

      - name: Run linkcheck
        run: ./mdbook-linkcheck --standalone
        working-directory: ./book

  build:
    runs-on: ubuntu-latest
    timeout-minutes: 60
    steps:
      - uses: actions/checkout@v4

      - name: Install Nightly Rust toolchain
        uses: actions-rs/toolchain@v1
        with:
          profile: minimal
          toolchain: nightly
          components: clippy, rustfmt
          override: true

      - name: Install mdbook
        run: |
          curl -sSL https://github.com/rust-lang/mdBook/releases/download/v0.4.14/mdbook-v0.4.14-x86_64-unknown-linux-gnu.tar.gz | tar -xz
          echo $PWD >> $GITHUB_PATH

      - name: Install mdbook-template
        run: |
          curl -sSL https://github.com/sgoudham/mdbook-template/releases/latest/download/mdbook-template-x86_64-unknown-linux-gnu.tar.gz | tar -xz
          echo $PWD >> $GITHUB_PATH

      - uses: Swatinem/rust-cache@v2
        with:
          cache-on-failure: true

      - name: Build book
        run: ./mdbook build
        working-directory: ./book

      - name: Build docs
        run: cargo +nightly doc
<<<<<<< HEAD
=======
        env:
            # Keep in sync with ./ci.yml:jobs.docs
            RUSTDOCFLAGS:
              --cfg docsrs --show-type-layout --generate-link-to-definition --enable-index-page
              -Zunstable-options
>>>>>>> ee44410b

      - name: Move docs to book folder
        run: |
          mv target/doc target/book/docs

      - name: Archive artifact
        shell: sh
        run: |
          chmod -c -R +rX "target/book" |
          while read line; do
             echo "::warning title=Invalid file permissions automatically fixed::$line"
          done
          tar \
            --dereference --hard-dereference \
            --directory "target/book" \
            -cvf "$RUNNER_TEMP/artifact.tar" \
            --exclude=.git \
            --exclude=.github \
            .

      - name: Upload artifact
        uses: actions/upload-artifact@v4
        with:
          name: github-pages
          path: $RUNNER_TEMP/artifact.tar
          retention-days: 1
          if-no-files-found: error

  deploy:
    # Only deploy if a push to main
    if: github.ref_name == 'main' && github.event_name == 'push'
    runs-on: ubuntu-latest
    needs: [test, lint, build]

    # Grant GITHUB_TOKEN the permissions required to make a Pages deployment
    permissions:
      pages: write
      id-token: write

    environment:
      name: github-pages
      url: ${{ steps.deployment.outputs.page_url }}

    timeout-minutes: 60

    steps:
      - name: Deploy to GitHub Pages
        id: deployment
        uses: actions/deploy-pages@v4<|MERGE_RESOLUTION|>--- conflicted
+++ resolved
@@ -1,4 +1,4 @@
-name: booj
+name: book
 
 on:
   push:
@@ -99,14 +99,12 @@
 
       - name: Build docs
         run: cargo +nightly doc
-<<<<<<< HEAD
-=======
+
         env:
             # Keep in sync with ./ci.yml:jobs.docs
             RUSTDOCFLAGS:
               --cfg docsrs --show-type-layout --generate-link-to-definition --enable-index-page
               -Zunstable-options
->>>>>>> ee44410b
 
       - name: Move docs to book folder
         run: |
