name: Tests

on:
  push:
    branches: [main]
  pull_request:
    branches: [main]

jobs:
  build:
    name: Build
    runs-on: ubuntu-latest
    steps:
      - name: Install Rust
        uses: dtolnay/rust-toolchain@1.80.1

      - name: Checkout repository
        uses: actions/checkout@v4

      - name: Set up cargo cache
        uses: Swatinem/rust-cache@v2

      - name: Run cargo check
        run: cargo check --workspace --all-features --all-targets

  lint:
    name: Run Lints
    runs-on: ubuntu-latest
    steps:
      - name: Install Rust
        uses: dtolnay/rust-toolchain@1.80.1
        with:
            components: rustfmt, clippy

      - name: Checkout repository
        uses: actions/checkout@v4
      
      - name: Set up cargo cache
        uses: Swatinem/rust-cache@v2

      - name: Run cargo fmt
        run: cargo fmt --all -- --check

      - name: Run clippy
        run: cargo clippy --workspace --all-features --benches --examples --tests -- -D warnings

  test:
    name: Run Tests
    runs-on: ubuntu-latest
<<<<<<< HEAD
    environment: testing
    env:
      HOLESKY_WS_URL: ${{ secrets.HOLESKY_WS_URL }}
      HOLESKY_HTTP_URL: ${{ secrets.HOLESKY_HTTP_URL }}
    steps:
      - name: Checkout repository
        uses: actions/checkout@v4

      - name: Install Rust
        uses: actions-rs/toolchain@v1
        with:
          toolchain: stable
  
      - name: Install testing tools
        uses: taiki-e/install-action@v2
        with:
          tool: cargo-llvm-cov

      - name: Cache Rust dependencies
        uses: Swatinem/rust-cache@v2
        with:
          cache-on-failure: true
=======
>>>>>>> 50461919

      - name: docker
        uses: docker-practice/actions-setup-docker@master

      - name: Run tests and generate code coverage
        run: make coverage

      - name: Upload coverage report
        uses: actions/upload-artifact@v4
        with:
          name: coverage-summary
          path: lcov.info

  fireblock-tests:
    name: Run Fireblocks tests
    runs-on: ubuntu-latest
    environment: testing
    env:
      HOLESKY_WS_URL: ${{ secrets.HOLESKY_WS_URL }}
      HOLESKY_HTTP_URL: ${{ secrets.HOLESKY_HTTP_URL }}
      FIREBLOCKS_API_KEY: ${{ secrets.FIREBLOCKS_API_KEY }}
      FIREBLOCKS_API_URL: ${{ secrets.FIREBLOCKS_API_URL }}
    steps:
      - name: Checkout repository
        uses: actions/checkout@v4

      - name: Install Rust
        uses: actions-rs/toolchain@v1
        with:
          toolchain: stable
        
      - name: Create private key file
        run: echo "${{ secrets.FIREBLOCKS_PRIVATE_KEY }}" > fireblocks_secret.key
    
      - name: Set environment variable for private key path
        run: echo "FIREBLOCKS_PRIVATE_KEY_PATH=$(pwd)/fireblocks_secret.key" >> $GITHUB_ENV
        
      - name: Install nightly Rust
        run: rustup toolchain install nightly
  
      - name: Install testing tools
        uses: taiki-e/install-action@v2
        with:
          tool: cargo-llvm-cov

      - name: Cache Rust dependencies
        uses: Swatinem/rust-cache@v2
        with:
          cache-on-failure: true

      - name: Install Foundry
        run: cargo install --git https://github.com/foundry-rs/foundry --profile release --locked foundry-cast anvil

      - name: docker
        uses: docker-practice/actions-setup-docker@master

      - name: Run tests and generate code coverage
        run: make fireblocks-tests<|MERGE_RESOLUTION|>--- conflicted
+++ resolved
@@ -47,15 +47,7 @@
   test:
     name: Run Tests
     runs-on: ubuntu-latest
-<<<<<<< HEAD
-    environment: testing
-    env:
-      HOLESKY_WS_URL: ${{ secrets.HOLESKY_WS_URL }}
-      HOLESKY_HTTP_URL: ${{ secrets.HOLESKY_HTTP_URL }}
     steps:
-      - name: Checkout repository
-        uses: actions/checkout@v4
-
       - name: Install Rust
         uses: actions-rs/toolchain@v1
         with:
@@ -70,8 +62,6 @@
         uses: Swatinem/rust-cache@v2
         with:
           cache-on-failure: true
-=======
->>>>>>> 50461919
 
       - name: docker
         uses: docker-practice/actions-setup-docker@master
