--- conflicted
+++ resolved
@@ -200,8 +200,6 @@
     use eigen_testing_utils::anvil_constants::{
         get_registry_coordinator_address, get_service_manager_address,
     };
-<<<<<<< HEAD
-=======
     use eth_keystore::decrypt_key;
     use k256::SecretKey;
     use rstest::rstest;
@@ -276,7 +274,6 @@
 
         assert_eq!(private_key, decrypted_key);
     }
->>>>>>> ecd79e02
 
     #[tokio::test]
     async fn test_egnaddrs_with_service_manager_flag() {
