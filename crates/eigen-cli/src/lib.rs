--- conflicted
+++ resolved
@@ -228,7 +228,6 @@
     use tempfile::tempdir;
 
     #[rstest]
-<<<<<<< HEAD
     #[case(BlsKeystoreType::Scrypt)]
     #[case(BlsKeystoreType::Pbkdf2)]
     fn blskeystore_generation(#[case] keystore_type: BlsKeystoreType) {
@@ -238,17 +237,6 @@
                 .to_string(),
             output_path: "./keystore.json".to_string(),
             password: Some("testpassword".to_string()),
-=======
-    #[case(KeyType::Ecdsa)]
-    #[case(KeyType::Bls)]
-    fn test_generate_key(#[case] key_type: KeyType) {
-        let output_dir = tempdir().unwrap();
-        let output_path = output_dir.path();
-        let subcommand = EigenKeyCommand::Generate {
-            key_type: key_type.clone(),
-            num_keys: 1,
-            output_dir: output_path.to_str().map(String::from),
->>>>>>> a7461c0f
         };
 
         let command = Commands::EigenKey { subcommand };
