--- conflicted
+++ resolved
@@ -18,12 +18,9 @@
 use eigen_utils::slashing::middleware::operatorstateretriever::OperatorStateRetriever;
 use eigen_utils::slashing::middleware::registrycoordinator::RegistryCoordinator;
 use eigen_utils::slashing::middleware::servicemanagerbase::ServiceManagerBase;
-<<<<<<< HEAD
-=======
 use eigen_utils::slashing::middleware::stakeregistry::IStakeRegistryTypes::{
     StakeUpdate, StrategyParams,
 };
->>>>>>> e9c5e9dc
 use eigen_utils::slashing::middleware::stakeregistry::StakeRegistry;
 use num_bigint::BigInt;
 use std::fmt::Debug;
@@ -1149,38 +1146,18 @@
 mod tests {
 
     use super::*;
-    use crate::test_utils::build_avs_registry_chain_writer;
-    use crate::test_utils::test_register_operator;
+    use crate::test_utils::{
+        build_avs_registry_chain_reader, build_avs_registry_chain_writer, test_register_operator,
+    };
     use eigen_crypto_bls::BlsKeyPair;
-    use eigen_logging::get_test_logger;
     use eigen_testing_utils::{
         anvil::{start_anvil_container, start_m2_anvil_container},
-<<<<<<< HEAD
-        anvil_constants::{get_operator_state_retriever_address, get_registry_coordinator_address},
-=======
         anvil_constants::{
-            get_operator_state_retriever_address, get_registry_coordinator_address, FIFTH_ADDRESS,
-            FIFTH_PRIVATE_KEY, FIRST_ADDRESS, FIRST_PRIVATE_KEY, OPERATOR_BLS_KEY,
+            FIFTH_ADDRESS, FIFTH_PRIVATE_KEY, FIRST_ADDRESS, FIRST_PRIVATE_KEY, OPERATOR_BLS_KEY,
         },
         transaction::wait_transaction,
->>>>>>> e9c5e9dc
     };
     use hex::FromHex;
-
-    async fn build_avs_registry_chain_reader(http_endpoint: String) -> AvsRegistryChainReader {
-        let registry_coordinator = get_registry_coordinator_address(http_endpoint.clone()).await;
-        let operator_state_retriever =
-            get_operator_state_retriever_address(http_endpoint.clone()).await;
-
-        AvsRegistryChainReader::new(
-            get_test_logger(),
-            registry_coordinator,
-            operator_state_retriever,
-            http_endpoint,
-        )
-        .await
-        .unwrap()
-    }
 
     #[tokio::test]
     async fn test_get_quorum_count() {
