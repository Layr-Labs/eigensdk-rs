--- conflicted
+++ resolved
@@ -1149,10 +1149,7 @@
     use crate::test_utils::{
         build_avs_registry_chain_reader, build_avs_registry_chain_writer, test_register_operator,
     };
-<<<<<<< HEAD
     use alloy::primitives::address;
-=======
->>>>>>> 8d0bb62d
     use eigen_crypto_bls::BlsKeyPair;
     use eigen_testing_utils::{
         anvil::{start_anvil_container, start_m2_anvil_container},
@@ -1161,10 +1158,6 @@
         },
         transaction::wait_transaction,
     };
-<<<<<<< HEAD
-=======
-    use hex::FromHex;
->>>>>>> 8d0bb62d
 
     #[tokio::test]
     async fn test_get_quorum_count() {
