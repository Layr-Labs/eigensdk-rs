use crate::error::AvsRegistryError;
use alloy_primitives::{Address, Bytes, FixedBytes, B256, U256};
use alloy_provider::Provider;
use alloy_rpc_types::Filter;
use ark_ff::Zero;
<<<<<<< HEAD
use eigen_crypto_bls::{
    alloy_registry_g1_point_to_g1_affine, alloy_registry_g2_point_to_g2_affine, BlsG1Point,
    BlsG2Point,
};
use eigen_logging::{logger::SharedLogger, tracing_logger::TracingLogger};
=======
use eigen_logging::logger::SharedLogger;
use eigen_logging::tracing_logger::TracingLogger;
>>>>>>> 749f634d
use eigen_types::operator::{bitmap_to_quorum_ids, OperatorPubKeys};
use eigen_utils::NEW_PUBKEY_REGISTRATION_EVENT;
use eigen_utils::{
    binding::{BLSApkRegistry, OperatorStateRetriever, RegistryCoordinator, StakeRegistry},
    get_provider, get_ws_provider,
};
use num_bigint::BigInt;
use std::collections::HashMap;
use std::fmt::Debug;
use std::sync::Arc;

/// Avs Registry chainreader
#[derive(Debug, Clone)]
pub struct AvsRegistryChainReader {
    logger: SharedLogger,
    bls_apk_registry_addr: Address,
    registry_coordinator_addr: Address,
    operator_state_retriever: Address,
    stake_registry_addr: Address,
    provider: String,
}

impl Default for AvsRegistryChainReader {
    fn default() -> Self {
        AvsRegistryChainReader {
            logger: Arc::new(TracingLogger::default()),
            bls_apk_registry_addr: Default::default(),
            registry_coordinator_addr: Default::default(),
            operator_state_retriever: Default::default(),
            stake_registry_addr: Default::default(),
            provider: String::new(),
        }
    }
}

trait AvsRegistryReader {
    fn get_quorum_count() -> Result<u8, String>;
}

impl AvsRegistryChainReader {
    /// New AvsRegistryChainReader instance
    pub async fn new(
        logger: SharedLogger,
        registry_coordinator_addr: Address,
        operator_state_retriever_addr: Address,
        http_provider_url: String,
    ) -> Result<AvsRegistryChainReader, AvsRegistryError> {
        let provider = get_provider(&http_provider_url);

        let contract_registry_coordinator =
            RegistryCoordinator::new(registry_coordinator_addr, &provider);
        let bls_apk_registry_addr_result =
            contract_registry_coordinator.blsApkRegistry().call().await;
        match bls_apk_registry_addr_result {
            Ok(bls_apk_registry_return) => {
                let RegistryCoordinator::blsApkRegistryReturn {
                    _0: bls_apk_registry_addr,
                } = bls_apk_registry_return;

                let stake_registry_addr_result =
                    contract_registry_coordinator.stakeRegistry().call().await;

                match stake_registry_addr_result {
                    Ok(stake_registry_return) => {
                        let RegistryCoordinator::stakeRegistryReturn {
                            _0: stake_registry_addr,
                        } = stake_registry_return;

                        Ok(AvsRegistryChainReader {
                            logger,
                            bls_apk_registry_addr,
                            registry_coordinator_addr,
                            operator_state_retriever: operator_state_retriever_addr,
                            stake_registry_addr,
                            provider: http_provider_url.clone(),
                        })
                    }
                    Err(_) => Err(AvsRegistryError::GetStakeRegistry),
                }
            }

            Err(_) => Err(AvsRegistryError::GetBlsApkRegistry),
        }
    }

    /// Get quorum count
    pub async fn get_quorum_count(&self) -> Result<u8, AvsRegistryError> {
        let provider = get_provider(&self.provider);

        let contract_registry_coordinator =
            RegistryCoordinator::new(self.registry_coordinator_addr, provider);

        let quorum_count_result = contract_registry_coordinator.quorumCount().call().await;

        match quorum_count_result {
            Ok(quorum_count) => {
                let RegistryCoordinator::quorumCountReturn { _0: quorum } = quorum_count;
                Ok(quorum)
            }

            Err(_) => Err(AvsRegistryError::GetQuorumCount),
        }
    }

    /// Get operators stake in quorums at a particular block
    pub async fn get_operators_stake_in_quorums_at_block(
        &self,
        block_number: u32,
        quorum_numbers: Bytes,
    ) -> Result<Vec<Vec<OperatorStateRetriever::Operator>>, AvsRegistryError> {
        let provider = get_provider(&self.provider);

        let contract_operator_state_retriever =
            OperatorStateRetriever::new(self.operator_state_retriever, provider);
        let operator_state_result = contract_operator_state_retriever
            .getOperatorState_0(self.registry_coordinator_addr, quorum_numbers, block_number)
            .call()
            .await;

        match operator_state_result {
            Ok(operator_state) => {
                let OperatorStateRetriever::getOperatorState_0Return { _0: quorum } =
                    operator_state;
                Ok(quorum)
            }
            Err(_) => Err(AvsRegistryError::GetOperatorState),
        }
    }

    /// Get operators stake in quorums at block operator id
    pub async fn get_operators_stake_in_quorums_at_block_operator_id(
        &self,
        block_number: u32,
        operator_id: B256,
    ) -> Result<(U256, Vec<Vec<OperatorStateRetriever::Operator>>), AvsRegistryError> {
        let provider = get_provider(&self.provider);

        let contract_operator_state_retriever =
            OperatorStateRetriever::new(self.operator_state_retriever, provider);
        let operator_state_with_registry_coordinator_and_oeprator_id_result =
            contract_operator_state_retriever
                .getOperatorState_1(self.registry_coordinator_addr, operator_id, block_number)
                .call()
                .await;

        match operator_state_with_registry_coordinator_and_oeprator_id_result {
            Ok(operator_state_with_registry_coordinator_and_oeprator_id) => {
                let OperatorStateRetriever::getOperatorState_1Return {
                    _0: stake,
                    _1: operator_state,
                } = operator_state_with_registry_coordinator_and_oeprator_id;
                Ok((stake, operator_state))
            }
            Err(_) => Err(AvsRegistryError::GetOperatorStateWithRegistryCoordinatorAndOperatorId),
        }
    }

    /// Get operators stake in quorums at current block
    pub async fn get_operators_stake_in_quorums_at_current_block(
        &self,
        quorum_numbers: Bytes,
    ) -> Result<Vec<Vec<OperatorStateRetriever::Operator>>, AvsRegistryError> {
        let provider = get_provider(&self.provider);

        let current_block_number_result = provider.get_block_number().await;

        match current_block_number_result {
            Ok(current_block_number) => {
                if current_block_number > u32::MAX.into() {
                    return Err(AvsRegistryError::BlockNumberOverflow);
                }

                let operators_stake_in_quorums_at_block_result = self
                    .get_operators_stake_in_quorums_at_block(
                        current_block_number as u32,
                        quorum_numbers,
                    )
                    .await;

                match operators_stake_in_quorums_at_block_result {
                    Ok(operators_stake_in_quorums_at_block) => {
                        Ok(operators_stake_in_quorums_at_block)
                    }
                    Err(_) => Err(AvsRegistryError::GetOperatorStakeInQuorumAtBlockNumber),
                }
            }
            Err(_) => Err(AvsRegistryError::GetBlockNumber),
        }
    }

    /// Get operators stake in quorums of operator at block
    pub async fn get_operators_stake_in_quorums_of_operator_at_block(
        &self,
        operator_id: B256,
        block_number: u32,
    ) -> Result<(Vec<u8>, Vec<Vec<OperatorStateRetriever::Operator>>), AvsRegistryError> {
        let result_ = self
            .get_operators_stake_in_quorums_at_block_operator_id(block_number, operator_id)
            .await;

        match result_ {
            Ok((quorum_bitmaps, operator_stakes)) => {
                let quorums = bitmap_to_quorum_ids(quorum_bitmaps);

                let s = (quorums, operator_stakes);
                Ok(s)
            }
            Err(_) => Err(AvsRegistryError::GetOperatorStakeInQuorumAtBlockOperatorId),
        }
    }

    /// Get operators stake in quorums of operator at current block
    pub async fn get_operators_stake_in_quorums_of_operator_at_current_block(
        &self,
        operator_id: B256,
    ) -> Result<(Vec<u8>, Vec<Vec<OperatorStateRetriever::Operator>>), AvsRegistryError> {
        let provider = get_provider(&self.provider);

        let current_block_number_result = provider.get_block_number().await;

        match current_block_number_result {
            Ok(current_block_number) => {
                if current_block_number > u32::MAX.into() {
                    return Err(AvsRegistryError::BlockNumberOverflow);
                }

                let operator_stake_in_quorum_of_operaotr_at_block_result = self
                    .get_operators_stake_in_quorums_of_operator_at_block(
                        operator_id,
                        current_block_number as u32,
                    )
                    .await;

                match operator_stake_in_quorum_of_operaotr_at_block_result {
                    Ok(operator_stake_in_quorum_of_operaotr_at_block) => {
                        Ok(operator_stake_in_quorum_of_operaotr_at_block)
                    }
                    Err(e) => Err(e),
                }
            }
            Err(e) => Err(AvsRegistryError::AlloyContractError(
                alloy_contract::Error::TransportError(e),
            )),
        }
    }

    /// Get operator stake in quorums of operator at current block
    pub async fn get_operator_stake_in_quorums_of_operator_at_current_block(
        &self,
        operator_id: B256,
    ) -> Result<HashMap<u8, BigInt>, AvsRegistryError> {
        let provider = get_provider(&self.provider);

        let registry_coordinator =
            RegistryCoordinator::new(self.registry_coordinator_addr, &provider);

        let quorum_bitmap = registry_coordinator
            .getCurrentQuorumBitmap(operator_id)
            .call()
            .await?;

        let RegistryCoordinator::getCurrentQuorumBitmapReturn { _0: quo } = quorum_bitmap;

        let quorums = bitmap_to_quorum_ids(quo);

        let mut quorum_stakes: HashMap<u8, BigInt> = HashMap::new();

        let stake_registry = StakeRegistry::new(self.stake_registry_addr, &provider);
        for quorum in quorums.iter() {
            let stakes_result = stake_registry
                .getCurrentStake(operator_id, *quorum)
                .call()
                .await?;

            let StakeRegistry::getCurrentStakeReturn { _0: c_stake } = stakes_result;
            quorum_stakes.insert(*quorum, c_stake.into());
        }
        Ok(quorum_stakes)
    }

    /// Get Signature indices
    pub async fn get_check_signatures_indices(
        &self,
        reference_block_number: u32,
        quorum_numbers: Vec<u8>,
        non_signer_operator_ids: Vec<FixedBytes<32>>,
    ) -> Result<OperatorStateRetriever::CheckSignaturesIndices, AvsRegistryError> {
        let provider = get_provider(&self.provider);

        let contract_operator_state_retriever =
            OperatorStateRetriever::new(self.operator_state_retriever, provider);

        let check_signature_indices = contract_operator_state_retriever
            .getCheckSignaturesIndices(
                self.registry_coordinator_addr,
                reference_block_number,
                quorum_numbers.into(),
                non_signer_operator_ids,
            )
            .call()
            .await?;
        let OperatorStateRetriever::getCheckSignaturesIndicesReturn { _0: indices } =
            check_signature_indices;
        Ok(indices)
    }

    /// Get Operator Id
    pub async fn get_operator_id(
        &self,
        operator_address: Address,
    ) -> Result<FixedBytes<32>, AvsRegistryError> {
        let provider = get_provider(&self.provider);

        let contract_registry_coordinator =
            RegistryCoordinator::new(self.registry_coordinator_addr, provider);

        let operator_id_return = contract_registry_coordinator
            .getOperatorId(operator_address)
            .call()
            .await?;
        let RegistryCoordinator::getOperatorIdReturn { _0: operator_id } = operator_id_return;
        Ok(operator_id)
    }

    /// Get Operator from operator id
    pub async fn get_operator_from_id(
        &self,
        operator_id: [u8; 32],
    ) -> Result<Address, AvsRegistryError> {
        let provider = get_provider(&self.provider);

        let contract_registry_coordinator =
            RegistryCoordinator::new(self.registry_coordinator_addr, &provider);

        let operator_address_return = contract_registry_coordinator
            .getOperatorFromId(operator_id.into())
            .call()
            .await?;

        let RegistryCoordinator::getOperatorFromIdReturn {
            _0: operator_address,
        } = operator_address_return;
        Ok(operator_address)
    }

    /// Check if operator is registered
    pub async fn is_operator_registered(
        &self,
        operator_address: Address,
    ) -> Result<bool, AvsRegistryError> {
        let provider = get_provider(&self.provider);

        let contract_registry_coordinator =
            RegistryCoordinator::new(self.registry_coordinator_addr, provider);

        let operator_status_return = contract_registry_coordinator
            .getOperatorStatus(operator_address)
            .call()
            .await?;

        let RegistryCoordinator::getOperatorStatusReturn {
            _0: operator_status,
        } = operator_status_return;

        Ok(operator_status == 1)
    }

    /// Queies existing operators from for a particular block range
    pub async fn query_existing_registered_operator_pub_keys(
        &self,
        start_block: u64,
        mut stop_block: u64,
        ws_url: String,
    ) -> Result<(Vec<Address>, Vec<OperatorPubKeys>), AvsRegistryError> {
        let provider_ws_result = get_ws_provider(&ws_url).await;

        match provider_ws_result {
            Ok(provider) => {
                let query_block_range = 1024;
                let current_block_number_result = provider.get_block_number().await;

                match current_block_number_result {
                    Ok(current_block_number) => {
                        if stop_block.is_zero() {
                            stop_block = current_block_number;
                        }
                        let mut i = start_block;
                        let mut operator_addresses: Vec<Address> = vec![];
                        let mut operator_pub_keys: Vec<OperatorPubKeys> = vec![];
                        while i <= stop_block {
                            let to_block = std::cmp::min(i + (query_block_range - 1), stop_block);
                            let filter = Filter::new()
                                .select(i..to_block)
                                .event(NEW_PUBKEY_REGISTRATION_EVENT)
                                .address(self.bls_apk_registry_addr);

                            let logs_result = provider.get_logs(&filter).await;

                            match logs_result {
                                Ok(logs) => {
                                    self.logger.debug(
                                        &format!(
                                            "numTransactionLogs: {}, fromBlock: {}, toBlock: {}",
                                            logs.len(),
                                            i,
                                            to_block
                                        ),
                                        "eigen-client-avsregistry.reader.query_existing_registered_operator_pub_keys"
                                    );

                                    for pub_key_reg in logs
                                        .iter()
                                        .map(|v| {
                                            v.log_decode::<BLSApkRegistry::NewPubkeyRegistration>()
                                        })
                                        .filter_map(Result::ok)
                                    {
                                        let data = pub_key_reg.data();
                                        let operator_addr = data.operator;
                                        operator_addresses.push(operator_addr);
                                        let g1_pub_key = data.pubkeyG1.clone();
                                        let g2_pub_key = data.pubkeyG2.clone();

                                        let operator_pub_key = OperatorPubKeys {
                                            g1_pub_key: BlsG1Point::new(
                                                alloy_registry_g1_point_to_g1_affine(g1_pub_key),
                                            ),
                                            g2_pub_key: BlsG2Point::new(
                                                alloy_registry_g2_point_to_g2_affine(g2_pub_key),
                                            ),
                                        };
                                        operator_pub_keys.push(operator_pub_key);
                                    }
                                }
                                Err(e) => {
                                    return Err(AvsRegistryError::AlloyContractError(
                                        alloy_contract::Error::TransportError(e),
                                    ))
                                }
                            }
                            i += query_block_range;
                        }

                        Ok((operator_addresses, operator_pub_keys))
                    }
                    Err(e) => Err(AvsRegistryError::AlloyContractError(
                        alloy_contract::Error::TransportError(e),
                    )),
                }
            }
            Err(e) => Err(AvsRegistryError::AlloyContractError(
                alloy_contract::Error::TransportError(e),
            )),
        }
    }

    /// Query existing operator sockets
    /// TODO Update bindings and then update this function
    pub async fn query_existing_registered_operator_sockets(
        &self,
        start_block: u64,
        stop_block: u64,
    ) -> Result<HashMap<FixedBytes<32>, String>, AvsRegistryError> {
        let provider = get_provider(&self.provider);

        let mut operator_id_to_socket = HashMap::new();

        let query_block_range = 10000;

        let mut i = start_block;

        while i <= stop_block {
            let mut to_block = i + (query_block_range - 1);
            if to_block > stop_block {
                to_block = stop_block;
            }

            let mut filter = Filter::new()
                .select(start_block..to_block)
                .event("OperatorSocketUpdate(bytes32,string)")
                .address(self.registry_coordinator_addr);
            if stop_block == 0 {
                let current_block_number_result = provider.get_block_number().await;

                match current_block_number_result {
                    Ok(current_block_number) => {
                        filter = filter.clone().select(start_block..current_block_number);
                    }

                    Err(e) => {
                        return Err(AvsRegistryError::AlloyContractError(
                            alloy_contract::Error::TransportError(e),
                        ))
                    }
                }
            };

            let logs_result = provider.get_logs(&filter).await;

            match logs_result {
                Ok(logs) => {
                    for v_log in logs.iter() {
                        let socket_update_filter_option = v_log
                            .log_decode::<RegistryCoordinator::OperatorSocketUpdate>()
                            .ok();
                        if let Some(socket_update_filter) = socket_update_filter_option {
                            let data = socket_update_filter.data();
                            let operator_id = data.operatorId;
                            let socket = &data.socket;
                            operator_id_to_socket.insert(operator_id, socket.clone());
                        }
                    }
                    self.logger.debug(
                    &format!(
                        "num_transaction_logs : {} , from_block: {} , to_block: {}",
                        logs.len(),
                        i,
                        to_block
                    ),
                    "eigen-client-avsregistry.reader.query_existing_registered_operator_sockets",
                );

                    i += query_block_range;
                }
                Err(e) => {
                    return Err(AvsRegistryError::AlloyContractError(
                        alloy_contract::Error::TransportError(e),
                    ))
                }
            }
        }
        Ok(operator_id_to_socket)
    }
}

#[cfg(test)]
mod tests {

    use super::*;
    use eigen_logging::get_test_logger;
    use hex::FromHex;
    use std::str::FromStr;
    const HOLESKY_REGISTRY_COORDINATOR: &str = "0x53012C69A189cfA2D9d29eb6F19B32e0A2EA3490";
    const HOLESKY_OPERATOR_STATE_RETRIEVER: &str = "0xB4baAfee917fb4449f5ec64804217bccE9f46C67";
    const HOLESKY_STAKE_REGISTRY: &str = "0xBDACD5998989Eec814ac7A0f0f6596088AA2a270";
    const HOLESKY_BLS_APK_REGISTRY: &str = "0x066cF95c1bf0927124DFB8B02B401bc23A79730D";

    async fn build_avs_registry_chain_reader() -> AvsRegistryChainReader {
        let holesky_registry_coordinator =
            Address::from_str(HOLESKY_REGISTRY_COORDINATOR).expect("failed to parse address");
        let holesky_operator_state_retriever =
            Address::from_str(HOLESKY_OPERATOR_STATE_RETRIEVER).expect("failed to parse address");

        let holesky_provider = "https://ethereum-holesky.blockpi.network/v1/rpc/public";
        AvsRegistryChainReader::new(
            get_test_logger(),
            holesky_registry_coordinator,
            holesky_operator_state_retriever,
            holesky_provider.to_string(),
        )
        .await
        .unwrap()
    }

    #[tokio::test]
    async fn test_get_quorum_count() {
        let avs_reader = build_avs_registry_chain_reader().await;

        let _ = avs_reader.get_quorum_count().await.unwrap();
    }

    #[tokio::test]
    async fn test_get_operators_stake_in_quorums_at_block() {
        let avs_reader = build_avs_registry_chain_reader().await;

        let quorum_number = Bytes::from_hex("0x00").expect("bytes parse");
        let _ = avs_reader
            .get_operators_stake_in_quorums_at_block(1245063, quorum_number)
            .await
            .unwrap();
    }

    #[tokio::test]
    async fn test_get_operators_stake_in_quorums_at_block_operator_id() {
        let avs_reader = build_avs_registry_chain_reader().await;

        let operator_id = U256::from_str(
            "35344093966194310405039483339636912150346494903629410125452342281826147822033",
        )
        .unwrap();

        let _ = avs_reader
            .get_operators_stake_in_quorums_at_block_operator_id(1245842, operator_id.into())
            .await
            .unwrap();
    }

    #[tokio::test]
    async fn test_get_operators_stake_in_quorums_at_current_block() {
        let avs_reader = build_avs_registry_chain_reader().await;
        let quorum_number = Bytes::from_hex("0x00").expect("bytes parse");

        let _ = avs_reader
            .get_operators_stake_in_quorums_at_current_block(quorum_number)
            .await
            .unwrap();
    }

    #[tokio::test]
    async fn test_get_operators_stake_in_quorums_of_operator_at_block() {
        let avs_reader = build_avs_registry_chain_reader().await;

        let operator_id = U256::from_str(
            "35344093966194310405039483339636912150346494903629410125452342281826147822033",
        )
        .unwrap();

        let _ = avs_reader
            .get_operators_stake_in_quorums_of_operator_at_block((operator_id).into(), 1246078)
            .await
            .unwrap();
    }
}<|MERGE_RESOLUTION|>--- conflicted
+++ resolved
@@ -3,16 +3,11 @@
 use alloy_provider::Provider;
 use alloy_rpc_types::Filter;
 use ark_ff::Zero;
-<<<<<<< HEAD
 use eigen_crypto_bls::{
     alloy_registry_g1_point_to_g1_affine, alloy_registry_g2_point_to_g2_affine, BlsG1Point,
     BlsG2Point,
 };
 use eigen_logging::{logger::SharedLogger, tracing_logger::TracingLogger};
-=======
-use eigen_logging::logger::SharedLogger;
-use eigen_logging::tracing_logger::TracingLogger;
->>>>>>> 749f634d
 use eigen_types::operator::{bitmap_to_quorum_ids, OperatorPubKeys};
 use eigen_utils::NEW_PUBKEY_REGISTRATION_EVENT;
 use eigen_utils::{
@@ -38,7 +33,8 @@
 impl Default for AvsRegistryChainReader {
     fn default() -> Self {
         AvsRegistryChainReader {
-            logger: Arc::new(TracingLogger::default()),
+            logger: Arc::new(
+              ::default()),
             bls_apk_registry_addr: Default::default(),
             registry_coordinator_addr: Default::default(),
             operator_state_retriever: Default::default(),
