use crate::error::AvsRegistryError;
use alloy::primitives::aliases::U96;
use alloy::primitives::{Address, Bytes, FixedBytes, B256, U256};
use alloy::providers::Provider;
use alloy::rpc::types::Filter;
use ark_ff::Zero;
use async_trait::async_trait;
use eigen_common::{get_provider, get_ws_provider, NEW_PUBKEY_REGISTRATION_EVENT};
use eigen_crypto_bls::{
    alloy_registry_g1_point_to_g1_affine, alloy_registry_g2_point_to_g2_affine, BlsG1Point,
    BlsG2Point,
};
use eigen_logging::logger::SharedLogger;
use eigen_types::operator::{
    bitmap_to_quorum_ids, bitmap_to_quorum_ids_from_u192, OperatorPubKeys, QuorumNum,
};
<<<<<<< HEAD

use eigen_utils::slashing::middleware::blsapkregistry::BLSApkRegistry;
use eigen_utils::slashing::middleware::operatorstateretriever::OperatorStateRetriever;
use eigen_utils::slashing::middleware::registrycoordinator::RegistryCoordinator;
=======
use eigen_utils::slashing::middleware::blsapkregistry::BLSApkRegistry;
use eigen_utils::slashing::middleware::operatorstateretriever::OperatorStateRetriever;
use eigen_utils::slashing::middleware::registrycoordinator::RegistryCoordinator;
use eigen_utils::slashing::middleware::stakeregistry::IStakeRegistryTypes::{
    StakeUpdate, StrategyParams,
};
>>>>>>> 295b4624
use eigen_utils::slashing::middleware::stakeregistry::StakeRegistry;
use num_bigint::BigInt;
use std::fmt::Debug;
use std::{collections::HashMap, str::FromStr};

/// Avs Registry chainreader
#[derive(Debug, Clone)]
pub struct AvsRegistryChainReader {
    logger: SharedLogger,
    bls_apk_registry_addr: Address,
    registry_coordinator_addr: Address,
    operator_state_retriever: Address,
    stake_registry_addr: Address,
    provider: String,
}

#[async_trait]
/// Common methods for AvsRegistryChainReader
pub trait AvsRegistryReader {
    /// Get operators stake in quorums at a particular block
    ///
    /// # Arguments
    ///
    /// * `block_number` - The block number.
    /// * `quorum_numbers` - The list of quorum numbers.
    ///
    /// # Returns
    ///
    /// A vector of operators, containing each operator's address, id and stake.
    async fn get_operators_stake_in_quorums_at_block(
        &self,
        block_number: u32,
        quorum_numbers: Bytes,
    ) -> Result<Vec<Vec<OperatorStateRetriever::Operator>>, AvsRegistryError>;

    /// Get signature indices
    ///
    /// # Arguments
    ///
    /// * `reference_block_number` - The block number.
    /// * `quorum_numbers` - The list of quorum numbers.
    /// * `non_signer_operator_ids` -  The list of non-signer operator ids.
    ///
    /// # Returns
    ///
    /// A struct containing the indices of the quorum members that signed,
    /// and the ones that didn't
    async fn get_check_signatures_indices(
        &self,
        reference_block_number: u32,
        quorum_numbers: Vec<u8>,
        non_signer_operator_ids: Vec<FixedBytes<32>>,
    ) -> Result<OperatorStateRetriever::CheckSignaturesIndices, AvsRegistryError>;

    /// Get operator from operator id
    ///
    /// # Arguments
    ///
    /// * `operator_id` - The operator id.
    ///
    /// # Returns
    ///
    /// The operator address.
    async fn get_operator_from_id(
        &self,
        operator_id: [u8; 32],
    ) -> Result<Address, AvsRegistryError>;
}

#[async_trait]
impl AvsRegistryReader for AvsRegistryChainReader {
    async fn get_operators_stake_in_quorums_at_block(
        &self,
        block_number: u32,
        quorum_numbers: Bytes,
    ) -> Result<Vec<Vec<OperatorStateRetriever::Operator>>, AvsRegistryError> {
        let provider = get_provider(&self.provider);

        let contract_operator_state_retriever =
            OperatorStateRetriever::new(self.operator_state_retriever, provider);
        let operator_state = contract_operator_state_retriever
            .getOperatorState_0(self.registry_coordinator_addr, quorum_numbers, block_number)
            .call()
            .await
            .map_err(|_| AvsRegistryError::GetOperatorState)?;

        let OperatorStateRetriever::getOperatorState_0Return { _0: quorum } = operator_state;
        Ok(quorum)
    }

    async fn get_check_signatures_indices(
        &self,
        reference_block_number: u32,
        quorum_numbers: Vec<u8>,
        non_signer_operator_ids: Vec<FixedBytes<32>>,
    ) -> Result<OperatorStateRetriever::CheckSignaturesIndices, AvsRegistryError> {
        let provider = get_provider(&self.provider);

        let contract_operator_state_retriever =
            OperatorStateRetriever::new(self.operator_state_retriever, provider);

        let check_signature_indices = contract_operator_state_retriever
            .getCheckSignaturesIndices(
                self.registry_coordinator_addr,
                reference_block_number,
                quorum_numbers.into(),
                non_signer_operator_ids,
            )
            .call()
            .await?;
        let OperatorStateRetriever::getCheckSignaturesIndicesReturn { _0: indices } =
            check_signature_indices;
        Ok(indices)
    }

    async fn get_operator_from_id(
        &self,
        operator_id: [u8; 32],
    ) -> Result<Address, AvsRegistryError> {
        let provider = get_provider(&self.provider);

        let contract_registry_coordinator =
            RegistryCoordinator::new(self.registry_coordinator_addr, &provider);

        let operator_address_return = contract_registry_coordinator
            .getOperatorFromId(operator_id.into())
            .call()
            .await?;
        let RegistryCoordinator::getOperatorFromIdReturn {
            _0: operator_address,
        } = operator_address_return;

        Ok(operator_address)
    }
}

impl AvsRegistryChainReader {
    /// Create a new instance of the AvsRegistryChainReader
    ///
    /// # Arguments
    ///
    /// * `logger` - A reference to the logger.
    /// * `registry_coordinator_addr` - The address of the RegistryCoordinator contract.
    /// * `operator_state_retriever_addr` - The address of the OperatorStateRetriever contract.
    /// * `http_provider_url` - The http provider url.
    pub async fn new(
        logger: SharedLogger,
        registry_coordinator_addr: Address,
        operator_state_retriever_addr: Address,
        http_provider_url: String,
    ) -> Result<AvsRegistryChainReader, AvsRegistryError> {
        let provider = get_provider(&http_provider_url);

        let contract_registry_coordinator =
            RegistryCoordinator::new(registry_coordinator_addr, &provider);
        let bls_apk_registry_return = contract_registry_coordinator
            .blsApkRegistry()
            .call()
            .await
            .map_err(|_| AvsRegistryError::GetBlsApkRegistry)?;

        let RegistryCoordinator::blsApkRegistryReturn {
            _0: bls_apk_registry_addr,
        } = bls_apk_registry_return;

        let stake_registry_return = contract_registry_coordinator
            .stakeRegistry()
            .call()
            .await
            .map_err(|_| AvsRegistryError::GetStakeRegistry)?;

        let RegistryCoordinator::stakeRegistryReturn {
            _0: stake_registry_addr,
        } = stake_registry_return;

        Ok(AvsRegistryChainReader {
            logger,
            bls_apk_registry_addr,
            registry_coordinator_addr,
            operator_state_retriever: operator_state_retriever_addr,
            stake_registry_addr,
            provider: http_provider_url.clone(),
        })
    }

    /// Get quorum count
    ///
    /// # Returns
    ///
    /// The total quorum count read from the RegistryCoordinator.
    pub async fn get_quorum_count(&self) -> Result<u8, AvsRegistryError> {
        let provider = get_provider(&self.provider);

        let contract_registry_coordinator =
            RegistryCoordinator::new(self.registry_coordinator_addr, provider);

        let quorum_count = contract_registry_coordinator
            .quorumCount()
            .call()
            .await
            .map_err(|_| AvsRegistryError::GetQuorumCount)?;

        let RegistryCoordinator::quorumCountReturn { _0: quorum } = quorum_count;
        Ok(quorum)
    }

    /// Get operators stake in quorums at block operator id
    ///
    /// # Arguments
    ///
    /// * `block_number` - The block number.
    /// * `operator_id` - The operator id.
    ///
    /// # Returns
    ///
    /// - a bitmap of the quorums the operator was registered for at `block_number`.
    /// - for each of the quorums mentioned above, a vector of the operators registered for
    ///   that quorum at `block_number`, containing each operator's `operatorId` and `stake`.
    pub async fn get_operators_stake_in_quorums_at_block_operator_id(
        &self,
        block_number: u32,
        operator_id: B256,
    ) -> Result<(U256, Vec<Vec<OperatorStateRetriever::Operator>>), AvsRegistryError> {
        let provider = get_provider(&self.provider);

        let contract_operator_state_retriever =
            OperatorStateRetriever::new(self.operator_state_retriever, provider);

        let operator_state_with_registry_coordinator_and_operator_id =
            contract_operator_state_retriever
                .getOperatorState_1(self.registry_coordinator_addr, operator_id, block_number)
                .call()
                .await
                .map_err(|_| {
                    AvsRegistryError::GetOperatorStateWithRegistryCoordinatorAndOperatorId
                })?;

        let OperatorStateRetriever::getOperatorState_1Return {
            _0: stake,
            _1: operator_state,
        } = operator_state_with_registry_coordinator_and_operator_id;
        Ok((stake, operator_state))
    }

    /// Get operators stake in quorums at current block
    ///
    /// # Arguments
    ///
    /// * `quorum_numbers` - The list of quorum numbers.
    ///
    /// # Returns
    ///
    /// For each quorum in `quorum_numbers`, a vector of the operators registered for
    /// that quorum at the current block, containing each operator's `operatorId` and `stake`.
    pub async fn get_operators_stake_in_quorums_at_current_block(
        &self,
        quorum_numbers: Bytes,
    ) -> Result<Vec<Vec<OperatorStateRetriever::Operator>>, AvsRegistryError> {
        let provider = get_provider(&self.provider);

        let current_block_number = provider
            .get_block_number()
            .await
            .map_err(|_| AvsRegistryError::GetBlockNumber)?;

        if current_block_number > u32::MAX.into() {
            return Err(AvsRegistryError::BlockNumberOverflow);
        }

        self.get_operators_stake_in_quorums_at_block(current_block_number as u32, quorum_numbers)
            .await
            .map_err(|_| AvsRegistryError::GetOperatorStakeInQuorumAtBlockNumber)
    }

    /// Get operators stake in quorums of operator at block
    ///
    /// # Arguments
    ///
    /// * `operator_id` - The operator id.
    /// * `block_number` - The block number.
    ///
    /// # Returns
    ///
    /// - a vector of the quorum numbers the operator was registered for at `block_number`.
    /// - for each of the quorums mentioned above, a vector of the operators registered for
    ///   that quorum at `block_number`, containing each operator's `operatorId` and `stake`.
    pub async fn get_operators_stake_in_quorums_of_operator_at_block(
        &self,
        operator_id: B256,
        block_number: u32,
    ) -> Result<(Vec<u8>, Vec<Vec<OperatorStateRetriever::Operator>>), AvsRegistryError> {
        let (quorum_bitmaps, operator_stakes) = self
            .get_operators_stake_in_quorums_at_block_operator_id(block_number, operator_id)
            .await
            .map_err(|_| AvsRegistryError::GetOperatorStakeInQuorumAtBlockOperatorId)?;

        let quorums = bitmap_to_quorum_ids(quorum_bitmaps);
        let s = (quorums, operator_stakes);
        Ok(s)
    }

    /// Get operators stake in quorums of operator at current block
    ///
    /// # Arguments
    ///
    /// * `operator_id` - The operator id.
    ///
    /// # Returns
    ///
    /// - a vector of the quorum numbers the operator was registered for at the current block.
    /// - for each of the quorums mentioned above, a vector of the operators registered for
    ///   that quorum at the current block, containing each operator's `operatorId` and `stake`.
    pub async fn get_operators_stake_in_quorums_of_operator_at_current_block(
        &self,
        operator_id: B256,
    ) -> Result<(Vec<u8>, Vec<Vec<OperatorStateRetriever::Operator>>), AvsRegistryError> {
        let provider = get_provider(&self.provider);

        let current_block_number = provider.get_block_number().await.map_err(|e| {
            AvsRegistryError::AlloyContractError(alloy::contract::Error::TransportError(e))
        })?;

        if current_block_number > u32::MAX.into() {
            return Err(AvsRegistryError::BlockNumberOverflow);
        }

        self.get_operators_stake_in_quorums_of_operator_at_block(
            operator_id,
            current_block_number as u32,
        )
        .await
    }

    /// Get operator's stake in quorums at current block
    ///
    /// # Arguments
    ///
    /// * `operator_id` - The operator id.
    ///
    /// # Returns
    ///
    /// A hashmap containing the quorum numbers that the operator is registered for,
    /// and the amount staked on each quorum.
    pub async fn get_operator_stake_in_quorums_of_operator_at_current_block(
        &self,
        operator_id: B256,
    ) -> Result<HashMap<u8, BigInt>, AvsRegistryError> {
        let provider = get_provider(&self.provider);

        let registry_coordinator =
            RegistryCoordinator::new(self.registry_coordinator_addr, &provider);

        let quorum_bitmap = registry_coordinator
            .getCurrentQuorumBitmap(operator_id)
            .call()
            .await?;

        let RegistryCoordinator::getCurrentQuorumBitmapReturn { _0: quo } = quorum_bitmap;

        let quorums = bitmap_to_quorum_ids_from_u192(quo);

        let mut quorum_stakes: HashMap<u8, BigInt> = HashMap::new();

        let stake_registry = StakeRegistry::new(self.stake_registry_addr, &provider);
        for quorum in quorums.iter() {
            let stakes_result = stake_registry
                .getCurrentStake(operator_id, *quorum)
                .call()
                .await?;

            let StakeRegistry::getCurrentStakeReturn { _0: c_stake } = stakes_result;
            quorum_stakes.insert(
                *quorum,
                BigInt::from_str(&U256::from(c_stake).to_string())
                    .map_err(|_| AvsRegistryError::ParseBigIntError)?,
            );
        }
        Ok(quorum_stakes)
    }

    /// Query registration detail
    ///
    /// # Arguments
    ///
    /// * `operator_address` - The operator address.
    ///
    /// # Returns
    ///
    /// A vector of booleans, where each boolean represents if the operator
    /// is registered for a quorum.
    ///
    /// # Errors
    ///
    /// Returns an error if the operator id cannot be fetched or if the quorum bitmap
    pub async fn query_registration_detail(
        &self,
        operator_address: Address,
    ) -> Result<[bool; 64], AvsRegistryError> {
        let operator_id = self.get_operator_id(operator_address).await?;

        let provider = get_provider(&self.provider);
        let registry_coordinator =
            RegistryCoordinator::new(self.registry_coordinator_addr, &provider);
        let quorum_bitmap = registry_coordinator
            .getCurrentQuorumBitmap(operator_id)
            .call()
            .await?;

        let inner_value = quorum_bitmap._0.into_limbs()[0];
        let mut quorums: [bool; 64] = [false; 64];
        for i in 0..64_u64 {
            if let Some(value) = quorums.get_mut(i as usize) {
                *value = inner_value & (1 << i) != 0;
            }
        }
        Ok(quorums)
    }

    /// Get operator id
    ///
    /// # Arguments
    ///
    /// * `operator_address` - The operator address.
    ///
    /// # Returns
    ///
    /// The operator id.
    pub async fn get_operator_id(
        &self,
        operator_address: Address,
    ) -> Result<FixedBytes<32>, AvsRegistryError> {
        let provider = get_provider(&self.provider);

        let contract_registry_coordinator =
            RegistryCoordinator::new(self.registry_coordinator_addr, provider);

        let operator_id_return = contract_registry_coordinator
            .getOperatorId(operator_address)
            .call()
            .await?;
        let RegistryCoordinator::getOperatorIdReturn { _0: operator_id } = operator_id_return;
        Ok(operator_id)
    }

    /// Check if operator is registered
    ///
    /// # Arguments
    ///
    /// * `operator_address` - The operator address.
    ///
    /// # Returns
    ///
    /// True if the operator is registered, false otherwise.
    pub async fn is_operator_registered(
        &self,
        operator_address: Address,
    ) -> Result<bool, AvsRegistryError> {
        let provider = get_provider(&self.provider);

        let contract_registry_coordinator =
            RegistryCoordinator::new(self.registry_coordinator_addr, provider);

        let operator_status_return = contract_registry_coordinator
            .getOperatorStatus(operator_address)
            .call()
            .await?;

        let RegistryCoordinator::getOperatorStatusReturn {
            _0: operator_status,
        } = operator_status_return;

        Ok(operator_status == 1)
    }

    /// Queries existing operators from for a particular block range.
    ///
    /// # Arguments
    ///
    /// * `start_block` - The block number to start querying from.
    /// * `stop_block` - The block number to stop querying at.
    /// * `ws_url` - The websocket url to use for querying.
    ///
    /// # Returns
    ///
    /// * (`Vec<Address>`, `Vec<OperatorPubKeys>`) - A vector of operator addresses and its
    ///   corresponding operator pub keys.
    pub async fn query_existing_registered_operator_pub_keys(
        &self,
        start_block: u64,
        mut stop_block: u64,
        ws_url: String,
    ) -> Result<(Vec<Address>, Vec<OperatorPubKeys>), AvsRegistryError> {
        let provider = get_ws_provider(&ws_url).await.map_err(|e| {
            AvsRegistryError::AlloyContractError(alloy::contract::Error::TransportError(e))
        })?;

        let query_block_range = 1024;
        let current_block_number = provider.get_block_number().await.map_err(|e| {
            AvsRegistryError::AlloyContractError(alloy::contract::Error::TransportError(e))
        })?;
        if stop_block.is_zero() {
            stop_block = current_block_number;
        }
        let mut i = start_block;
        let mut operator_addresses: Vec<Address> = vec![];
        let mut operator_pub_keys: Vec<OperatorPubKeys> = vec![];

        while i <= stop_block {
            let to_block = std::cmp::min(i + (query_block_range - 1), stop_block);
            let filter = Filter::new()
                .from_block(i)
                .to_block(to_block)
                .event(NEW_PUBKEY_REGISTRATION_EVENT)
                .address(self.bls_apk_registry_addr);

            let logs = provider.get_logs(&filter).await.map_err(|e| {
                AvsRegistryError::AlloyContractError(alloy::contract::Error::TransportError(e))
            })?;

            let len = logs.len();
            self.logger.debug(
                &format!("numTransactionLogs: {len}, fromBlock: {i}, toBlock: {to_block}",),
                "eigen-client-avsregistry.reader.query_existing_registered_operator_pub_keys",
            );

            for pub_key_reg in logs
                .iter()
                .map(|v| v.log_decode::<BLSApkRegistry::NewPubkeyRegistration>())
                .filter_map(Result::ok)
            {
                let data = pub_key_reg.data();
                let operator_addr = data.operator;
                operator_addresses.push(operator_addr);
                let g1_pub_key = data.pubkeyG1.clone();
                let g2_pub_key = data.pubkeyG2.clone();
                let operator_pub_key = OperatorPubKeys {
                    g1_pub_key: BlsG1Point::new(alloy_registry_g1_point_to_g1_affine(g1_pub_key)),
                    g2_pub_key: BlsG2Point::new(alloy_registry_g2_point_to_g2_affine(g2_pub_key)),
                };
                operator_pub_keys.push(operator_pub_key);
            }
            i += query_block_range;
        }

        Ok((operator_addresses, operator_pub_keys))
    }

    /// TODO: Update bindings and then update this function
    /// Query existing operator sockets
    ///
    /// # Arguments
    ///
    /// * `start_block` - Start block number
    /// * `stop_block` - Stop block number. If zero is passed, then the current block number is fetched and used.
    ///
    /// # Returns
    ///
    /// * `HashMap<FixedBytes<32>, String>` - Operator Id to socket mapping containing all the operator
    ///   sockets registered in the given block range
    pub async fn query_existing_registered_operator_sockets(
        &self,
        start_block: u64,
        stop_block: u64,
    ) -> Result<HashMap<FixedBytes<32>, String>, AvsRegistryError> {
        let provider = get_provider(&self.provider);

        let mut operator_id_to_socket = HashMap::new();

        let query_block_range = 10000;

        let stop_block = if stop_block == 0 {
            provider.get_block_number().await.map_err(|e| {
                AvsRegistryError::AlloyContractError(alloy::contract::Error::TransportError(e))
            })?
        } else {
            stop_block
        };

        for from_block in (start_block..=stop_block).step_by(query_block_range as usize) {
            let to_block = (from_block + query_block_range - 1).min(stop_block);

            let filter = Filter::new()
                .from_block(from_block)
                .to_block(to_block)
                .event("OperatorSocketUpdate(bytes32,string)")
                .address(self.registry_coordinator_addr);

            let logs = provider.get_logs(&filter).await.map_err(|e| {
                AvsRegistryError::AlloyContractError(alloy::contract::Error::TransportError(e))
            })?;

            for v_log in logs.iter() {
                let socket_update_filter_option = v_log
                    .log_decode::<RegistryCoordinator::OperatorSocketUpdate>()
                    .ok();
                if let Some(socket_update_filter) = socket_update_filter_option {
                    let data = socket_update_filter.data();
                    let operator_id = data.operatorId;
                    let socket = &data.socket;
                    operator_id_to_socket.insert(operator_id, socket.clone());
                }
            }
            let len = logs.len();
            self.logger.debug(
                &format!("num_transaction_logs : {len} , from_block: {from_block} , to_block: {to_block}"),
                "eigen-client-avsregistry.reader.query_existing_registered_operator_sockets",
            );
        }
        Ok(operator_id_to_socket)
    }

    /// Check if a quorum is an operator set quorum
    ///
    /// # Arguments
    /// * `quorum_number` - The quorum number to query.
    ///
    /// # Returns
    /// [`true`] if the quorum is an operator set quorum, [`false`] otherwise.
    pub async fn is_operator_set_quorum(
        &self,
        quorum_number: QuorumNum,
    ) -> Result<bool, AvsRegistryError> {
        let provider = get_provider(&self.provider);

        let contract_stake_registry = StakeRegistry::new(self.stake_registry_addr, &provider);

        let quorum_status = contract_stake_registry
            .isOperatorSetQuorum(quorum_number)
            .call()
            .await?;

        let StakeRegistry::isOperatorSetQuorumReturn { _0: quorum_status } = quorum_status;

        Ok(quorum_status)
    }
<<<<<<< HEAD
=======

    /// Computes the total weight of operator with the given quorum number.
    ///
    /// The quorum number must exist, or else the tx will fail.
    ///
    /// # Arguments
    ///
    /// * `quorum_number` - The respective quorum number.
    /// * `operator_address` - The operator's address.
    ///
    /// # Returns
    ///
    /// * [`U96`] - The total weight.
    pub async fn weight_of_operator_for_quorum(
        &self,
        quorum_number: QuorumNum,
        operator_address: Address,
    ) -> Result<U96, AvsRegistryError> {
        let provider = get_provider(&self.provider);

        let contract_stake_registry = StakeRegistry::new(self.stake_registry_addr, provider);
        let stake = contract_stake_registry
            .weightOfOperatorForQuorum(quorum_number, operator_address)
            .call()
            .await?
            ._0;

        Ok(stake)
    }

    /// Returns the length of the strategy parameters stored for a given quorum.
    ///
    /// # Arguments
    ///
    /// * `quorum_number` - The quorum number.
    ///
    /// # Returns
    ///
    /// * [`U256`] - The length of the strategy parameters array.
    pub async fn strategy_params_length(
        &self,
        quorum_number: QuorumNum,
    ) -> Result<U256, AvsRegistryError> {
        let provider = get_provider(&self.provider);

        let contract_stake_registry = StakeRegistry::new(self.stake_registry_addr, provider);
        let len = contract_stake_registry
            .strategyParamsLength(quorum_number)
            .call()
            .await?
            ._0;

        Ok(len)
    }

    /// Returns the strategy parameters by index for a given quorum.
    ///
    /// # Arguments
    ///
    /// * `quorum_number` - The quorum number.
    /// * `index` - The index in the strategy parameter array.
    ///
    /// # Returns
    ///
    /// * [`StrategyParams`] - The strategy parameters at the specified index.
    pub async fn strategy_params_by_index(
        &self,
        quorum_number: QuorumNum,
        index: U256,
    ) -> Result<StrategyParams, AvsRegistryError> {
        let provider = get_provider(&self.provider);

        let contract_stake_registry = StakeRegistry::new(self.stake_registry_addr, provider);
        let strategy_params = contract_stake_registry
            .strategyParamsByIndex(quorum_number, index)
            .call()
            .await?
            ._0;

        Ok(strategy_params)
    }

    /// Returns the stake history length for a given operator and quorum.
    ///
    /// # Arguments
    ///
    /// * `operator_id` - The operator's identifier.
    /// * `quorum_number` - The quorum number.
    ///
    /// # Returns
    ///
    /// * [`U256`] - The length of the stake history.
    pub async fn get_stake_history_length(
        &self,
        operator_id: B256,
        quorum_number: QuorumNum,
    ) -> Result<U256, AvsRegistryError> {
        let provider = get_provider(&self.provider);

        let contract_stake_registry = StakeRegistry::new(self.stake_registry_addr, provider);

        let len = contract_stake_registry
            .getStakeHistoryLength(operator_id, quorum_number)
            .call()
            .await?
            ._0;

        Ok(len)
    }

    /// Returns the entire stake history for a given operator and quorum.
    ///
    /// # Arguments
    ///
    /// * `operator_id` - The operator's identifier.
    /// * `quorum_number` - The quorum number.
    ///
    /// # Returns
    ///
    /// * `Vec<StakeUpdate>` - A vector containing all stake updates.
    pub async fn get_stake_history(
        &self,
        operator_id: B256,
        quorum_number: QuorumNum,
    ) -> Result<Vec<StakeUpdate>, AvsRegistryError> {
        let provider = get_provider(&self.provider);

        let contract_stake_registry = StakeRegistry::new(self.stake_registry_addr, provider);

        let stake_update_vec = contract_stake_registry
            .getStakeHistory(operator_id, quorum_number)
            .call()
            .await?
            ._0;

        Ok(stake_update_vec)
    }

    /// Returns the most recent stake update for a given operator and quorum.
    ///
    /// # Arguments
    ///
    /// * `operator_id` - The operator's identifier.
    /// * `quorum_number` - The quorum number.
    ///
    /// # Returns
    ///
    /// * [`StakeUpdate`] - The latest stake update.
    pub async fn get_latest_stake_update(
        &self,
        operator_id: B256,
        quorum_number: QuorumNum,
    ) -> Result<StakeUpdate, AvsRegistryError> {
        let provider = get_provider(&self.provider);

        let contract_stake_registry = StakeRegistry::new(self.stake_registry_addr, provider);

        let stake_update = contract_stake_registry
            .getLatestStakeUpdate(operator_id, quorum_number)
            .call()
            .await?
            ._0;

        Ok(stake_update)
    }

    /// Returns the stake update at a specific index for a given operator and quorum.
    ///
    /// # Arguments
    ///
    /// * `quorum_number` - The quorum number.
    /// * `operator_id` - The operator's identifier.
    /// * `index` - The index in the stake history array.
    ///
    /// # Returns
    ///
    /// * [`StakeUpdate`] - The stake update at the specified index.
    pub async fn get_stake_update_at_index(
        &self,
        quorum_number: QuorumNum,
        operator_id: B256,
        index: U256,
    ) -> Result<StakeUpdate, AvsRegistryError> {
        let provider = get_provider(&self.provider);

        let contract_stake_registry = StakeRegistry::new(self.stake_registry_addr, provider);

        let stake_update = contract_stake_registry
            .getStakeUpdateAtIndex(quorum_number, operator_id, index)
            .call()
            .await?
            ._0;

        Ok(stake_update)
    }

    /// Returns the stake of an operator for a given quorum at a specific block number.
    ///
    /// # Arguments
    ///
    /// * `operator_id` - The operator's identifier.
    /// * `quorum_number` - The quorum number.
    /// * `block_number` - The block number at which to retrieve the stake.
    ///
    /// # Returns
    ///
    /// * [`U96`] - The stake at the specified block number.
    pub async fn get_stake_at_block_number(
        &self,
        operator_id: B256,
        quorum_number: QuorumNum,
        block_number: u32,
    ) -> Result<U96, AvsRegistryError> {
        let provider = get_provider(&self.provider);

        let contract_stake_registry = StakeRegistry::new(self.stake_registry_addr, provider);

        let stake = contract_stake_registry
            .getStakeAtBlockNumber(operator_id, quorum_number, block_number)
            .call()
            .await?
            ._0;

        Ok(stake)
    }

    /// Returns the index of the stake update for an operator at a given block number.
    ///
    /// # Arguments
    ///
    /// * `operator_id` - The operator's identifier.
    /// * `quorum_number` - The quorum number.
    /// * `block_number` - The block number.
    ///
    /// # Returns
    ///
    /// * `u32` - The index of the stake update.
    pub async fn get_stake_update_index_at_block_number(
        &self,
        operator_id: B256,
        quorum_number: QuorumNum,
        block_number: u32,
    ) -> Result<u32, AvsRegistryError> {
        let provider = get_provider(&self.provider);

        let contract_stake_registry = StakeRegistry::new(self.stake_registry_addr, provider);

        let index = contract_stake_registry
            .getStakeUpdateIndexAtBlockNumber(operator_id, quorum_number, block_number)
            .call()
            .await?
            ._0;

        Ok(index)
    }

    /// Returns the stake of an operator for a given quorum at a specific block number and index.
    ///
    /// # Arguments
    ///
    /// * `quorum_number` - The quorum number.
    /// * `block_number` - The block number at which to retrieve the stake.
    /// * `operator_id` - The operator's identifier.
    /// * `index` - The index in the stake history array.
    ///
    /// # Returns
    ///
    /// * [`U96`] - The stake weight at the specified block number and index.
    pub async fn get_stake_at_block_number_and_index(
        &self,
        quorum_number: QuorumNum,
        block_number: u32,
        operator_id: B256,
        index: U256,
    ) -> Result<U96, AvsRegistryError> {
        let provider = get_provider(&self.provider);

        let contract_stake_registry = StakeRegistry::new(self.stake_registry_addr, provider);

        let stake_weight = contract_stake_registry
            .getStakeAtBlockNumberAndIndex(quorum_number, block_number, operator_id, index)
            .call()
            .await?
            ._0;

        Ok(stake_weight)
    }

    /// Returns the length of the total stake history for a given quorum.
    ///
    /// # Arguments
    ///
    /// * `quorum_number` - The quorum number.
    ///
    /// # Returns
    ///
    /// * [`U256`] - The total stake history length.
    pub async fn get_total_stake_history_length(
        &self,
        quorum_number: QuorumNum,
    ) -> Result<U256, AvsRegistryError> {
        let provider = get_provider(&self.provider);

        let contract_stake_registry = StakeRegistry::new(self.stake_registry_addr, provider);

        let length = contract_stake_registry
            .getTotalStakeHistoryLength(quorum_number)
            .call()
            .await?
            ._0;

        Ok(length)
    }

    /// Returns the current total stake weight for a given quorum.
    ///
    /// # Arguments
    ///
    /// * `quorum_number` - The quorum number.
    ///
    /// # Returns
    ///
    /// * [`U96`] - The current total stake weight.
    pub async fn get_current_total_stake(
        &self,
        quorum_number: QuorumNum,
    ) -> Result<U96, AvsRegistryError> {
        let provider = get_provider(&self.provider);

        let contract_stake_registry = StakeRegistry::new(self.stake_registry_addr, provider);

        let stake_weight = contract_stake_registry
            .getCurrentTotalStake(quorum_number)
            .call()
            .await?
            ._0;

        Ok(stake_weight)
    }

    /// Returns the stake update at a specific index for a given quorum.
    ///
    /// # Arguments
    ///
    /// * `quorum_number` - The quorum number.
    /// * `index` - The index in the total stake history.
    ///
    /// # Returns
    ///
    /// * [`StakeUpdate`] - The stake update at the specified index.
    pub async fn get_total_stake_update_at_index(
        &self,
        quorum_number: QuorumNum,
        index: U256,
    ) -> Result<StakeUpdate, AvsRegistryError> {
        let provider = get_provider(&self.provider);

        let contract_stake_registry = StakeRegistry::new(self.stake_registry_addr, provider);

        let stake_update = contract_stake_registry
            .getTotalStakeUpdateAtIndex(quorum_number, index)
            .call()
            .await?
            ._0;

        Ok(stake_update)
    }

    /// Returns the total stake at a given block number and index.
    ///
    /// # Arguments
    ///
    /// * `quorum_number` - The quorum number.
    /// * `block_number` - The block number.
    /// * `index` - The index in the total stake history.
    ///
    /// # Returns
    ///
    /// * [`U96`] - The total stake at the specified block number and index.
    pub async fn get_total_stake_at_block_number_from_index(
        &self,
        quorum_number: QuorumNum,
        block_number: u32,
        index: U256,
    ) -> Result<U96, AvsRegistryError> {
        let provider = get_provider(&self.provider);

        let contract_stake_registry = StakeRegistry::new(self.stake_registry_addr, provider);

        let total_stake = contract_stake_registry
            .getTotalStakeAtBlockNumberFromIndex(quorum_number, block_number, index)
            .call()
            .await?
            ._0;

        Ok(total_stake)
    }

    /// Returns the total stake indices for the given quorum at a specific block number.
    ///
    /// # Arguments
    ///
    /// * `block_number` - The block number.
    /// * `quorum_number` - The quorum number in bytes format.
    ///
    /// # Returns
    ///
    /// * `Vec<u32>` - A vector of stake indices at the specified block number.
    pub async fn get_total_stake_indices_at_block_number(
        &self,
        block_number: u32,
        quorum_number: Bytes,
    ) -> Result<Vec<u32>, AvsRegistryError> {
        let provider = get_provider(&self.provider);

        let contract_stake_registry = StakeRegistry::new(self.stake_registry_addr, provider);

        let total_stakes = contract_stake_registry
            .getTotalStakeIndicesAtBlockNumber(block_number, quorum_number)
            .call()
            .await?
            ._0;

        Ok(total_stakes)
    }
>>>>>>> 295b4624
}

#[cfg(test)]
mod tests {
    use super::*;
    use crate::test_utils::{build_avs_registry_chain_writer, test_register_operator};
    use eigen_logging::get_test_logger;
    use eigen_testing_utils::{
<<<<<<< HEAD
        anvil::start_anvil_container,
        anvil_constants::{get_operator_state_retriever_address, get_registry_coordinator_address},
=======
        anvil::{start_anvil_container, start_m2_anvil_container},
        anvil_constants::{
            get_operator_state_retriever_address, get_registry_coordinator_address, FIFTH_ADDRESS,
            FIFTH_PRIVATE_KEY, FIRST_ADDRESS, OPERATOR_BLS_KEY,
        },
>>>>>>> 295b4624
    };
    use hex::FromHex;
    use std::str::FromStr;

    async fn build_avs_registry_chain_reader(http_endpoint: String) -> AvsRegistryChainReader {
        let registry_coordinator = get_registry_coordinator_address(http_endpoint.clone()).await;
        let operator_state_retriever =
            get_operator_state_retriever_address(http_endpoint.clone()).await;

        AvsRegistryChainReader::new(
            get_test_logger(),
            registry_coordinator,
            operator_state_retriever,
            http_endpoint,
        )
        .await
        .unwrap()
    }

    #[tokio::test]
    async fn test_get_quorum_count() {
        let (_container, http_endpoint, _ws_endpoint) = start_anvil_container().await;
        let avs_reader = build_avs_registry_chain_reader(http_endpoint.clone()).await;

        let _ = avs_reader.get_quorum_count().await.unwrap();
    }

    #[tokio::test]
    async fn test_get_operators_stake_in_quorums_at_block() {
        let (_container, http_endpoint, _ws_endpoint) = start_anvil_container().await;
        let avs_reader = build_avs_registry_chain_reader(http_endpoint.clone()).await;

        // revert: RegistryCoordinator.getQuorumBitmapIndexAtBlockNumber: no bitmap update found for operatorId
        let quorum_number = Bytes::from_hex("0x00").expect("bytes parse");
        let operators_stake = avs_reader
            .get_operators_stake_in_quorums_at_block(1245063, quorum_number)
            .await;

        // TODO: This is a temporary fix. Will be fixed in the next PR Issue https://github.com/Layr-Labs/eigensdk-rs/issues/307.
        assert!(operators_stake.is_err());
    }

    #[tokio::test]
    async fn test_get_operators_stake_in_quorums_at_block_operator_id() {
        let (_container, http_endpoint, _ws_endpoint) = start_anvil_container().await;
        let avs_reader = build_avs_registry_chain_reader(http_endpoint.clone()).await;

        let operator_id = U256::from_str(
            "35344093966194310405039483339636912150346494903629410125452342281826147822033",
        )
        .unwrap();

        // revert: RegistryCoordinator.getQuorumBitmapIndexAtBlockNumber: no bitmap update found for operatorId
        let operators_stake = avs_reader
            .get_operators_stake_in_quorums_at_block_operator_id(1245842, operator_id.into())
            .await;

        // TODO: This is a temporary fix. Will be fixed in the next PR Issue https://github.com/Layr-Labs/eigensdk-rs/issues/307.
        assert!(operators_stake.is_err());
    }

    #[tokio::test]
    async fn test_get_operators_stake_in_quorums_at_current_block() {
        let (_container, http_endpoint, _ws_endpoint) = start_anvil_container().await;
        let avs_reader = build_avs_registry_chain_reader(http_endpoint.clone()).await;
        let quorum_number = Bytes::from_hex("0x00").expect("bytes parse");

        // revert: RegistryCoordinator.getQuorumBitmapIndexAtBlockNumber: no bitmap update found for operatorId
        let operators_stake = avs_reader
            .get_operators_stake_in_quorums_at_current_block(quorum_number)
            .await;

        // TODO: This is a temporary fix. Will be fixed in the next PR Issue https://github.com/Layr-Labs/eigensdk-rs/issues/307.
        assert!(operators_stake.is_err());
    }

    #[tokio::test]
    async fn test_get_operators_stake_in_quorums_of_operator_at_current_block() {
        let (_container, http_endpoint, _ws_endpoint) = start_anvil_container().await;
        let avs_reader = build_avs_registry_chain_reader(http_endpoint.clone()).await;
        let operator_id = U256::from_str(
            "35344093966194310405039483339636912150346494903629410125452342281826147822033",
        )
        .unwrap();

        // revert: RegistryCoordinator.getQuorumBitmapIndexAtBlockNumber: no bitmap update found for operatorId
        let operators_stake = avs_reader
            .get_operators_stake_in_quorums_of_operator_at_current_block(operator_id.into())
            .await;

        // TODO: This is a temporary fix. Will be fixed in the next PR Issue https://github.com/Layr-Labs/eigensdk-rs/issues/307.
        assert!(operators_stake.is_err());
    }

    #[tokio::test]
    async fn test_get_operator_stake_in_quorums_of_operator_at_current_block() {
        let (_container, http_endpoint, _ws_endpoint) = start_anvil_container().await;
        let avs_reader = build_avs_registry_chain_reader(http_endpoint.clone()).await;
        let operator_id = U256::from_str(
            "35344093966194310405039483339636912150346494903629410125452342281826147822033",
        )
        .unwrap();

        let stakes = avs_reader
            .get_operator_stake_in_quorums_of_operator_at_current_block(operator_id.into())
            .await
            .unwrap();
        assert_eq!(stakes.len(), 0);
    }

    #[tokio::test]
    async fn test_is_operator_registered() {
        let (_container, http_endpoint, _ws_endpoint) = start_anvil_container().await;
        let avs_reader = build_avs_registry_chain_reader(http_endpoint.clone()).await;

        let is_registered = avs_reader
            .is_operator_registered(avs_reader.registry_coordinator_addr)
            .await
            .unwrap();
        assert!(!is_registered);
    }

    #[tokio::test]
    async fn test_get_operators_stake_in_quorums_of_operator_at_block() {
        let (_container, http_endpoint, _ws_endpoint) = start_anvil_container().await;
        let avs_reader = build_avs_registry_chain_reader(http_endpoint.clone()).await;

        let operator_id = U256::from_str(
            "35344093966194310405039483339636912150346494903629410125452342281826147822033",
        )
        .unwrap();

        // revert: RegistryCoordinator.getQuorumBitmapIndexAtBlockNumber: no bitmap update found for operatorId
        let operators_stake = avs_reader
            .get_operators_stake_in_quorums_of_operator_at_block((operator_id).into(), 1246078)
            .await;

        // TODO: This is a temporary fix. Will be fixed in the next PR Issue https://github.com/Layr-Labs/eigensdk-rs/issues/307.
        assert!(operators_stake.is_err());
    }

    #[tokio::test]
    async fn test_query_existing_registered_operator_sockets() {
        let (_container, http_endpoint, _ws_endpoint) = start_anvil_container().await;
        let avs_reader = build_avs_registry_chain_reader(http_endpoint.clone()).await;

        let _ = avs_reader
            .query_existing_registered_operator_sockets(0, 1000)
            .await
            .unwrap();
    }

    #[tokio::test]
    async fn test_query_registration_detail() {
        let (_container, http_endpoint, _ws_endpoint) = start_anvil_container().await;
        let avs_reader = build_avs_registry_chain_reader(http_endpoint.clone()).await;

        let operator_id = U256::from_str(
            "35344093966194310405039483339636912150346494903629410125452342281826147822033",
        )
        .unwrap();

        let operator_id_b256: B256 = operator_id.into();

        let operator_address = avs_reader
            .get_operator_from_id(operator_id_b256.into())
            .await
            .unwrap();

        let ret_query_registration_detail = avs_reader
            .query_registration_detail(operator_address)
            .await
            .unwrap();

        println!("{:?}", ret_query_registration_detail);

        // all the value are false
        for ret_value in ret_query_registration_detail.iter() {
            assert!(!ret_value);
        }

        // register an operator
        let is_registered = avs_reader
            .is_operator_registered(operator_address)
            .await
            .unwrap();
        assert!(!is_registered);
    }

    #[tokio::test]
    async fn test_is_operator_set_quorum() {
        let (_container, http_endpoint, _ws_endpoint) = start_anvil_container().await;
        let avs_reader = build_avs_registry_chain_reader(http_endpoint.clone()).await;

        let operator_set_quourm = avs_reader.is_operator_set_quorum(0).await.unwrap();

        assert!(operator_set_quourm);
    }
<<<<<<< HEAD
=======

    #[tokio::test]
    async fn test_weight_of_operator_for_quorum() {
        let (_container, http_endpoint, _ws_endpoint) = start_m2_anvil_container().await;
        let quorum_number = 0;
        let operator_address = FIRST_ADDRESS;
        let avs_reader = build_avs_registry_chain_reader(http_endpoint.clone()).await;
        let weight = avs_reader
            .weight_of_operator_for_quorum(quorum_number, operator_address)
            .await
            .unwrap();
        assert_eq!(weight, "10000000000000000000".parse().unwrap());
    }

    #[tokio::test]
    async fn test_strategy_params_length() {
        let (_container, http_endpoint, _ws_endpoint) = start_m2_anvil_container().await;
        let quorum_number = 0;
        let avs_reader = build_avs_registry_chain_reader(http_endpoint.clone()).await;
        let len = avs_reader
            .strategy_params_length(quorum_number)
            .await
            .unwrap();
        assert_eq!(len, "1".parse().unwrap());
    }

    #[tokio::test]
    async fn test_strategy_params_by_index() {
        let (_container, http_endpoint, _ws_endpoint) = start_m2_anvil_container().await;
        let quorum_number = 0;
        let index = U256::from(0);
        let avs_reader = build_avs_registry_chain_reader(http_endpoint.clone()).await;
        let params = avs_reader
            .strategy_params_by_index(quorum_number, index)
            .await
            .unwrap();
        assert_eq!(
            params.multiplier,
            "1000000000000000000".parse::<U96>().unwrap()
        );
    }

    #[tokio::test]
    async fn test_avs_reader_methods() {
        let (_container, http_endpoint, _ws_endpoint) = start_m2_anvil_container().await;
        let bls_key = OPERATOR_BLS_KEY.to_string();
        let private_key = FIFTH_PRIVATE_KEY.to_string();
        let avs_writer =
            build_avs_registry_chain_writer(http_endpoint.clone(), private_key.clone()).await;
        let operator_addr = FIFTH_ADDRESS;
        let quorum_nums = Bytes::from([0]);

        test_register_operator(
            &avs_writer,
            bls_key,
            quorum_nums.clone(),
            http_endpoint.clone(),
        )
        .await;
        let quorum_number = 0;
        let index = U256::from(0);
        let avs_reader = build_avs_registry_chain_reader(http_endpoint.clone()).await;
        let operator_id = avs_reader.get_operator_id(operator_addr).await.unwrap();

        let stake_update = avs_reader
            .get_stake_update_at_index(quorum_number, operator_id, index)
            .await
            .unwrap();
        assert_eq!(stake_update.stake, "10000000000000000000".parse().unwrap());

        let stake_update = avs_reader
            .get_latest_stake_update(operator_id, quorum_number)
            .await
            .unwrap();
        assert_eq!(stake_update.stake, "10000000000000000000".parse().unwrap());

        let stake_update_vec = avs_reader
            .get_stake_history(operator_id, quorum_number)
            .await
            .unwrap();
        assert_eq!(
            stake_update_vec.first().unwrap().stake,
            "10000000000000000000".parse().unwrap()
        );

        let len = avs_reader
            .get_stake_history_length(operator_id, quorum_number)
            .await
            .unwrap();
        assert_eq!(len, "1".parse().unwrap());

        let stake_update_history_vec = avs_reader
            .get_stake_history(operator_id, quorum_number)
            .await
            .unwrap();

        assert_eq!(
            stake_update_history_vec.first().unwrap().stake,
            "10000000000000000000".parse().unwrap()
        );

        let latest_stake_update = avs_reader
            .get_latest_stake_update(operator_id, quorum_number)
            .await
            .unwrap();
        assert_eq!(
            latest_stake_update.stake,
            "10000000000000000000".parse().unwrap()
        );

        let stake_update = avs_reader
            .get_stake_update_at_index(quorum_number, operator_id, index)
            .await
            .unwrap();
        assert_eq!(stake_update.stake, "10000000000000000000".parse().unwrap());
        let block_number = get_provider(&http_endpoint)
            .get_block_number()
            .await
            .unwrap();
        let stake_update_at_index = avs_reader
            .get_stake_at_block_number(operator_id, quorum_number, (block_number) as u32)
            .await
            .unwrap();
        assert_eq!(
            "10000000000000000000".parse::<U96>().unwrap(),
            stake_update_at_index
        );

        let stake_update_at_index_at_block_number = avs_reader
            .get_stake_update_index_at_block_number(operator_id, quorum_number, block_number as u32)
            .await
            .unwrap();
        assert_eq!(stake_update_at_index_at_block_number, 0);

        let stake_at_index_at_block_number = avs_reader
            .get_stake_at_block_number_and_index(
                quorum_number,
                block_number as u32,
                operator_id,
                index,
            )
            .await
            .unwrap();
        assert_eq!(
            "10000000000000000000".parse::<U96>().unwrap(),
            stake_at_index_at_block_number
        );

        let total_stake_history_length = avs_reader
            .get_total_stake_history_length(quorum_number)
            .await
            .unwrap();
        assert_eq!(total_stake_history_length, "2".parse().unwrap());

        let current_total_stake = avs_reader
            .get_current_total_stake(quorum_number)
            .await
            .unwrap();
        dbg!(current_total_stake);
        assert_eq!(
            "10000000000000000000".parse::<U96>().unwrap(),
            current_total_stake
        );

        let total_stake_update_at_index = avs_reader
            .get_total_stake_update_at_index(quorum_number, index)
            .await
            .unwrap();
        assert_eq!(
            "0".parse::<U96>().unwrap(),
            total_stake_update_at_index.stake
        );

        let total_stake_at_block_number_from_index = avs_reader
            .get_total_stake_at_block_number_from_index(
                quorum_number,
                (block_number - 1) as u32,
                index,
            )
            .await
            .unwrap();
        assert_eq!(
            "0".parse::<U96>().unwrap(),
            total_stake_at_block_number_from_index
        );

        let total_stake_indices_at_block_number = avs_reader
            .get_total_stake_indices_at_block_number(block_number as u32, quorum_nums)
            .await
            .unwrap();
        assert_eq!(total_stake_indices_at_block_number.first(), Some(&1u32));
    }
>>>>>>> 295b4624
}<|MERGE_RESOLUTION|>--- conflicted
+++ resolved
@@ -14,19 +14,12 @@
 use eigen_types::operator::{
     bitmap_to_quorum_ids, bitmap_to_quorum_ids_from_u192, OperatorPubKeys, QuorumNum,
 };
-<<<<<<< HEAD
-
-use eigen_utils::slashing::middleware::blsapkregistry::BLSApkRegistry;
-use eigen_utils::slashing::middleware::operatorstateretriever::OperatorStateRetriever;
-use eigen_utils::slashing::middleware::registrycoordinator::RegistryCoordinator;
-=======
 use eigen_utils::slashing::middleware::blsapkregistry::BLSApkRegistry;
 use eigen_utils::slashing::middleware::operatorstateretriever::OperatorStateRetriever;
 use eigen_utils::slashing::middleware::registrycoordinator::RegistryCoordinator;
 use eigen_utils::slashing::middleware::stakeregistry::IStakeRegistryTypes::{
     StakeUpdate, StrategyParams,
 };
->>>>>>> 295b4624
 use eigen_utils::slashing::middleware::stakeregistry::StakeRegistry;
 use num_bigint::BigInt;
 use std::fmt::Debug;
@@ -662,8 +655,6 @@
 
         Ok(quorum_status)
     }
-<<<<<<< HEAD
-=======
 
     /// Computes the total weight of operator with the given quorum number.
     ///
@@ -1089,7 +1080,6 @@
 
         Ok(total_stakes)
     }
->>>>>>> 295b4624
 }
 
 #[cfg(test)]
@@ -1098,16 +1088,11 @@
     use crate::test_utils::{build_avs_registry_chain_writer, test_register_operator};
     use eigen_logging::get_test_logger;
     use eigen_testing_utils::{
-<<<<<<< HEAD
-        anvil::start_anvil_container,
-        anvil_constants::{get_operator_state_retriever_address, get_registry_coordinator_address},
-=======
         anvil::{start_anvil_container, start_m2_anvil_container},
         anvil_constants::{
             get_operator_state_retriever_address, get_registry_coordinator_address, FIFTH_ADDRESS,
             FIFTH_PRIVATE_KEY, FIRST_ADDRESS, OPERATOR_BLS_KEY,
         },
->>>>>>> 295b4624
     };
     use hex::FromHex;
     use std::str::FromStr;
@@ -1306,8 +1291,6 @@
 
         assert!(operator_set_quourm);
     }
-<<<<<<< HEAD
-=======
 
     #[tokio::test]
     async fn test_weight_of_operator_for_quorum() {
@@ -1500,5 +1483,4 @@
             .unwrap();
         assert_eq!(total_stake_indices_at_block_number.first(), Some(&1u32));
     }
->>>>>>> 295b4624
 }