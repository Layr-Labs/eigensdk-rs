--- conflicted
+++ resolved
@@ -49,7 +49,9 @@
         &self,
         block_number: u32,
         quorum_numbers: Bytes,
-    ) -> impl Future<Output = Result<Vec<Vec<OperatorStateRetriever::Operator>>, AvsRegistryError>>;
+    ) -> impl Future<Output = Result<Vec<Vec<OperatorStateRetriever::Operator>>, AvsRegistryError>>
+           + Send
+           + Sync;
 
     /// Gets check signature indices
     fn get_check_signatures_indices(
@@ -57,13 +59,14 @@
         reference_block_number: u32,
         quorum_numbers: Vec<u8>,
         non_signer_operator_ids: Vec<FixedBytes<32>>,
-    ) -> impl Future<Output = Result<OperatorStateRetriever::CheckSignaturesIndices, AvsRegistryError>>;
+    ) -> impl Future<Output = Result<OperatorStateRetriever::CheckSignaturesIndices, AvsRegistryError>>
+           + Send;
 
     /// Gets operator from id
     fn get_operator_from_id(
         &self,
         operator_id: [u8; 32],
-    ) -> impl Future<Output = Result<Address, AvsRegistryError>>;
+    ) -> impl Future<Output = Result<Address, AvsRegistryError>> + Send;
 }
 
 impl AvsRegistryReader for AvsRegistryChainReader {
@@ -205,82 +208,196 @@
         }
     }
 
-    /// Query existing operator sockets
-    /// TODO Update bindings and then update this function
-    pub async fn query_existing_registered_operator_sockets(
-        &self,
-        start_block: u64,
-        stop_block: u64,
-    ) -> Result<HashMap<FixedBytes<32>, String>, AvsRegistryError> {
-        let provider = get_provider(&self.provider);
-
-        let mut operator_id_to_socket = HashMap::new();
-
-        let query_block_range = 10000;
-
-        let mut i = start_block;
-
-        while i <= stop_block {
-            let mut to_block = i + (query_block_range - 1);
-            if to_block > stop_block {
-                to_block = stop_block;
-            }
-
-            let mut filter = Filter::new()
-                .select(start_block..to_block)
-                .event("OperatorSocketUpdate(bytes32,string)")
-                .address(self.registry_coordinator_addr);
-            if stop_block == 0 {
-                let current_block_number_result = provider.get_block_number().await;
-
-                match current_block_number_result {
-                    Ok(current_block_number) => {
-                        filter = filter.clone().select(start_block..current_block_number);
+    /// Get operators stake in quorums at block operator id
+    pub async fn get_operators_stake_in_quorums_at_block_operator_id(
+        &self,
+        block_number: u32,
+        operator_id: B256,
+    ) -> Result<(U256, Vec<Vec<OperatorStateRetriever::Operator>>), AvsRegistryError> {
+        let provider = get_provider(&self.provider);
+
+        let contract_operator_state_retriever =
+            OperatorStateRetriever::new(self.operator_state_retriever, provider);
+        let operator_state_with_registry_coordinator_and_oeprator_id_result =
+            contract_operator_state_retriever
+                .getOperatorState_1(self.registry_coordinator_addr, operator_id, block_number)
+                .call()
+                .await;
+
+        match operator_state_with_registry_coordinator_and_oeprator_id_result {
+            Ok(operator_state_with_registry_coordinator_and_oeprator_id) => {
+                let OperatorStateRetriever::getOperatorState_1Return {
+                    _0: stake,
+                    _1: operator_state,
+                } = operator_state_with_registry_coordinator_and_oeprator_id;
+                Ok((stake, operator_state))
+            }
+            Err(_) => Err(AvsRegistryError::GetOperatorStateWithRegistryCoordinatorAndOperatorId),
+        }
+    }
+
+    /// Get operators stake in quorums at current block
+    pub async fn get_operators_stake_in_quorums_at_current_block(
+        &self,
+        quorum_numbers: Bytes,
+    ) -> Result<Vec<Vec<OperatorStateRetriever::Operator>>, AvsRegistryError> {
+        let provider = get_provider(&self.provider);
+
+        let current_block_number_result = provider.get_block_number().await;
+
+        match current_block_number_result {
+            Ok(current_block_number) => {
+                if current_block_number > u32::MAX.into() {
+                    return Err(AvsRegistryError::BlockNumberOverflow);
+                }
+
+                let operators_stake_in_quorums_at_block_result = self
+                    .get_operators_stake_in_quorums_at_block(
+                        current_block_number as u32,
+                        quorum_numbers,
+                    )
+                    .await;
+
+                match operators_stake_in_quorums_at_block_result {
+                    Ok(operators_stake_in_quorums_at_block) => {
+                        Ok(operators_stake_in_quorums_at_block)
                     }
-
-                    Err(e) => {
-                        return Err(AvsRegistryError::AlloyContractError(
-                            alloy_contract::Error::TransportError(e),
-                        ))
+                    Err(_) => Err(AvsRegistryError::GetOperatorStakeInQuorumAtBlockNumber),
+                }
+            }
+            Err(_) => Err(AvsRegistryError::GetBlockNumber),
+        }
+    }
+
+    /// Get operators stake in quorums of operator at block
+    pub async fn get_operators_stake_in_quorums_of_operator_at_block(
+        &self,
+        operator_id: B256,
+        block_number: u32,
+    ) -> Result<(Vec<u8>, Vec<Vec<OperatorStateRetriever::Operator>>), AvsRegistryError> {
+        let result_ = self
+            .get_operators_stake_in_quorums_at_block_operator_id(block_number, operator_id)
+            .await;
+
+        match result_ {
+            Ok((quorum_bitmaps, operator_stakes)) => {
+                let quorums = bitmap_to_quorum_ids(quorum_bitmaps);
+
+                let s = (quorums, operator_stakes);
+                Ok(s)
+            }
+            Err(_) => Err(AvsRegistryError::GetOperatorStakeInQuorumAtBlockOperatorId),
+        }
+    }
+
+    /// Get operators stake in quorums of operator at current block
+    pub async fn get_operators_stake_in_quorums_of_operator_at_current_block(
+        &self,
+        operator_id: B256,
+    ) -> Result<(Vec<u8>, Vec<Vec<OperatorStateRetriever::Operator>>), AvsRegistryError> {
+        let provider = get_provider(&self.provider);
+
+        let current_block_number_result = provider.get_block_number().await;
+
+        match current_block_number_result {
+            Ok(current_block_number) => {
+                if current_block_number > u32::MAX.into() {
+                    return Err(AvsRegistryError::BlockNumberOverflow);
+                }
+
+                let operator_stake_in_quorum_of_operaotr_at_block_result = self
+                    .get_operators_stake_in_quorums_of_operator_at_block(
+                        operator_id,
+                        current_block_number as u32,
+                    )
+                    .await;
+
+                match operator_stake_in_quorum_of_operaotr_at_block_result {
+                    Ok(operator_stake_in_quorum_of_operaotr_at_block) => {
+                        Ok(operator_stake_in_quorum_of_operaotr_at_block)
                     }
-                }
-            };
-
-            let logs_result = provider.get_logs(&filter).await;
-
-            match logs_result {
-                Ok(logs) => {
-                    for v_log in logs.iter() {
-                        let socket_update_filter_option = v_log
-                            .log_decode::<RegistryCoordinator::OperatorSocketUpdate>()
-                            .ok();
-                        if let Some(socket_update_filter) = socket_update_filter_option {
-                            let data = socket_update_filter.data();
-                            let operator_id = data.operatorId;
-                            let socket = &data.socket;
-                            operator_id_to_socket.insert(operator_id, socket.clone());
-                        }
-                    }
-                    self.logger.debug(
-                    &format!(
-                        "num_transaction_logs : {} , from_block: {} , to_block: {}",
-                        logs.len(),
-                        i,
-                        to_block
-                    ),
-                    "eigen-client-avsregistry.reader.query_existing_registered_operator_sockets",
-                );
-
-                    i += query_block_range;
-                }
-                Err(e) => {
-                    return Err(AvsRegistryError::AlloyContractError(
-                        alloy_contract::Error::TransportError(e),
-                    ))
-                }
-            }
-        }
-        Ok(operator_id_to_socket)
+                    Err(e) => Err(e),
+                }
+            }
+            Err(e) => Err(AvsRegistryError::AlloyContractError(
+                alloy_contract::Error::TransportError(e),
+            )),
+        }
+    }
+
+    /// Get operator stake in quorums of operator at current block
+    pub async fn get_operator_stake_in_quorums_of_operator_at_current_block(
+        &self,
+        operator_id: B256,
+    ) -> Result<HashMap<u8, BigInt>, AvsRegistryError> {
+        let provider = get_provider(&self.provider);
+
+        let registry_coordinator =
+            RegistryCoordinator::new(self.registry_coordinator_addr, &provider);
+
+        let quorum_bitmap = registry_coordinator
+            .getCurrentQuorumBitmap(operator_id)
+            .call()
+            .await?;
+
+        let RegistryCoordinator::getCurrentQuorumBitmapReturn { _0: quo } = quorum_bitmap;
+
+        let quorums = bitmap_to_quorum_ids(quo);
+
+        let mut quorum_stakes: HashMap<u8, BigInt> = HashMap::new();
+
+        let stake_registry = StakeRegistry::new(self.stake_registry_addr, &provider);
+        for quorum in quorums.iter() {
+            let stakes_result = stake_registry
+                .getCurrentStake(operator_id, *quorum)
+                .call()
+                .await?;
+
+            let StakeRegistry::getCurrentStakeReturn { _0: c_stake } = stakes_result;
+            quorum_stakes.insert(*quorum, c_stake.into());
+        }
+        Ok(quorum_stakes)
+    }
+    // trait
+
+    /// Get Operator Id
+    pub async fn get_operator_id(
+        &self,
+        operator_address: Address,
+    ) -> Result<FixedBytes<32>, AvsRegistryError> {
+        let provider = get_provider(&self.provider);
+
+        let contract_registry_coordinator =
+            RegistryCoordinator::new(self.registry_coordinator_addr, provider);
+
+        let operator_id_return = contract_registry_coordinator
+            .getOperatorId(operator_address)
+            .call()
+            .await?;
+        let RegistryCoordinator::getOperatorIdReturn { _0: operator_id } = operator_id_return;
+        Ok(operator_id)
+    }
+
+    /// Check if operator is registered
+    pub async fn is_operator_registered(
+        &self,
+        operator_address: Address,
+    ) -> Result<bool, AvsRegistryError> {
+        let provider = get_provider(&self.provider);
+
+        let contract_registry_coordinator =
+            RegistryCoordinator::new(self.registry_coordinator_addr, provider);
+
+        let operator_status_return = contract_registry_coordinator
+            .getOperatorStatus(operator_address)
+            .call()
+            .await?;
+
+        let RegistryCoordinator::getOperatorStatusReturn {
+            _0: operator_status,
+        } = operator_status_return;
+
+        Ok(operator_status == 1)
     }
 
     /// Queies existing operators from for a particular block range
@@ -371,288 +488,6 @@
         }
     }
 
-    /// Get operators stake in quorums at block operator id
-    pub async fn get_operators_stake_in_quorums_at_block_operator_id(
-        &self,
-        block_number: u32,
-        operator_id: B256,
-    ) -> Result<(U256, Vec<Vec<OperatorStateRetriever::Operator>>), AvsRegistryError> {
-        let provider = get_provider(&self.provider);
-
-        let contract_operator_state_retriever =
-            OperatorStateRetriever::new(self.operator_state_retriever, provider);
-        let operator_state_with_registry_coordinator_and_oeprator_id_result =
-            contract_operator_state_retriever
-                .getOperatorState_1(self.registry_coordinator_addr, operator_id, block_number)
-                .call()
-                .await;
-
-        match operator_state_with_registry_coordinator_and_oeprator_id_result {
-            Ok(operator_state_with_registry_coordinator_and_oeprator_id) => {
-                let OperatorStateRetriever::getOperatorState_1Return {
-                    _0: stake,
-                    _1: operator_state,
-                } = operator_state_with_registry_coordinator_and_oeprator_id;
-                Ok((stake, operator_state))
-            }
-            Err(_) => Err(AvsRegistryError::GetOperatorStateWithRegistryCoordinatorAndOperatorId),
-        }
-    }
-
-    /// Get operators stake in quorums at current block
-    pub async fn get_operators_stake_in_quorums_at_current_block(
-        &self,
-        quorum_numbers: Bytes,
-    ) -> Result<Vec<Vec<OperatorStateRetriever::Operator>>, AvsRegistryError> {
-        let provider = get_provider(&self.provider);
-
-        let current_block_number_result = provider.get_block_number().await;
-
-        match current_block_number_result {
-            Ok(current_block_number) => {
-                if current_block_number > u32::MAX.into() {
-                    return Err(AvsRegistryError::BlockNumberOverflow);
-                }
-
-                let operators_stake_in_quorums_at_block_result = self
-                    .get_operators_stake_in_quorums_at_block(
-                        current_block_number as u32,
-                        quorum_numbers,
-                    )
-                    .await;
-
-                match operators_stake_in_quorums_at_block_result {
-                    Ok(operators_stake_in_quorums_at_block) => {
-                        Ok(operators_stake_in_quorums_at_block)
-                    }
-                    Err(_) => Err(AvsRegistryError::GetOperatorStakeInQuorumAtBlockNumber),
-                }
-            }
-            Err(_) => Err(AvsRegistryError::GetBlockNumber),
-        }
-    }
-
-    /// Get operators stake in quorums of operator at block
-    pub async fn get_operators_stake_in_quorums_of_operator_at_block(
-        &self,
-        operator_id: B256,
-        block_number: u32,
-    ) -> Result<(Vec<u8>, Vec<Vec<OperatorStateRetriever::Operator>>), AvsRegistryError> {
-        let result_ = self
-            .get_operators_stake_in_quorums_at_block_operator_id(block_number, operator_id)
-            .await;
-
-        match result_ {
-            Ok((quorum_bitmaps, operator_stakes)) => {
-                let quorums = bitmap_to_quorum_ids(quorum_bitmaps);
-
-                let s = (quorums, operator_stakes);
-                Ok(s)
-            }
-            Err(_) => Err(AvsRegistryError::GetOperatorStakeInQuorumAtBlockOperatorId),
-        }
-    }
-
-    /// Get operators stake in quorums of operator at current block
-    pub async fn get_operators_stake_in_quorums_of_operator_at_current_block(
-        &self,
-        operator_id: B256,
-    ) -> Result<(Vec<u8>, Vec<Vec<OperatorStateRetriever::Operator>>), AvsRegistryError> {
-        let provider = get_provider(&self.provider);
-
-        let current_block_number_result = provider.get_block_number().await;
-
-        match current_block_number_result {
-            Ok(current_block_number) => {
-                if current_block_number > u32::MAX.into() {
-                    return Err(AvsRegistryError::BlockNumberOverflow);
-                }
-
-                let operator_stake_in_quorum_of_operaotr_at_block_result = self
-                    .get_operators_stake_in_quorums_of_operator_at_block(
-                        operator_id,
-                        current_block_number as u32,
-                    )
-                    .await;
-
-                match operator_stake_in_quorum_of_operaotr_at_block_result {
-                    Ok(operator_stake_in_quorum_of_operaotr_at_block) => {
-                        Ok(operator_stake_in_quorum_of_operaotr_at_block)
-                    }
-                    Err(e) => Err(e),
-                }
-            }
-            Err(e) => Err(AvsRegistryError::AlloyContractError(
-                alloy_contract::Error::TransportError(e),
-            )),
-        }
-    }
-
-    /// Get operator stake in quorums of operator at current block
-    pub async fn get_operator_stake_in_quorums_of_operator_at_current_block(
-        &self,
-        operator_id: B256,
-    ) -> Result<HashMap<u8, BigInt>, AvsRegistryError> {
-        let provider = get_provider(&self.provider);
-
-        let registry_coordinator =
-            RegistryCoordinator::new(self.registry_coordinator_addr, &provider);
-
-        let quorum_bitmap = registry_coordinator
-            .getCurrentQuorumBitmap(operator_id)
-            .call()
-            .await?;
-
-        let RegistryCoordinator::getCurrentQuorumBitmapReturn { _0: quo } = quorum_bitmap;
-
-        let quorums = bitmap_to_quorum_ids(quo);
-
-        let mut quorum_stakes: HashMap<u8, BigInt> = HashMap::new();
-
-        let stake_registry = StakeRegistry::new(self.stake_registry_addr, &provider);
-        for quorum in quorums.iter() {
-            let stakes_result = stake_registry
-                .getCurrentStake(operator_id, *quorum)
-                .call()
-                .await?;
-
-            let StakeRegistry::getCurrentStakeReturn { _0: c_stake } = stakes_result;
-            quorum_stakes.insert(*quorum, c_stake.into());
-        }
-        Ok(quorum_stakes)
-    }
-    // trait
-
-    /// Get Operator Id
-    pub async fn get_operator_id(
-        &self,
-        operator_address: Address,
-    ) -> Result<FixedBytes<32>, AvsRegistryError> {
-        let provider = get_provider(&self.provider);
-
-        let contract_registry_coordinator =
-            RegistryCoordinator::new(self.registry_coordinator_addr, provider);
-
-        let operator_id_return = contract_registry_coordinator
-            .getOperatorId(operator_address)
-            .call()
-            .await?;
-        let RegistryCoordinator::getOperatorIdReturn { _0: operator_id } = operator_id_return;
-        Ok(operator_id)
-    }
-
-    /// Check if operator is registered
-    pub async fn is_operator_registered(
-        &self,
-        operator_address: Address,
-    ) -> Result<bool, AvsRegistryError> {
-        let provider = get_provider(&self.provider);
-
-        let contract_registry_coordinator =
-            RegistryCoordinator::new(self.registry_coordinator_addr, provider);
-
-        let operator_status_return = contract_registry_coordinator
-            .getOperatorStatus(operator_address)
-            .call()
-            .await?;
-
-        let RegistryCoordinator::getOperatorStatusReturn {
-            _0: operator_status,
-        } = operator_status_return;
-
-        Ok(operator_status == 1)
-    }
-<<<<<<< HEAD
-=======
-
-    /// Queies existing operators from for a particular block range
-    pub async fn query_existing_registered_operator_pub_keys(
-        &self,
-        start_block: u64,
-        mut stop_block: u64,
-        ws_url: String,
-    ) -> Result<(Vec<Address>, Vec<OperatorPubKeys>), AvsRegistryError> {
-        let provider_ws_result = get_ws_provider(&ws_url).await;
-
-        match provider_ws_result {
-            Ok(provider) => {
-                let query_block_range = 1024;
-                let current_block_number_result = provider.get_block_number().await;
-
-                match current_block_number_result {
-                    Ok(current_block_number) => {
-                        if stop_block.is_zero() {
-                            stop_block = current_block_number;
-                        }
-                        let mut i = start_block;
-                        let mut operator_addresses: Vec<Address> = vec![];
-                        let mut operator_pub_keys: Vec<OperatorPubKeys> = vec![];
-                        while i <= stop_block {
-                            let to_block = std::cmp::min(i + (query_block_range - 1), stop_block);
-                            let filter = Filter::new()
-                                .select(i..to_block)
-                                .event(NEW_PUBKEY_REGISTRATION_EVENT)
-                                .address(self.bls_apk_registry_addr);
-
-                            let logs_result = provider.get_logs(&filter).await;
-
-                            match logs_result {
-                                Ok(logs) => {
-                                    self.logger.debug(
-                                        &format!(
-                                            "numTransactionLogs: {}, fromBlock: {}, toBlock: {}",
-                                            logs.len(),
-                                            i,
-                                            to_block
-                                        ),
-                                        "eigen-client-avsregistry.reader.query_existing_registered_operator_pub_keys"
-                                    );
-
-                                    for pub_key_reg in logs
-                                        .iter()
-                                        .map(|v| {
-                                            v.log_decode::<BLSApkRegistry::NewPubkeyRegistration>()
-                                        })
-                                        .filter_map(Result::ok)
-                                    {
-                                        let data = pub_key_reg.data();
-                                        let operator_addr = data.operator;
-                                        operator_addresses.push(operator_addr);
-                                        let g1_pub_key = data.pubkeyG1.clone();
-                                        let g2_pub_key = data.pubkeyG2.clone();
-                                        let operator_pub_key = OperatorPubKeys {
-                                            g1_pub_key: BlsG1Point::new(
-                                                alloy_registry_g1_point_to_g1_affine(g1_pub_key),
-                                            ),
-                                            g2_pub_key: BlsG2Point::new(
-                                                alloy_registry_g2_point_to_g2_affine(g2_pub_key),
-                                            ),
-                                        };
-                                        operator_pub_keys.push(operator_pub_key);
-                                    }
-                                }
-                                Err(e) => {
-                                    return Err(AvsRegistryError::AlloyContractError(
-                                        alloy_contract::Error::TransportError(e),
-                                    ))
-                                }
-                            }
-                            i += query_block_range;
-                        }
-
-                        Ok((operator_addresses, operator_pub_keys))
-                    }
-                    Err(e) => Err(AvsRegistryError::AlloyContractError(
-                        alloy_contract::Error::TransportError(e),
-                    )),
-                }
-            }
-            Err(e) => Err(AvsRegistryError::AlloyContractError(
-                alloy_contract::Error::TransportError(e),
-            )),
-        }
-    }
-
     /// Query existing operator sockets
     /// TODO Update bindings and then update this function
     pub async fn query_existing_registered_operator_sockets(
@@ -730,7 +565,6 @@
         }
         Ok(operator_id_to_socket)
     }
->>>>>>> 2d455ccb
 }
 
 #[cfg(test)]
