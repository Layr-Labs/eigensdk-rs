--- conflicted
+++ resolved
@@ -1085,43 +1085,16 @@
 #[cfg(test)]
 mod tests {
     use super::*;
-<<<<<<< HEAD
-    use crate::test_utils::build_avs_registry_chain_writer;
+    use crate::test_utils::{
+        build_avs_registry_chain_reader, build_avs_registry_chain_writer, test_register_operator,
+    };
     use alloy::primitives::address;
     use eigen_crypto_bls::BlsKeyPair;
-=======
-    use crate::test_utils::{build_avs_registry_chain_writer, test_register_operator};
->>>>>>> 82425c1b
-    use eigen_logging::get_test_logger;
     use eigen_testing_utils::{
         anvil::{start_anvil_container, start_m2_anvil_container},
-        anvil_constants::{
-<<<<<<< HEAD
-            get_operator_state_retriever_address, get_registry_coordinator_address,
-            FIFTH_PRIVATE_KEY,
-        },
+        anvil_constants::{FIFTH_ADDRESS, FIFTH_PRIVATE_KEY, FIRST_ADDRESS, OPERATOR_BLS_KEY},
         transaction::wait_transaction,
-=======
-            get_operator_state_retriever_address, get_registry_coordinator_address, FIFTH_ADDRESS,
-            FIFTH_PRIVATE_KEY, FIRST_ADDRESS, OPERATOR_BLS_KEY,
-        },
->>>>>>> 82425c1b
     };
-
-    async fn build_avs_registry_chain_reader(http_endpoint: String) -> AvsRegistryChainReader {
-        let registry_coordinator = get_registry_coordinator_address(http_endpoint.clone()).await;
-        let operator_state_retriever =
-            get_operator_state_retriever_address(http_endpoint.clone()).await;
-
-        AvsRegistryChainReader::new(
-            get_test_logger(),
-            registry_coordinator,
-            operator_state_retriever,
-            http_endpoint,
-        )
-        .await
-        .unwrap()
-    }
 
     #[tokio::test]
     async fn test_get_quorum_count() {
