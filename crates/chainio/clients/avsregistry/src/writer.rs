--- conflicted
+++ resolved
@@ -306,7 +306,6 @@
         Ok(*tx.tx_hash())
     }
 
-<<<<<<< HEAD
     /// Set a new address as the rewards initiator
     ///
     /// # Arguments
@@ -324,7 +323,15 @@
         let contract_service_manager_base =
             ServiceManagerBase::new(self.service_manager_addr, provider);
         let contract_call = contract_service_manager_base.setRewardsInitiator(rewards_initiator);
-=======
+
+        contract_call
+            .send()
+            .await
+            .map_err(AvsRegistryError::AlloyContractError)
+            .inspect(|tx| info!(tx_hash = ?tx, "successfully set a new address as the rewards initiator"))
+            .map(|tx| *tx.tx_hash())
+    }
+
     /// Update socket
     ///
     /// This function is used to update the socket of the sender (if it is a registered operator).
@@ -344,18 +351,12 @@
             RegistryCoordinator::new(self.registry_coordinator_addr, provider);
 
         let contract_call = contract_registry_coordinator.updateSocket(socket);
->>>>>>> 6177f768
 
         let tx = contract_call
             .send()
             .await
             .map_err(AvsRegistryError::AlloyContractError)?;
-<<<<<<< HEAD
-
-        info!(tx_hash = ?tx,"successfully set rewards initiator" );
-=======
         info!(tx_hash = ?tx,"successfully updated the socket with the AVS's registry coordinator" );
->>>>>>> 6177f768
         Ok(*tx.tx_hash())
     }
 }
@@ -369,16 +370,13 @@
     use eigen_common::get_signer;
     use eigen_crypto_bls::BlsKeyPair;
     use eigen_logging::get_test_logger;
-    use eigen_testing_utils::anvil::start_m2_anvil_container;
+    use eigen_testing_utils::anvil::{start_anvil_container, start_m2_anvil_container};
     use eigen_testing_utils::anvil_constants::{
         get_operator_state_retriever_address, get_registry_coordinator_address,
     };
     use eigen_testing_utils::transaction::wait_transaction;
-<<<<<<< HEAD
-    use eigen_utils::middleware::servicemanagerbase::ServiceManagerBase;
-=======
+    use eigen_utils::rewardsv2::middleware::servicemanagerbase::ServiceManagerBase;
     use eigen_utils::slashing::middleware::registrycoordinator::RegistryCoordinator;
->>>>>>> 6177f768
     use futures_util::StreamExt;
     use std::str::FromStr;
 
