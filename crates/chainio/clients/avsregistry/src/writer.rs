use crate::error::AvsRegistryError;
use alloy::primitives::{Address, Bytes, FixedBytes, TxHash, U256};
use alloy::signers::local::PrivateKeySigner;
use alloy::signers::Signer;
use eigen_client_elcontracts::reader::ELChainReader;
use eigen_crypto_bls::{
    alloy_g1_point_to_g1_affine, convert_to_g1_point, convert_to_g2_point, BlsKeyPair,
};
use eigen_logging::logger::SharedLogger;
use eigen_utils::slashing::middleware::registrycoordinator::ISlashingRegistryCoordinatorTypes::OperatorSetParam;
use eigen_utils::slashing::middleware::registrycoordinator::{
    IBLSApkRegistryTypes::PubkeyRegistrationParams, ISignatureUtils::SignatureWithSaltAndExpiry,
    RegistryCoordinator,
};
use eigen_utils::slashing::middleware::{
    servicemanagerbase::ServiceManagerBase, stakeregistry::StakeRegistry,
};

use eigen_common::{get_provider, get_signer};
use std::str::FromStr;
use tracing::info;

/// Gas limit for registerOperator in [`RegistryCoordinator`]
pub const GAS_LIMIT_REGISTER_OPERATOR_REGISTRY_COORDINATOR: u64 = 2000000;

/// AvsRegistry Writer
#[derive(Debug)]
pub struct AvsRegistryChainWriter {
    service_manager_addr: Address,
    registry_coordinator_addr: Address,
    stake_registry_addr: Address,
    el_reader: ELChainReader,
    provider: String,
    signer: String,
}

impl AvsRegistryChainWriter {
    /// build avs registry chain writer instance
    ///
    /// # Arguments
    ///
    /// * `logger` - SharedLogger used for logging
    /// * `provider` - provider string
    /// * `signer` - signer string
    /// * `registry_coordinator_addr` - registry coordinator address
    /// * `operator_state_retriever_addr` - operator state retriever address
    ///
    /// # Returns
    ///
    /// * `Result<Self, AvsRegistryError>` - a new AvsRegistryChainWriter
    ///
    /// # Errors
    ///
    /// * `AvsRegistryError` - if any error occurs
    pub async fn build_avs_registry_chain_writer(
        logger: SharedLogger,
        provider: String,
        signer: String,
        registry_coordinator_addr: Address,
        _operator_state_retriever_addr: Address,
    ) -> Result<Self, AvsRegistryError> {
        let fill_provider = get_provider(&provider);
        let contract_registry_coordinator =
            RegistryCoordinator::new(registry_coordinator_addr, &fill_provider);
        let service_manager_addr = contract_registry_coordinator
            .serviceManager()
            .call()
            .await
            .map_err(AvsRegistryError::AlloyContractError)?;
        let RegistryCoordinator::serviceManagerReturn {
            _0: service_manager,
        } = service_manager_addr;
        let contract_service_manager_base =
            ServiceManagerBase::new(service_manager, &fill_provider);
        let stake_registry_addr = contract_registry_coordinator.stakeRegistry().call().await?;
        let RegistryCoordinator::stakeRegistryReturn { _0: stake_registry } = stake_registry_addr;
        let contract_stake_registry = StakeRegistry::new(stake_registry, &fill_provider);
        let delegation_manager_return = contract_stake_registry.delegation().call().await?;
        let StakeRegistry::delegationReturn {
            _0: delegation_manager_addr,
        } = delegation_manager_return;
        let avs_directory_addr = contract_service_manager_base.avsDirectory().call().await?;
        let ServiceManagerBase::avsDirectoryReturn { _0: avs_directory } = avs_directory_addr;

        // We set rewards coordinator address as zero because we are not going to use it on any writer operation
        let rewards_coordinator_addr = Address::ZERO;

        let el_reader = ELChainReader::build(
            logger.clone(),
            delegation_manager_addr,
            avs_directory,
            rewards_coordinator_addr,
            &provider,
        )
        .await
        .map_err(|e| AvsRegistryError::ElContractsError(e.to_string()))?;

        Ok(AvsRegistryChainWriter {
            service_manager_addr: service_manager,
            registry_coordinator_addr,
            stake_registry_addr: stake_registry,
            el_reader,
            provider: provider.clone(),
            signer: signer.clone(),
        })
    }

    /// Register operator in quorum with avs registry coordinator
    ///
    /// # Arguments
    ///
    /// * `bls_key_pair` - bls key pair of the operator
    /// * `operator_to_avs_registration_sig_salt` - salt for the signature
    /// * `operator_to_avs_registration_sig_expiry` - expiry for the signature
    /// * `quorum_numbers` - quorum numbers
    /// * `socket` - socket used for calling the contract with `registerOperator` function
    ///
    /// # Returns
    ///
    /// * `Result<TxHash, AvsRegistryError>` - transaction hash of the register operator transaction
    pub async fn register_operator_in_quorum_with_avs_registry_coordinator(
        &self,
        bls_key_pair: BlsKeyPair,
        operator_to_avs_registration_sig_salt: FixedBytes<32>,
        operator_to_avs_registration_sig_expiry: U256,
        quorum_numbers: Bytes,
        socket: String,
    ) -> Result<TxHash, AvsRegistryError> {
        let provider = get_signer(&self.signer.clone(), &self.provider);
        let wallet = PrivateKeySigner::from_str(&self.signer)
            .map_err(|_| AvsRegistryError::InvalidPrivateKey)?;
        // tracing info
        info!(avs_service_manager = %self.service_manager_addr, operator= %wallet.address(),quorum_numbers = ?quorum_numbers,"quorum_numbers,registering operator with the AVS's registry coordinator");
        let contract_registry_coordinator =
            RegistryCoordinator::new(self.registry_coordinator_addr, provider);

        let g1_hashed_msg_to_sign = contract_registry_coordinator
            .pubkeyRegistrationMessageHash(wallet.address())
            .call()
            .await
            .map_err(|_| AvsRegistryError::PubKeyRegistrationMessageHash)?
            ._0;
        let sig = bls_key_pair
            .sign_hashed_to_curve_message(alloy_g1_point_to_g1_affine(g1_hashed_msg_to_sign))
            .g1_point();
        let alloy_g1_point_signed_msg = convert_to_g1_point(sig.g1())?;
        let g1_pub_key_bn254 = convert_to_g1_point(bls_key_pair.public_key().g1())?;
        let g2_pub_key_bn254 = convert_to_g2_point(bls_key_pair.public_key_g2().g2())?;

        let pub_key_reg_params = PubkeyRegistrationParams {
            pubkeyRegistrationSignature: alloy_g1_point_signed_msg,
            pubkeyG1: g1_pub_key_bn254,
            pubkeyG2: g2_pub_key_bn254,
        };

        let msg_to_sign = self
            .el_reader
            .calculate_operator_avs_registration_digest_hash(
                wallet.address(),
                self.service_manager_addr,
                operator_to_avs_registration_sig_salt,
                operator_to_avs_registration_sig_expiry,
            )
            .await?;

        let operator_signature = wallet
            .sign_hash(&msg_to_sign)
            .await
            .map_err(|_| AvsRegistryError::InvalidSignature)?;

        let bytes = operator_signature.as_bytes().into();

        let operator_signature_with_salt_and_expiry = SignatureWithSaltAndExpiry {
            signature: bytes,
            salt: operator_to_avs_registration_sig_salt,
            expiry: operator_to_avs_registration_sig_expiry,
        };
        let contract_call = contract_registry_coordinator.registerOperator_0(
            quorum_numbers.clone(),
            socket,
            pub_key_reg_params,
            operator_signature_with_salt_and_expiry,
        );

        let tx_call = contract_call.gas(GAS_LIMIT_REGISTER_OPERATOR_REGISTRY_COORDINATOR);
        let tx = tx_call
            .send()
            .await
            .map_err(AvsRegistryError::AlloyContractError)?;

        info!(tx_hash = ?tx.tx_hash(),"Sent transaction to register operator in the AVS's registry coordinator" );
        Ok(*tx.tx_hash())
    }

    /// Updates the stake of their entire operator set
    ///
    /// Is used by avs teams running https://github.com/Layr-Labs/avs-sync to updates
    /// the stake of their entire operator set.
    /// Because of high gas costs of this operation, it typically needs to be called
    /// for every quorum, or perhaps for a small grouping of quorums
    /// (highly dependent on number of operators per quorum).
    ///
    /// # Arguments
    ///
    /// * `operators_per_quorum` - A vector of vectors of addresses, where each inner vector represents the operators in a quorum
    /// * `quorum_number` - The quorum number to update the stakes for
    ///
    /// # Returns
    ///
    /// * `TxHash` - The transaction hash of the transaction that was sent to update the stakes
    pub async fn update_stakes_of_entire_operator_set_for_quorums(
        &self,
        operators_per_quorum: Vec<Vec<Address>>,
        quorum_number: Bytes,
    ) -> Result<TxHash, AvsRegistryError> {
        info!(quorum_numbers = %quorum_number, "updating stakes for entire operator set");
        let provider = get_signer(&self.signer.clone(), &self.provider);
        let contract_registry_coordinator =
            RegistryCoordinator::new(self.registry_coordinator_addr, provider);
        let contract_call = contract_registry_coordinator
            .updateOperatorsForQuorum(operators_per_quorum, quorum_number.clone());

        let tx = contract_call
            .send()
            .await
            .map_err(AvsRegistryError::AlloyContractError)?;

        info!(tx_hash = ?tx, quorum_numbers = %quorum_number," update stakes for entire operator set tx" );
        Ok(*tx.tx_hash())
    }

    /// Update stakes of operator subset for all quorums
    ///
    /// This function is used to update the stakes of a subset of operators for all quorums.
    ///
    /// # Arguments
    ///
    /// * `operators` - The list of operators to update the stakes for.
    ///
    /// # Returns
    ///
    /// * `TxHash` - The transaction hash of the update stakes of operator subset for all quorums transaction.
    pub async fn update_stakes_of_operator_subset_for_all_quorums(
        &self,
        operators: Vec<Address>,
    ) -> Result<TxHash, AvsRegistryError> {
        info!(operators = ?operators, "updating stakes of operator subset for all quorums");

        let provider = get_signer(&self.signer.clone(), &self.provider);

        let contract_registry_coordinator =
            RegistryCoordinator::new(self.registry_coordinator_addr, provider);

        let contract_call = contract_registry_coordinator.updateOperators(operators);

        let tx = contract_call
            .send()
            .await
            .map_err(AvsRegistryError::AlloyContractError)?;

        info!(tx_hash = ?tx,"successfully updated stakes of operator subset for all quorums" );
        Ok(*tx.tx_hash())
    }

    /// Deregister operator
    ///
    /// This function is used to deregister an operator from the AVS's registry coordinator.
    ///
    /// # Arguments
    ///
    /// * `quorum_numbers` - The quorum numbers of the operator to be deregistered.
    ///
    /// # Returns
    ///
    /// * `TxHash` - hash of the sent transaction.
    pub async fn deregister_operator(
        &self,
        quorum_numbers: Bytes,
    ) -> Result<TxHash, AvsRegistryError> {
        info!("deregistering operator with the AVS's registry coordinator");
        let provider = get_signer(&self.signer.clone(), &self.provider);

        let contract_registry_coordinator =
            RegistryCoordinator::new(self.registry_coordinator_addr, provider);

        let contract_call = contract_registry_coordinator.deregisterOperator_1(quorum_numbers);

        let tx = contract_call
            .send()
            .await
            .map_err(AvsRegistryError::AlloyContractError)?;
        info!(tx_hash = ?tx,"successfully deregistered operator with the AVS's registry coordinator" );
        Ok(*tx.tx_hash())
    }

    /// Sets the look-ahead time for checking operator shares for a specific quorum
    ///
    /// # Arguments
    ///
    /// * `quorum_number` - The quorum number to set the look-ahead period for
    /// * `lookahead` - The number of blocks to look ahead when checking shares
    ///
    /// # Returns
    /// * `TxHash` - The transaction hash of the set slashable stake lookahead transaction
    pub async fn set_slashable_stake_lookahead(
        &self,
        quorum_number: u8,
        lookahead: u32,
    ) -> Result<TxHash, AvsRegistryError> {
        info!("setting slashable stake lookahead");
        let provider = get_signer(&self.signer.clone(), &self.provider);

        let contract_stake_registry = StakeRegistry::new(self.stake_registry_addr, provider);

        let contract_call =
            contract_stake_registry.setSlashableStakeLookahead(quorum_number, lookahead);

        contract_call
            .send()
            .await
            .map_err(AvsRegistryError::AlloyContractError)
            .inspect(|tx| info!(tx_hash = ?tx,"successfully set slashable stake lookahead" ))
            .map(|tx_hash| *tx_hash.tx_hash())
    }

    /// Set a new address as the rewards initiator
    ///
    /// # Arguments
    /// * `rewards_initiator` - The new address to set as the rewards initiator
    ///
    /// # Returns
    /// * `TxHash` - The transaction hash of the set rewards initiator transaction
    pub async fn set_rewards_initiator(
        &self,
        rewards_initiator: Address,
    ) -> Result<TxHash, AvsRegistryError> {
        info!("setting a new address as the rewards initiator");
        let provider = get_signer(&self.signer.clone(), &self.provider);

        let contract_service_manager_base =
            ServiceManagerBase::new(self.service_manager_addr, provider);
        let contract_call = contract_service_manager_base.setRewardsInitiator(rewards_initiator);

        contract_call
            .send()
            .await
            .map_err(AvsRegistryError::AlloyContractError)
            .inspect(|tx| info!(tx_hash = ?tx, "successfully set a new address as the rewards initiator"))
            .map(|tx| *tx.tx_hash())
    }

    /// This function is used to update the socket of the sender (if it is a registered operator).
    ///
    /// # Arguments
    ///
    /// * `socket` - The address of the socket to be assigned to the operator.
    ///
    /// # Returns
    ///
    /// * `TxHash` - The transaction hash of the deregister operator transaction.
    pub async fn update_socket(&self, socket: String) -> Result<TxHash, AvsRegistryError> {
        info!("updating socket with the AVS's registry coordinator");
        let provider = get_signer(&self.signer.clone(), &self.provider);

        let contract_registry_coordinator =
            RegistryCoordinator::new(self.registry_coordinator_addr, provider);

        let contract_call = contract_registry_coordinator.updateSocket(socket);

        let tx = contract_call
            .send()
            .await
            .map_err(AvsRegistryError::AlloyContractError)?;
        info!(tx_hash = ?tx, "successfully updated the socket with the AVS's registry coordinator");
        Ok(*tx.tx_hash())
    }

<<<<<<< HEAD
    /// Force a deregistration of an operator from one or more quorums
    ///
    /// # Arguments
    ///
    /// * `operator_address` - The address of the operator to be ejected
    /// * `quorum_numbers` - The quorum numbers to eject the operator from
    ///
    /// # Returns
    ///
    /// * `TxHash` - The transaction hash of the eject operator transaction
    pub async fn eject_operator(
        &self,
        operator_address: Address,
        quorum_numbers: Bytes,
    ) -> Result<TxHash, AvsRegistryError> {
        info!("ejecting operator from quorum with the AVS's registry coordinator");
        let provider = get_signer(&self.signer.clone(), &self.provider);

        let contract_registry_coordinator =
            RegistryCoordinator::new(self.registry_coordinator_addr, provider);

        contract_registry_coordinator.ejectOperator(operator_address, quorum_numbers)
            .send()
            .await
            .map_err(AvsRegistryError::AlloyContractError)
            .inspect(|tx| info!(tx_hash = ?tx, "successfully ejected operator from quorum with the AVS's registry coordinator"))
=======
    /// This function is used to update the account identifier of the AVS's RegistryCoordinator.
    ///
    /// # Arguments
    ///
    /// * `new_account_identifier` - address of the new account identifier.
    ///
    /// # Returns
    ///
    /// * `TxHash` - hash of the sent transaction.
    pub async fn set_account_identifier(
        &self,
        new_account_identifier: Address,
    ) -> Result<TxHash, AvsRegistryError> {
        info!("updating the account identifier of the AVS's registry coordinator");
        let provider = get_signer(&self.signer.clone(), &self.provider);

        RegistryCoordinator::new(self.registry_coordinator_addr, provider)
            .setAccountIdentifier(new_account_identifier)
            .send()
            .await
            .map_err(AvsRegistryError::AlloyContractError)
            .inspect(|tx| info!(tx_hash = ?tx, "successfully updated the account identifier of the AVS's registry coordinator"))
>>>>>>> dfefaee2
            .map(|tx| *tx.tx_hash())
    }

    /// Update the configuration of an existing quorum.
    ///
    /// # Arguments
    /// * `quorum_number` - the quorum number to update
    /// * `operator_set_params` - the new config with [`OperatorSetParam`]
    ///
    /// # Returns
    /// * `TxHash` - The transaction hash of the set operator set param transaction
    pub async fn set_operator_set_param(
        &self,
        quorum_number: u8,
        operator_set_params: OperatorSetParam,
    ) -> Result<TxHash, AvsRegistryError> {
        info!("setting operator set param with the AVS's registry coordinator");
        let provider = get_signer(&self.signer.clone(), &self.provider);

        let contract_registry_coordinator =
            RegistryCoordinator::new(self.registry_coordinator_addr, provider);

        let contract_call =
            contract_registry_coordinator.setOperatorSetParams(quorum_number, operator_set_params);

        let tx = contract_call
            .send()
            .await
            .map_err(AvsRegistryError::AlloyContractError)?;
        info!(tx_hash = ?tx, "successfully set operator set param with the AVS's registry coordinator");
        Ok(*tx.tx_hash())
    }
}

#[cfg(test)]
mod tests {

    use super::AvsRegistryChainWriter;
    use crate::test_utils::build_avs_registry_chain_reader;
    use crate::test_utils::create_operator_set;
    use alloy::primitives::{Address, Bytes, FixedBytes, U256};
    use eigen_common::{get_provider, get_signer};
    use eigen_crypto_bls::BlsKeyPair;
    use eigen_logging::get_test_logger;
    use eigen_testing_utils::anvil::{start_anvil_container, start_m2_anvil_container};
    use eigen_testing_utils::anvil_constants::FIRST_ADDRESS;
    use eigen_testing_utils::anvil_constants::{
        get_operator_state_retriever_address, get_registry_coordinator_address,
        get_service_manager_address,
    };
    use eigen_testing_utils::anvil_constants::{FIRST_ADDRESS, FIRST_PRIVATE_KEY, SECOND_ADDRESS};
    use eigen_testing_utils::transaction::wait_transaction;
    use eigen_utils::rewardsv2::middleware::servicemanagerbase::ServiceManagerBase;
    use eigen_utils::slashing::middleware::registrycoordinator::ISlashingRegistryCoordinatorTypes::OperatorSetParam;
    use eigen_utils::slashing::middleware::registrycoordinator::RegistryCoordinator;
    use eigen_utils::slashing::middleware::stakeregistry::StakeRegistry;
    use futures_util::StreamExt;
    use std::str::FromStr;

    async fn build_avs_registry_chain_writer(
        http_endpoint: String,
        private_key: String,
    ) -> AvsRegistryChainWriter {
        let registry_coordinator_address =
            get_registry_coordinator_address(http_endpoint.clone()).await;
        let operator_state_retriever_address =
            get_operator_state_retriever_address(http_endpoint.clone()).await;
        AvsRegistryChainWriter::build_avs_registry_chain_writer(
            get_test_logger(),
            http_endpoint,
            private_key,
            registry_coordinator_address,
            operator_state_retriever_address,
        )
        .await
        .unwrap()
    }

    #[tokio::test]
    async fn test_avs_writer_methods() {
        let (_container, http_endpoint, _ws_endpoint) = start_m2_anvil_container().await;
        let bls_key =
            "1371012690269088913462269866874713266643928125698382731338806296762673180359922"
                .to_string();
        let private_key =
            "8b3a350cf5c34c9194ca85829a2df0ec3153be0318b5e2d3348e872092edffba".to_string();
        let avs_writer =
            build_avs_registry_chain_writer(http_endpoint.clone(), private_key.clone()).await;
        let operator_addr = Address::from_str("9965507D1a55bcC2695C58ba16FB37d819B0A4dc").unwrap();
        let quorum_nums = Bytes::from([0]);

        test_register_operator(
            &avs_writer,
            bls_key,
            quorum_nums.clone(),
            http_endpoint.clone(),
        )
        .await;
        test_update_stake_of_operator_subset(&avs_writer, operator_addr, http_endpoint.clone())
            .await;
        test_update_stake_of_entire_operator_set(
            &avs_writer,
            operator_addr,
            quorum_nums.clone(),
            http_endpoint.clone(),
        )
        .await;
        test_deregister_operator(&avs_writer, quorum_nums, http_endpoint.clone()).await;
    }

    #[tokio::test]
    async fn test_set_slashable_stake_lookahead() {
        let (_container, http_endpoint, _ws_endpoint) = start_anvil_container().await;
        let private_key = FIRST_PRIVATE_KEY.to_string();
        let avs_writer =
            build_avs_registry_chain_writer(http_endpoint.clone(), private_key.clone()).await;
        let avs_address = get_service_manager_address(http_endpoint.clone()).await;
        create_operator_set(http_endpoint.as_str(), avs_address).await;

        // Set up event poller to listen to `LookAheadPeriodChanged` events
        let provider = get_signer(&avs_writer.signer.clone(), &avs_writer.provider);
        let contract_stake_registry = StakeRegistry::new(avs_writer.stake_registry_addr, provider);
        let event = contract_stake_registry.LookAheadPeriodChanged_filter();
        let poller = event.watch().await.unwrap();

        // Set the slashable stake lookahead period. Old period is 0.
        let quorum_number = 0_u8;
        let lookahead = 10_u32;
        let tx_hash = avs_writer
            .set_slashable_stake_lookahead(quorum_number, lookahead)
            .await
            .unwrap();

        let tx_status = wait_transaction(&http_endpoint, tx_hash)
            .await
            .unwrap()
            .status();
        assert!(tx_status);

        // Assert that event `LookAheadPeriodChanged` is the same as `new_rewards_init_address`
        let mut stream = poller.into_stream();
        let (stream_event, _) = stream.next().await.unwrap().unwrap();
        assert_eq!(stream_event.newLookAheadBlocks, lookahead);
    }

    #[tokio::test]
    async fn test_set_rewards_initiator() {
        let (_container, http_endpoint, _ws_endpoint) = start_anvil_container().await;
        let private_key = FIRST_PRIVATE_KEY.to_string();
        let avs_writer =
            build_avs_registry_chain_writer(http_endpoint.clone(), private_key.clone()).await;

        // Set up event poller to listen to `RewardsInitiatorUpdated` events
        let provider = get_signer(&avs_writer.signer.clone(), &avs_writer.provider);
        let contract_registry_coordinator =
            ServiceManagerBase::new(avs_writer.service_manager_addr, provider);
        let event = contract_registry_coordinator.RewardsInitiatorUpdated_filter();
        let poller = event.watch().await.unwrap();

        let new_rewards_init_address = SECOND_ADDRESS;

        let tx_hash = avs_writer
            .set_rewards_initiator(new_rewards_init_address)
            .await
            .unwrap();

        let tx_status = wait_transaction(&http_endpoint, tx_hash).await.unwrap();
        assert!(tx_status.status());

        // Assert that event `RewardsInitiatorUpdated` is the same as `new_rewards_init_address`
        let mut stream = poller.into_stream();
        let (stream_event, _) = stream.next().await.unwrap().unwrap();
        assert_eq!(stream_event.newRewardsInitiator, new_rewards_init_address);
    }

    // this function is caller from test_avs_writer_methods
    async fn test_update_stake_of_operator_subset(
        avs_writer: &AvsRegistryChainWriter,
        operator_addr: Address,
        http_url: String,
    ) {
        let tx_hash = avs_writer
            .update_stakes_of_operator_subset_for_all_quorums(vec![operator_addr])
            .await
            .unwrap();

        let tx_status = wait_transaction(&http_url, tx_hash).await.unwrap().status();
        assert!(tx_status);
    }

    // this function is caller from test_avs_writer_methods
    async fn test_update_stake_of_entire_operator_set(
        avs_writer: &AvsRegistryChainWriter,
        operator_id: Address,
        quorum_nums: Bytes,
        http_url: String,
    ) {
        let tx_hash = avs_writer
            .update_stakes_of_entire_operator_set_for_quorums(vec![vec![operator_id]], quorum_nums)
            .await
            .unwrap();

        let tx_status = wait_transaction(&http_url, tx_hash).await.unwrap().status();
        assert!(tx_status);
    }

    // this function is called from test_avs_writer_methods
    async fn test_register_operator(
        avs_writer: &AvsRegistryChainWriter,
        private_key_decimal: String,
        quorum_nums: Bytes,
        http_url: String,
    ) {
        let bls_key_pair = BlsKeyPair::new(private_key_decimal).unwrap();
        let digest_hash: FixedBytes<32> = FixedBytes::from([0x02; 32]);

        // this is set to U256::MAX so that the registry does not take the signature as expired.
        let signature_expiry = U256::MAX;
        let tx_hash = avs_writer
            .register_operator_in_quorum_with_avs_registry_coordinator(
                bls_key_pair,
                digest_hash,
                signature_expiry,
                quorum_nums.clone(),
                "".into(),
            )
            .await
            .unwrap();

        let tx_status = wait_transaction(&http_url, tx_hash).await.unwrap().status();
        assert!(tx_status);
    }

    // this function is caller from test_avs_writer_methods
    async fn test_deregister_operator(
        avs_writer: &AvsRegistryChainWriter,
        quorum_nums: Bytes,
        http_url: String,
    ) {
        let tx_hash = avs_writer.deregister_operator(quorum_nums).await.unwrap();

        let tx_status = wait_transaction(&http_url, tx_hash).await.unwrap().status();
        assert!(tx_status);
    }

    #[tokio::test]
    async fn test_update_socket() {
        let (_container, http_endpoint, _ws_endpoint) = start_m2_anvil_container().await;
        let bls_key =
            "1371012690269088913462269866874713266643928125698382731338806296762673180359922"
                .to_string();
        let private_key =
            "8b3a350cf5c34c9194ca85829a2df0ec3153be0318b5e2d3348e872092edffba".to_string();
        let avs_writer =
            build_avs_registry_chain_writer(http_endpoint.clone(), private_key.clone()).await;
        let quorum_nums = Bytes::from([0]);

        test_register_operator(&avs_writer, bls_key, quorum_nums, http_endpoint.clone()).await;

        // Set up event poller to listen to update socket events
        let provider = get_signer(&avs_writer.signer.clone(), &avs_writer.provider);

        let contract_registry_coordinator =
            RegistryCoordinator::new(avs_writer.registry_coordinator_addr, provider);

        let event = contract_registry_coordinator.OperatorSocketUpdate_filter();

        let poller = event.watch().await.unwrap();

        let new_socket_addr = "not a socket";

        // Update the socket for operator
        let tx_hash = avs_writer
            .update_socket(new_socket_addr.into())
            .await
            .unwrap();

        let tx_status = wait_transaction(&http_endpoint, tx_hash)
            .await
            .unwrap()
            .status();
        assert!(tx_status);

        // Assert that event socket is the same as passed in the update socket function
        let mut stream = poller.into_stream();
        let (stream_event, _) = stream.next().await.unwrap().unwrap();

        assert_eq!(stream_event.socket, new_socket_addr);
    }

    #[tokio::test]
    async fn test_set_account_identifier() {
        let (_container, http_endpoint, _ws_endpoint) = start_anvil_container().await;
        let avs_writer =
            build_avs_registry_chain_writer(http_endpoint.clone(), FIRST_PRIVATE_KEY.to_string())
                .await;

        let service_manager_address = get_service_manager_address(http_endpoint.clone()).await;

        let provider = get_provider(&http_endpoint);
        let regcoord = RegistryCoordinator::new(avs_writer.registry_coordinator_addr, &provider);

        let old_account_identifier = regcoord.accountIdentifier().call().await.unwrap()._0;
        assert_eq!(old_account_identifier, service_manager_address);

        let new_account_identifier = FIRST_ADDRESS;

        let tx_hash = avs_writer
            .set_account_identifier(new_account_identifier)
            .await
            .unwrap();

        let tx_status = wait_transaction(&http_endpoint, tx_hash)
            .await
            .unwrap()
            .status();

        assert!(tx_status);

        let current_account_identifier = regcoord.accountIdentifier().call().await.unwrap()._0;
        assert_eq!(current_account_identifier, new_account_identifier);
    }

    #[tokio::test]
    async fn test_set_operator_set_param() {
        let (_container, http_endpoint, _ws_endpoint) = start_m2_anvil_container().await;
        let bls_key =
            "1371012690269088913462269866874713266643928125698382731338806296762673180359922"
                .to_string();
        let private_key = FIRST_PRIVATE_KEY.to_string();
        let avs_writer =
            build_avs_registry_chain_writer(http_endpoint.clone(), private_key.clone()).await;
        let quorum_nums = Bytes::from([0]);

        test_register_operator(&avs_writer, bls_key, quorum_nums, http_endpoint.clone()).await;

        let registry_coordinator_contract = RegistryCoordinator::new(
            avs_writer.registry_coordinator_addr,
            get_signer(&avs_writer.signer.clone(), &avs_writer.provider),
        );

        let operator_set_params = OperatorSetParam {
            maxOperatorCount: 10,
            kickBIPsOfOperatorStake: 50,
            kickBIPsOfTotalStake: 50,
        };

        let tx_hash = avs_writer
            .set_operator_set_param(0, operator_set_params.clone())
            .await
            .unwrap();

        let tx_status = wait_transaction(&http_endpoint, tx_hash)
            .await
            .unwrap()
            .status();

        assert!(tx_status);

        let op_params = registry_coordinator_contract
            .getOperatorSetParams(0)
            .call()
            .await
            .unwrap();

        assert_eq!(
            op_params._0.maxOperatorCount,
            operator_set_params.maxOperatorCount
        );
        assert_eq!(
            op_params._0.kickBIPsOfOperatorStake,
            operator_set_params.kickBIPsOfOperatorStake
        );
        assert_eq!(
            op_params._0.kickBIPsOfTotalStake,
            operator_set_params.kickBIPsOfTotalStake
        );
    }

    #[tokio::test]
    async fn test_eject_operator() {
        let (_container, http_endpoint, _ws_endpoint) = start_m2_anvil_container().await;
        let bls_key =
            "1371012690269088913462269866874713266643928125698382731338806296762673180359922"
                .to_string();
        let register_operator_address = FIRST_ADDRESS;
        let private_key = FIRST_PRIVATE_KEY.to_string();
        let quorum_nums = Bytes::from([0]);

        let avs_writer =
            build_avs_registry_chain_writer(http_endpoint.clone(), private_key.clone()).await;

        test_register_operator(
            &avs_writer,
            bls_key,
            quorum_nums.clone(),
            http_endpoint.clone(),
        )
        .await;

        let avs_reader = build_avs_registry_chain_reader(http_endpoint.clone()).await;
        let is_registered = avs_reader
            .is_operator_registered(register_operator_address)
            .await
            .unwrap();
        assert!(is_registered);

        let tx_hash = avs_writer
            .eject_operator(register_operator_address, quorum_nums)
            .await
            .unwrap();

        let tx_status = wait_transaction(&http_endpoint, tx_hash)
            .await
            .unwrap()
            .status();

        assert!(tx_status);

        let is_registered = avs_reader
            .is_operator_registered(register_operator_address)
            .await
            .unwrap();
        assert!(!is_registered);
    }
}<|MERGE_RESOLUTION|>--- conflicted
+++ resolved
@@ -375,7 +375,6 @@
         Ok(*tx.tx_hash())
     }
 
-<<<<<<< HEAD
     /// Force a deregistration of an operator from one or more quorums
     ///
     /// # Arguments
@@ -402,7 +401,9 @@
             .await
             .map_err(AvsRegistryError::AlloyContractError)
             .inspect(|tx| info!(tx_hash = ?tx, "successfully ejected operator from quorum with the AVS's registry coordinator"))
-=======
+            .map(|tx| *tx.tx_hash())
+    }
+
     /// This function is used to update the account identifier of the AVS's RegistryCoordinator.
     ///
     /// # Arguments
@@ -425,7 +426,6 @@
             .await
             .map_err(AvsRegistryError::AlloyContractError)
             .inspect(|tx| info!(tx_hash = ?tx, "successfully updated the account identifier of the AVS's registry coordinator"))
->>>>>>> dfefaee2
             .map(|tx| *tx.tx_hash())
     }
 
@@ -471,7 +471,6 @@
     use eigen_crypto_bls::BlsKeyPair;
     use eigen_logging::get_test_logger;
     use eigen_testing_utils::anvil::{start_anvil_container, start_m2_anvil_container};
-    use eigen_testing_utils::anvil_constants::FIRST_ADDRESS;
     use eigen_testing_utils::anvil_constants::{
         get_operator_state_retriever_address, get_registry_coordinator_address,
         get_service_manager_address,
