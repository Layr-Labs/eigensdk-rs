--- conflicted
+++ resolved
@@ -619,15 +619,6 @@
     use super::AvsRegistryChainWriter;
     use crate::test_utils::build_avs_registry_chain_reader;
     use crate::test_utils::create_operator_set;
-<<<<<<< HEAD
-    use crate::test_utils::OPERATOR_BLS_KEY;
-    use alloy::primitives::aliases::U96;
-    use alloy::primitives::{Address, Bytes, FixedBytes, U256};
-    use eigen_common::get_provider;
-    use eigen_common::get_signer;
-    use eigen_crypto_bls::BlsKeyPair;
-    use eigen_logging::get_test_logger;
-=======
     use crate::test_utils::{
         build_avs_registry_chain_writer, test_deregister_operator, test_register_operator,
     };
@@ -636,36 +627,25 @@
     use alloy::primitives::{Address, Bytes};
     use alloy::sol_types::SolCall;
     use eigen_common::{get_provider, get_signer};
->>>>>>> 82425c1b
     use eigen_testing_utils::anvil::{start_anvil_container, start_m2_anvil_container};
     use eigen_testing_utils::anvil_constants::get_allocation_manager_address;
     use eigen_testing_utils::anvil_constants::get_erc20_mock_strategy;
+    use eigen_testing_utils::anvil_constants::get_rewards_coordinator_address;
     use eigen_testing_utils::anvil_constants::get_service_manager_address;
+    use eigen_testing_utils::anvil_constants::GENESIS_TIMESTAMP;
     use eigen_testing_utils::anvil_constants::{
-<<<<<<< HEAD
-        get_erc20_mock_strategy, get_operator_state_retriever_address,
-        get_registry_coordinator_address, get_rewards_coordinator_address,
-        get_service_manager_address, FIRST_ADDRESS, FIRST_PRIVATE_KEY, GENESIS_TIMESTAMP,
-        SECOND_ADDRESS,
-    };
-    use eigen_testing_utils::transaction::wait_transaction;
-    use eigen_utils::slashing::core::irewardscoordinator::IRewardsCoordinator;
-=======
         FIFTH_ADDRESS, FIFTH_PRIVATE_KEY, FIRST_ADDRESS, FIRST_PRIVATE_KEY, OPERATOR_BLS_KEY,
         SECOND_ADDRESS,
     };
     use eigen_testing_utils::transaction::wait_transaction;
     use eigen_utils::slashing::core::allocationmanager::AllocationManager;
->>>>>>> 82425c1b
+    use eigen_utils::slashing::core::irewardscoordinator::IRewardsCoordinator;
     use eigen_utils::slashing::middleware::registrycoordinator::ISlashingRegistryCoordinatorTypes::OperatorSetParam;
     use eigen_utils::slashing::middleware::registrycoordinator::IStakeRegistryTypes::StrategyParams;
     use eigen_utils::slashing::middleware::registrycoordinator::RegistryCoordinator;
-<<<<<<< HEAD
     use eigen_utils::slashing::middleware::servicemanagerbase::IRewardsCoordinatorTypes::OperatorDirectedRewardsSubmission;
     use eigen_utils::slashing::middleware::servicemanagerbase::IRewardsCoordinatorTypes::OperatorReward;
     use eigen_utils::slashing::middleware::servicemanagerbase::IRewardsCoordinatorTypes::StrategyAndMultiplier;
-=======
->>>>>>> 82425c1b
     use eigen_utils::slashing::middleware::servicemanagerbase::ServiceManagerBase;
     use eigen_utils::slashing::middleware::stakeregistry::StakeRegistry;
     use futures_util::StreamExt;
