use crate::error::AvsRegistryError;
use alloy::primitives::{Address, Bytes, FixedBytes, TxHash, U256};
use alloy::signers::local::PrivateKeySigner;
use alloy::signers::Signer;
use eigen_client_elcontracts::reader::ELChainReader;
use eigen_crypto_bls::{
    alloy_g1_point_to_g1_affine, convert_to_g1_point, convert_to_g2_point, BlsKeyPair,
};
use eigen_logging::logger::SharedLogger;
use eigen_utils::slashing::middleware::registrycoordinator::ISlashingRegistryCoordinatorTypes::OperatorSetParam;
use eigen_utils::slashing::middleware::registrycoordinator::{
    IBLSApkRegistryTypes::PubkeyRegistrationParams, ISignatureUtils::SignatureWithSaltAndExpiry,
    RegistryCoordinator,
};
use eigen_utils::slashing::middleware::{
    servicemanagerbase::ServiceManagerBase, stakeregistry::StakeRegistry,
};

use eigen_common::{get_provider, get_signer};
use std::str::FromStr;
use tracing::info;

/// Gas limit for registerOperator in [`RegistryCoordinator`]
pub const GAS_LIMIT_REGISTER_OPERATOR_REGISTRY_COORDINATOR: u64 = 2000000;

/// AvsRegistry Writer
#[derive(Debug)]
pub struct AvsRegistryChainWriter {
    service_manager_addr: Address,
    registry_coordinator_addr: Address,
    stake_registry_addr: Address,
    el_reader: ELChainReader,
    provider: String,
    signer: String,
}

impl AvsRegistryChainWriter {
    /// build avs registry chain writer instance
    ///
    /// # Arguments
    ///
    /// * `logger` - SharedLogger used for logging
    /// * `provider` - provider string
    /// * `signer` - signer string
    /// * `registry_coordinator_addr` - registry coordinator address
    /// * `operator_state_retriever_addr` - operator state retriever address
    ///
    /// # Returns
    ///
    /// * `Result<Self, AvsRegistryError>` - a new AvsRegistryChainWriter
    ///
    /// # Errors
    ///
    /// * `AvsRegistryError` - if any error occurs
    pub async fn build_avs_registry_chain_writer(
        logger: SharedLogger,
        provider: String,
        signer: String,
        registry_coordinator_addr: Address,
        _operator_state_retriever_addr: Address,
    ) -> Result<Self, AvsRegistryError> {
        let fill_provider = get_provider(&provider);
        let contract_registry_coordinator =
            RegistryCoordinator::new(registry_coordinator_addr, &fill_provider);
        let service_manager_addr = contract_registry_coordinator
            .serviceManager()
            .call()
            .await
            .map_err(AvsRegistryError::AlloyContractError)?;
        let RegistryCoordinator::serviceManagerReturn {
            _0: service_manager,
        } = service_manager_addr;
        let contract_service_manager_base =
            ServiceManagerBase::new(service_manager, &fill_provider);
        let stake_registry_addr = contract_registry_coordinator.stakeRegistry().call().await?;
        let RegistryCoordinator::stakeRegistryReturn { _0: stake_registry } = stake_registry_addr;
        let contract_stake_registry = StakeRegistry::new(stake_registry, &fill_provider);
        let delegation_manager_return = contract_stake_registry.delegation().call().await?;
        let StakeRegistry::delegationReturn {
            _0: delegation_manager_addr,
        } = delegation_manager_return;
        let avs_directory_addr = contract_service_manager_base.avsDirectory().call().await?;
        let ServiceManagerBase::avsDirectoryReturn { _0: avs_directory } = avs_directory_addr;

        // We set rewards coordinator address as zero because we are not going to use it on any writer operation
        let rewards_coordinator_addr = Address::ZERO;

        let el_reader = ELChainReader::build(
            logger.clone(),
            delegation_manager_addr,
            avs_directory,
            rewards_coordinator_addr,
            &provider,
        )
        .await
        .map_err(|e| AvsRegistryError::ElContractsError(e.to_string()))?;

        Ok(AvsRegistryChainWriter {
            service_manager_addr: service_manager,
            registry_coordinator_addr,
            stake_registry_addr: stake_registry,
            el_reader,
            provider: provider.clone(),
            signer: signer.clone(),
        })
    }

    /// Register operator in quorum with avs registry coordinator
    ///
    /// # Arguments
    ///
    /// * `bls_key_pair` - bls key pair of the operator
    /// * `operator_to_avs_registration_sig_salt` - salt for the signature
    /// * `operator_to_avs_registration_sig_expiry` - expiry for the signature
    /// * `quorum_numbers` - quorum numbers
    /// * `socket` - socket used for calling the contract with `registerOperator` function
    ///
    /// # Returns
    ///
    /// * `Result<TxHash, AvsRegistryError>` - transaction hash of the register operator transaction
    pub async fn register_operator_in_quorum_with_avs_registry_coordinator(
        &self,
        bls_key_pair: BlsKeyPair,
        operator_to_avs_registration_sig_salt: FixedBytes<32>,
        operator_to_avs_registration_sig_expiry: U256,
        quorum_numbers: Bytes,
        socket: String,
    ) -> Result<TxHash, AvsRegistryError> {
        let provider = get_signer(&self.signer.clone(), &self.provider);
        let wallet = PrivateKeySigner::from_str(&self.signer)
            .map_err(|_| AvsRegistryError::InvalidPrivateKey)?;
        // tracing info
        info!(avs_service_manager = %self.service_manager_addr, operator= %wallet.address(),quorum_numbers = ?quorum_numbers,"quorum_numbers,registering operator with the AVS's registry coordinator");
        let contract_registry_coordinator =
            RegistryCoordinator::new(self.registry_coordinator_addr, provider);

        let g1_hashed_msg_to_sign = contract_registry_coordinator
            .pubkeyRegistrationMessageHash(wallet.address())
            .call()
            .await
            .map_err(|_| AvsRegistryError::PubKeyRegistrationMessageHash)?
            ._0;
        let sig = bls_key_pair
            .sign_hashed_to_curve_message(alloy_g1_point_to_g1_affine(g1_hashed_msg_to_sign))
            .g1_point();
        let alloy_g1_point_signed_msg = convert_to_g1_point(sig.g1())?;
        let g1_pub_key_bn254 = convert_to_g1_point(bls_key_pair.public_key().g1())?;
        let g2_pub_key_bn254 = convert_to_g2_point(bls_key_pair.public_key_g2().g2())?;

        let pub_key_reg_params = PubkeyRegistrationParams {
            pubkeyRegistrationSignature: alloy_g1_point_signed_msg,
            pubkeyG1: g1_pub_key_bn254,
            pubkeyG2: g2_pub_key_bn254,
        };

        let msg_to_sign = self
            .el_reader
            .calculate_operator_avs_registration_digest_hash(
                wallet.address(),
                self.service_manager_addr,
                operator_to_avs_registration_sig_salt,
                operator_to_avs_registration_sig_expiry,
            )
            .await?;

        let operator_signature = wallet
            .sign_hash(&msg_to_sign)
            .await
            .map_err(|_| AvsRegistryError::InvalidSignature)?;

        let bytes = operator_signature.as_bytes().into();

        let operator_signature_with_salt_and_expiry = SignatureWithSaltAndExpiry {
            signature: bytes,
            salt: operator_to_avs_registration_sig_salt,
            expiry: operator_to_avs_registration_sig_expiry,
        };
        let contract_call = contract_registry_coordinator.registerOperator_0(
            quorum_numbers.clone(),
            socket,
            pub_key_reg_params,
            operator_signature_with_salt_and_expiry,
        );

        let tx_call = contract_call.gas(GAS_LIMIT_REGISTER_OPERATOR_REGISTRY_COORDINATOR);
        let tx = tx_call
            .send()
            .await
            .map_err(AvsRegistryError::AlloyContractError)?;

        info!(tx_hash = ?tx.tx_hash(),"Sent transaction to register operator in the AVS's registry coordinator" );
        Ok(*tx.tx_hash())
    }

    /// Updates the stake of their entire operator set
    ///
    /// Is used by avs teams running https://github.com/Layr-Labs/avs-sync to updates
    /// the stake of their entire operator set.
    /// Because of high gas costs of this operation, it typically needs to be called
    /// for every quorum, or perhaps for a small grouping of quorums
    /// (highly dependent on number of operators per quorum).
    ///
    /// # Arguments
    ///
    /// * `operators_per_quorum` - A vector of vectors of addresses, where each inner vector represents the operators in a quorum
    /// * `quorum_number` - The quorum number to update the stakes for
    ///
    /// # Returns
    ///
    /// * `TxHash` - The transaction hash of the transaction that was sent to update the stakes
    pub async fn update_stakes_of_entire_operator_set_for_quorums(
        &self,
        operators_per_quorum: Vec<Vec<Address>>,
        quorum_number: Bytes,
    ) -> Result<TxHash, AvsRegistryError> {
        info!(quorum_numbers = %quorum_number, "updating stakes for entire operator set");
        let provider = get_signer(&self.signer.clone(), &self.provider);
        let contract_registry_coordinator =
            RegistryCoordinator::new(self.registry_coordinator_addr, provider);
        let contract_call = contract_registry_coordinator
            .updateOperatorsForQuorum(operators_per_quorum, quorum_number.clone());

        let tx = contract_call
            .send()
            .await
            .map_err(AvsRegistryError::AlloyContractError)?;

        info!(tx_hash = ?tx, quorum_numbers = %quorum_number," update stakes for entire operator set tx" );
        Ok(*tx.tx_hash())
    }

    /// Update stakes of operator subset for all quorums
    ///
    /// This function is used to update the stakes of a subset of operators for all quorums.
    ///
    /// # Arguments
    ///
    /// * `operators` - The list of operators to update the stakes for.
    ///
    /// # Returns
    ///
    /// * `TxHash` - The transaction hash of the update stakes of operator subset for all quorums transaction.
    pub async fn update_stakes_of_operator_subset_for_all_quorums(
        &self,
        operators: Vec<Address>,
    ) -> Result<TxHash, AvsRegistryError> {
        info!(operators = ?operators, "updating stakes of operator subset for all quorums");

        let provider = get_signer(&self.signer.clone(), &self.provider);

        let contract_registry_coordinator =
            RegistryCoordinator::new(self.registry_coordinator_addr, provider);

        let contract_call = contract_registry_coordinator.updateOperators(operators);

        let tx = contract_call
            .send()
            .await
            .map_err(AvsRegistryError::AlloyContractError)?;

        info!(tx_hash = ?tx,"successfully updated stakes of operator subset for all quorums" );
        Ok(*tx.tx_hash())
    }

    /// Deregister operator
    ///
    /// This function is used to deregister an operator from the AVS's registry coordinator.
    ///
    /// # Arguments
    ///
    /// * `quorum_numbers` - The quorum numbers of the operator to be deregistered.
    ///
    /// # Returns
    ///
    /// * `TxHash` - hash of the sent transaction.
    pub async fn deregister_operator(
        &self,
        quorum_numbers: Bytes,
    ) -> Result<TxHash, AvsRegistryError> {
        info!("deregistering operator with the AVS's registry coordinator");
        let provider = get_signer(&self.signer.clone(), &self.provider);

        let contract_registry_coordinator =
            RegistryCoordinator::new(self.registry_coordinator_addr, provider);

        let contract_call = contract_registry_coordinator.deregisterOperator_1(quorum_numbers);

        let tx = contract_call
            .send()
            .await
            .map_err(AvsRegistryError::AlloyContractError)?;
        info!(tx_hash = ?tx,"successfully deregistered operator with the AVS's registry coordinator" );
        Ok(*tx.tx_hash())
    }

    /// Sets the look-ahead time for checking operator shares for a specific quorum
    ///
    /// # Arguments
    ///
    /// * `quorum_number` - The quorum number to set the look-ahead period for
    /// * `lookahead` - The number of blocks to look ahead when checking shares
    ///
    /// # Returns
    /// * `TxHash` - The transaction hash of the set slashable stake lookahead transaction
    pub async fn set_slashable_stake_lookahead(
        &self,
        quorum_number: u8,
        lookahead: u32,
    ) -> Result<TxHash, AvsRegistryError> {
        info!("setting slashable stake lookahead");
        let provider = get_signer(&self.signer.clone(), &self.provider);

        let contract_stake_registry = StakeRegistry::new(self.stake_registry_addr, provider);

        let contract_call =
            contract_stake_registry.setSlashableStakeLookahead(quorum_number, lookahead);

        contract_call
            .send()
            .await
            .map_err(AvsRegistryError::AlloyContractError)
            .inspect(|tx| info!(tx_hash = ?tx,"successfully set slashable stake lookahead" ))
            .map(|tx_hash| *tx_hash.tx_hash())
    }

    /// Set a new address as the rewards initiator
    ///
    /// # Arguments
    /// * `rewards_initiator` - The new address to set as the rewards initiator
    ///
    /// # Returns
    /// * `TxHash` - The transaction hash of the set rewards initiator transaction
    pub async fn set_rewards_initiator(
        &self,
        rewards_initiator: Address,
    ) -> Result<TxHash, AvsRegistryError> {
        info!("setting a new address as the rewards initiator");
        let provider = get_signer(&self.signer.clone(), &self.provider);

        let contract_service_manager_base =
            ServiceManagerBase::new(self.service_manager_addr, provider);
        let contract_call = contract_service_manager_base.setRewardsInitiator(rewards_initiator);

        contract_call
            .send()
            .await
            .map_err(AvsRegistryError::AlloyContractError)
            .inspect(|tx| info!(tx_hash = ?tx, "successfully set a new address as the rewards initiator"))
            .map(|tx| *tx.tx_hash())
    }

    /// This function is used to update the socket of the sender (if it is a registered operator).
    ///
    /// # Arguments
    ///
    /// * `socket` - The address of the socket to be assigned to the operator.
    ///
    /// # Returns
    ///
    /// * `TxHash` - The transaction hash of the deregister operator transaction.
    pub async fn update_socket(&self, socket: String) -> Result<TxHash, AvsRegistryError> {
        info!("updating socket with the AVS's registry coordinator");
        let provider = get_signer(&self.signer.clone(), &self.provider);

        let contract_registry_coordinator =
            RegistryCoordinator::new(self.registry_coordinator_addr, provider);

        let contract_call = contract_registry_coordinator.updateSocket(socket);

        let tx = contract_call
            .send()
            .await
            .map_err(AvsRegistryError::AlloyContractError)?;
        info!(tx_hash = ?tx, "successfully updated the socket with the AVS's registry coordinator");
        Ok(*tx.tx_hash())
    }

    /// Force a deregistration of an operator from one or more quorums
    ///
    /// # Arguments
    ///
    /// * `operator_address` - The address of the operator to be ejected
    /// * `quorum_numbers` - The quorum numbers to eject the operator from
    ///
    /// # Returns
    ///
    /// * `TxHash` - The transaction hash of the eject operator transaction
    pub async fn eject_operator(
        &self,
        operator_address: Address,
        quorum_numbers: Bytes,
    ) -> Result<TxHash, AvsRegistryError> {
        info!("ejecting operator from quorum with the AVS's registry coordinator");
        let provider = get_signer(&self.signer.clone(), &self.provider);

        let contract_registry_coordinator =
            RegistryCoordinator::new(self.registry_coordinator_addr, provider);

        contract_registry_coordinator.ejectOperator(operator_address, quorum_numbers)
            .send()
            .await
            .map_err(AvsRegistryError::AlloyContractError)
            .inspect(|tx| info!(tx_hash = ?tx, "successfully ejected operator from quorum with the AVS's registry coordinator"))
            .map(|tx| *tx.tx_hash())
    }

    /// This function is used to update the account identifier of the AVS's RegistryCoordinator.
    ///
    /// # Arguments
    ///
    /// * `new_account_identifier` - address of the new account identifier.
    ///
    /// # Returns
    ///
    /// * `TxHash` - hash of the sent transaction.
    pub async fn set_account_identifier(
        &self,
        new_account_identifier: Address,
    ) -> Result<TxHash, AvsRegistryError> {
        info!("updating the account identifier of the AVS's registry coordinator");
        let provider = get_signer(&self.signer.clone(), &self.provider);

        RegistryCoordinator::new(self.registry_coordinator_addr, provider)
            .setAccountIdentifier(new_account_identifier)
            .send()
            .await
            .map_err(AvsRegistryError::AlloyContractError)
            .inspect(|tx| info!(tx_hash = ?tx, "successfully updated the account identifier of the AVS's registry coordinator"))
            .map(|tx| *tx.tx_hash())
    }

    /// Update the configuration of an existing quorum.
    ///
    /// # Arguments
    /// * `quorum_number` - the quorum number to update
    /// * `operator_set_params` - the new config with [`OperatorSetParam`]
    ///
    /// # Returns
    /// * `TxHash` - The transaction hash of the set operator set param transaction
    pub async fn set_operator_set_param(
        &self,
        quorum_number: u8,
        operator_set_params: OperatorSetParam,
    ) -> Result<TxHash, AvsRegistryError> {
        info!("setting operator set param with the AVS's registry coordinator");
        let provider = get_signer(&self.signer.clone(), &self.provider);

        let contract_registry_coordinator =
            RegistryCoordinator::new(self.registry_coordinator_addr, provider);

        let contract_call =
            contract_registry_coordinator.setOperatorSetParams(quorum_number, operator_set_params);

        let tx = contract_call
            .send()
            .await
            .map_err(AvsRegistryError::AlloyContractError)?;
        info!(tx_hash = ?tx, "successfully set operator set param with the AVS's registry coordinator");
        Ok(*tx.tx_hash())
    }

    /// Sets an address as the ejector, which can force-deregister operators from quorums.
    ///
    /// # Arguments
    ///
    /// * `address` - The address to set as the ejector
    ///
    /// # Returns
    ///
    /// * `TxHash` - The transaction hash of the set ejector transaction
    pub async fn set_ejector(&self, address: Address) -> Result<TxHash, AvsRegistryError> {
        info!("setting ejector");
        let provider = get_signer(&self.signer.clone(), &self.provider);

        let contract_registry_coordinator =
            RegistryCoordinator::new(self.registry_coordinator_addr, provider);

        contract_registry_coordinator
            .setEjector(address)
            .send()
            .await
            .map_err(AvsRegistryError::AlloyContractError)
            .inspect(|tx| info!(tx_hash = ?tx,"successfully set ejector with the AVS's registry coordinator" ))
            .map(|tx| *tx.tx_hash())
    }
}

#[cfg(test)]
mod tests {

    use super::AvsRegistryChainWriter;
    use crate::test_utils::build_avs_registry_chain_reader;
    use crate::test_utils::create_operator_set;
    use crate::test_utils::OPERATOR_BLS_KEY;
    use alloy::primitives::{Address, Bytes, FixedBytes, U256};
    use eigen_common::{get_provider, get_signer};
    use eigen_crypto_bls::BlsKeyPair;
    use eigen_logging::get_test_logger;
    use eigen_testing_utils::anvil::{start_anvil_container, start_m2_anvil_container};
    use eigen_testing_utils::anvil_constants::{
        get_operator_state_retriever_address, get_registry_coordinator_address,
        get_service_manager_address,
    };
    use eigen_testing_utils::anvil_constants::{FIRST_ADDRESS, FIRST_PRIVATE_KEY, SECOND_ADDRESS};
    use eigen_testing_utils::transaction::wait_transaction;
    use eigen_utils::rewardsv2::middleware::servicemanagerbase::ServiceManagerBase;
    use eigen_utils::slashing::middleware::registrycoordinator::ISlashingRegistryCoordinatorTypes::OperatorSetParam;
    use eigen_utils::slashing::middleware::registrycoordinator::RegistryCoordinator;
    use eigen_utils::slashing::middleware::stakeregistry::StakeRegistry;
    use futures_util::StreamExt;
    use std::str::FromStr;

    async fn build_avs_registry_chain_writer(
        http_endpoint: String,
        private_key: String,
    ) -> AvsRegistryChainWriter {
        let registry_coordinator_address =
            get_registry_coordinator_address(http_endpoint.clone()).await;
        let operator_state_retriever_address =
            get_operator_state_retriever_address(http_endpoint.clone()).await;
        AvsRegistryChainWriter::build_avs_registry_chain_writer(
            get_test_logger(),
            http_endpoint,
            private_key,
            registry_coordinator_address,
            operator_state_retriever_address,
        )
        .await
        .unwrap()
    }

    #[tokio::test]
    async fn test_avs_writer_methods() {
        let (_container, http_endpoint, _ws_endpoint) = start_m2_anvil_container().await;
        let bls_key =
            "1371012690269088913462269866874713266643928125698382731338806296762673180359922"
                .to_string();
        let private_key =
            "8b3a350cf5c34c9194ca85829a2df0ec3153be0318b5e2d3348e872092edffba".to_string();
        let avs_writer =
            build_avs_registry_chain_writer(http_endpoint.clone(), private_key.clone()).await;
        let operator_addr = Address::from_str("9965507D1a55bcC2695C58ba16FB37d819B0A4dc").unwrap();
        let quorum_nums = Bytes::from([0]);

        test_register_operator(
            &avs_writer,
            bls_key,
            quorum_nums.clone(),
            http_endpoint.clone(),
        )
        .await;
        test_update_stake_of_operator_subset(&avs_writer, operator_addr, http_endpoint.clone())
            .await;
        test_update_stake_of_entire_operator_set(
            &avs_writer,
            operator_addr,
            quorum_nums.clone(),
            http_endpoint.clone(),
        )
        .await;
        test_deregister_operator(&avs_writer, quorum_nums, http_endpoint.clone()).await;
    }

    #[tokio::test]
    async fn test_set_slashable_stake_lookahead() {
        let (_container, http_endpoint, _ws_endpoint) = start_anvil_container().await;
        let private_key = FIRST_PRIVATE_KEY.to_string();
        let avs_writer =
            build_avs_registry_chain_writer(http_endpoint.clone(), private_key.clone()).await;
        let avs_address = get_service_manager_address(http_endpoint.clone()).await;
        create_operator_set(http_endpoint.as_str(), avs_address).await;

        // Set up event poller to listen to `LookAheadPeriodChanged` events
        let provider = get_signer(&avs_writer.signer.clone(), &avs_writer.provider);
        let contract_stake_registry = StakeRegistry::new(avs_writer.stake_registry_addr, provider);
        let event = contract_stake_registry.LookAheadPeriodChanged_filter();
        let poller = event.watch().await.unwrap();

        // Set the slashable stake lookahead period. Old period is 0.
        let quorum_number = 0_u8;
        let lookahead = 10_u32;
        let tx_hash = avs_writer
            .set_slashable_stake_lookahead(quorum_number, lookahead)
            .await
            .unwrap();

        let tx_status = wait_transaction(&http_endpoint, tx_hash)
            .await
            .unwrap()
            .status();
        assert!(tx_status);

        // Assert that event `LookAheadPeriodChanged` is the same as `new_rewards_init_address`
        let mut stream = poller.into_stream();
        let (stream_event, _) = stream.next().await.unwrap().unwrap();
        assert_eq!(stream_event.newLookAheadBlocks, lookahead);
    }

    #[tokio::test]
    async fn test_set_rewards_initiator() {
        let (_container, http_endpoint, _ws_endpoint) = start_anvil_container().await;
        let private_key = FIRST_PRIVATE_KEY.to_string();
        let avs_writer =
            build_avs_registry_chain_writer(http_endpoint.clone(), private_key.clone()).await;

        // Set up event poller to listen to `RewardsInitiatorUpdated` events
        let provider = get_signer(&avs_writer.signer.clone(), &avs_writer.provider);
        let contract_registry_coordinator =
            ServiceManagerBase::new(avs_writer.service_manager_addr, provider);
        let event = contract_registry_coordinator.RewardsInitiatorUpdated_filter();
        let poller = event.watch().await.unwrap();

        let new_rewards_init_address = SECOND_ADDRESS;

        let tx_hash = avs_writer
            .set_rewards_initiator(new_rewards_init_address)
            .await
            .unwrap();

        let tx_status = wait_transaction(&http_endpoint, tx_hash).await.unwrap();
        assert!(tx_status.status());

        // Assert that event `RewardsInitiatorUpdated` is the same as `new_rewards_init_address`
        let mut stream = poller.into_stream();
        let (stream_event, _) = stream.next().await.unwrap().unwrap();
        assert_eq!(stream_event.newRewardsInitiator, new_rewards_init_address);
    }

    // this function is caller from test_avs_writer_methods
    async fn test_update_stake_of_operator_subset(
        avs_writer: &AvsRegistryChainWriter,
        operator_addr: Address,
        http_url: String,
    ) {
        let tx_hash = avs_writer
            .update_stakes_of_operator_subset_for_all_quorums(vec![operator_addr])
            .await
            .unwrap();

        let tx_status = wait_transaction(&http_url, tx_hash).await.unwrap().status();
        assert!(tx_status);
    }

    // this function is caller from test_avs_writer_methods
    async fn test_update_stake_of_entire_operator_set(
        avs_writer: &AvsRegistryChainWriter,
        operator_id: Address,
        quorum_nums: Bytes,
        http_url: String,
    ) {
        let tx_hash = avs_writer
            .update_stakes_of_entire_operator_set_for_quorums(vec![vec![operator_id]], quorum_nums)
            .await
            .unwrap();

        let tx_status = wait_transaction(&http_url, tx_hash).await.unwrap().status();
        assert!(tx_status);
    }

    // this function is called from test_avs_writer_methods
    async fn test_register_operator(
        avs_writer: &AvsRegistryChainWriter,
        private_key_decimal: String,
        quorum_nums: Bytes,
        http_url: String,
    ) {
        let bls_key_pair = BlsKeyPair::new(private_key_decimal).unwrap();
        let digest_hash: FixedBytes<32> = FixedBytes::from([0x02; 32]);

        // this is set to U256::MAX so that the registry does not take the signature as expired.
        let signature_expiry = U256::MAX;
        let tx_hash = avs_writer
            .register_operator_in_quorum_with_avs_registry_coordinator(
                bls_key_pair,
                digest_hash,
                signature_expiry,
                quorum_nums.clone(),
                "".into(),
            )
            .await
            .unwrap();

        let tx_status = wait_transaction(&http_url, tx_hash).await.unwrap().status();
        assert!(tx_status);
    }

    // this function is caller from test_avs_writer_methods
    async fn test_deregister_operator(
        avs_writer: &AvsRegistryChainWriter,
        quorum_nums: Bytes,
        http_url: String,
    ) {
        let tx_hash = avs_writer.deregister_operator(quorum_nums).await.unwrap();

        let tx_status = wait_transaction(&http_url, tx_hash).await.unwrap().status();
        assert!(tx_status);
    }

    #[tokio::test]
    async fn test_update_socket() {
        let (_container, http_endpoint, _ws_endpoint) = start_m2_anvil_container().await;
        let bls_key =
            "1371012690269088913462269866874713266643928125698382731338806296762673180359922"
                .to_string();
        let private_key =
            "8b3a350cf5c34c9194ca85829a2df0ec3153be0318b5e2d3348e872092edffba".to_string();
        let avs_writer =
            build_avs_registry_chain_writer(http_endpoint.clone(), private_key.clone()).await;
        let quorum_nums = Bytes::from([0]);

        test_register_operator(&avs_writer, bls_key, quorum_nums, http_endpoint.clone()).await;

        // Set up event poller to listen to update socket events
        let provider = get_signer(&avs_writer.signer.clone(), &avs_writer.provider);

        let contract_registry_coordinator =
            RegistryCoordinator::new(avs_writer.registry_coordinator_addr, provider);

        let event = contract_registry_coordinator.OperatorSocketUpdate_filter();

        let poller = event.watch().await.unwrap();

        let new_socket_addr = "not a socket";

        // Update the socket for operator
        let tx_hash = avs_writer
            .update_socket(new_socket_addr.into())
            .await
            .unwrap();

        let tx_status = wait_transaction(&http_endpoint, tx_hash)
            .await
            .unwrap()
            .status();
        assert!(tx_status);

        // Assert that event socket is the same as passed in the update socket function
        let mut stream = poller.into_stream();
        let (stream_event, _) = stream.next().await.unwrap().unwrap();

        assert_eq!(stream_event.socket, new_socket_addr);
    }

    #[tokio::test]
    async fn test_set_account_identifier() {
        let (_container, http_endpoint, _ws_endpoint) = start_anvil_container().await;
        let avs_writer =
            build_avs_registry_chain_writer(http_endpoint.clone(), FIRST_PRIVATE_KEY.to_string())
                .await;

        let service_manager_address = get_service_manager_address(http_endpoint.clone()).await;

        let provider = get_provider(&http_endpoint);
        let regcoord = RegistryCoordinator::new(avs_writer.registry_coordinator_addr, &provider);

        let old_account_identifier = regcoord.accountIdentifier().call().await.unwrap()._0;
        assert_eq!(old_account_identifier, service_manager_address);

        let new_account_identifier = FIRST_ADDRESS;

        let tx_hash = avs_writer
            .set_account_identifier(new_account_identifier)
            .await
            .unwrap();

        let tx_status = wait_transaction(&http_endpoint, tx_hash)
            .await
            .unwrap()
            .status();

        assert!(tx_status);

        let current_account_identifier = regcoord.accountIdentifier().call().await.unwrap()._0;
        assert_eq!(current_account_identifier, new_account_identifier);
    }

    #[tokio::test]
    async fn test_set_operator_set_param() {
        let (_container, http_endpoint, _ws_endpoint) = start_m2_anvil_container().await;
        let bls_key =
            "1371012690269088913462269866874713266643928125698382731338806296762673180359922"
                .to_string();
        let private_key = FIRST_PRIVATE_KEY.to_string();
        let avs_writer =
            build_avs_registry_chain_writer(http_endpoint.clone(), private_key.clone()).await;
        let quorum_nums = Bytes::from([0]);

        test_register_operator(&avs_writer, bls_key, quorum_nums, http_endpoint.clone()).await;

        let registry_coordinator_contract = RegistryCoordinator::new(
            avs_writer.registry_coordinator_addr,
            get_signer(&avs_writer.signer.clone(), &avs_writer.provider),
        );

        let operator_set_params = OperatorSetParam {
            maxOperatorCount: 10,
            kickBIPsOfOperatorStake: 50,
            kickBIPsOfTotalStake: 50,
        };

        let tx_hash = avs_writer
            .set_operator_set_param(0, operator_set_params.clone())
            .await
            .unwrap();

        let tx_status = wait_transaction(&http_endpoint, tx_hash)
            .await
            .unwrap()
            .status();

        assert!(tx_status);

        let op_params = registry_coordinator_contract
            .getOperatorSetParams(0)
            .call()
            .await
            .unwrap();

        assert_eq!(
            op_params._0.maxOperatorCount,
            operator_set_params.maxOperatorCount
        );
        assert_eq!(
            op_params._0.kickBIPsOfOperatorStake,
            operator_set_params.kickBIPsOfOperatorStake
        );
        assert_eq!(
            op_params._0.kickBIPsOfTotalStake,
            operator_set_params.kickBIPsOfTotalStake
        );
    }

    #[tokio::test]
    async fn test_eject_operator() {
        let (_container, http_endpoint, _ws_endpoint) = start_m2_anvil_container().await;
<<<<<<< HEAD
        let private_key = FIRST_PRIVATE_KEY.to_string();
        let new_ejector_address = SECOND_ADDRESS;
=======
        let bls_key = OPERATOR_BLS_KEY.to_string();
        let register_operator_address = FIRST_ADDRESS;
        let private_key = FIRST_PRIVATE_KEY.to_string();
        let quorum_nums = Bytes::from([0]);
>>>>>>> a59990aa

        let avs_writer =
            build_avs_registry_chain_writer(http_endpoint.clone(), private_key.clone()).await;

<<<<<<< HEAD
        let registry_contract = RegistryCoordinator::new(
            avs_writer.registry_coordinator_addr,
            get_signer(&avs_writer.signer.clone(), &avs_writer.provider),
        );
        let ejecutor = registry_contract.ejector().call().await.unwrap();
        assert_ne!(ejecutor._0, new_ejector_address);

        let tx_hash = avs_writer.set_ejector(new_ejector_address).await.unwrap();
=======
        test_register_operator(
            &avs_writer,
            bls_key,
            quorum_nums.clone(),
            http_endpoint.clone(),
        )
        .await;

        let avs_reader = build_avs_registry_chain_reader(http_endpoint.clone()).await;
        let is_registered = avs_reader
            .is_operator_registered(register_operator_address)
            .await
            .unwrap();
        assert!(is_registered);

        let tx_hash = avs_writer
            .eject_operator(register_operator_address, quorum_nums)
            .await
            .unwrap();
>>>>>>> a59990aa

        let tx_status = wait_transaction(&http_endpoint, tx_hash)
            .await
            .unwrap()
            .status();

        assert!(tx_status);

<<<<<<< HEAD
        let ejecutor = registry_contract.ejector().call().await.unwrap();
        assert_eq!(ejecutor._0, new_ejector_address);
=======
        let is_registered = avs_reader
            .is_operator_registered(register_operator_address)
            .await
            .unwrap();
        assert!(!is_registered);
>>>>>>> a59990aa
    }
}<|MERGE_RESOLUTION|>--- conflicted
+++ resolved
@@ -833,29 +833,14 @@
     #[tokio::test]
     async fn test_eject_operator() {
         let (_container, http_endpoint, _ws_endpoint) = start_m2_anvil_container().await;
-<<<<<<< HEAD
-        let private_key = FIRST_PRIVATE_KEY.to_string();
-        let new_ejector_address = SECOND_ADDRESS;
-=======
         let bls_key = OPERATOR_BLS_KEY.to_string();
         let register_operator_address = FIRST_ADDRESS;
         let private_key = FIRST_PRIVATE_KEY.to_string();
         let quorum_nums = Bytes::from([0]);
->>>>>>> a59990aa
 
         let avs_writer =
             build_avs_registry_chain_writer(http_endpoint.clone(), private_key.clone()).await;
 
-<<<<<<< HEAD
-        let registry_contract = RegistryCoordinator::new(
-            avs_writer.registry_coordinator_addr,
-            get_signer(&avs_writer.signer.clone(), &avs_writer.provider),
-        );
-        let ejecutor = registry_contract.ejector().call().await.unwrap();
-        assert_ne!(ejecutor._0, new_ejector_address);
-
-        let tx_hash = avs_writer.set_ejector(new_ejector_address).await.unwrap();
-=======
         test_register_operator(
             &avs_writer,
             bls_key,
@@ -875,7 +860,6 @@
             .eject_operator(register_operator_address, quorum_nums)
             .await
             .unwrap();
->>>>>>> a59990aa
 
         let tx_status = wait_transaction(&http_endpoint, tx_hash)
             .await
@@ -884,15 +868,39 @@
 
         assert!(tx_status);
 
-<<<<<<< HEAD
+        let is_registered = avs_reader
+            .is_operator_registered(register_operator_address)
+            .await
+            .unwrap();
+        assert!(!is_registered);
+    }
+
+    #[tokio::test]
+    async fn test_set_eject_operator() {
+        let (_container, http_endpoint, _ws_endpoint) = start_m2_anvil_container().await;
+        let private_key = FIRST_PRIVATE_KEY.to_string();
+        let new_ejector_address = SECOND_ADDRESS;
+
+        let avs_writer =
+            build_avs_registry_chain_writer(http_endpoint.clone(), private_key.clone()).await;
+
+        let registry_contract = RegistryCoordinator::new(
+            avs_writer.registry_coordinator_addr,
+            get_signer(&avs_writer.signer.clone(), &avs_writer.provider),
+        );
+        let ejecutor = registry_contract.ejector().call().await.unwrap();
+        assert_ne!(ejecutor._0, new_ejector_address);
+
+        let tx_hash = avs_writer.set_ejector(new_ejector_address).await.unwrap();
+
+        let tx_status = wait_transaction(&http_endpoint, tx_hash)
+            .await
+            .unwrap()
+            .status();
+
+        assert!(tx_status);
+
         let ejecutor = registry_contract.ejector().call().await.unwrap();
         assert_eq!(ejecutor._0, new_ejector_address);
-=======
-        let is_registered = avs_reader
-            .is_operator_registered(register_operator_address)
-            .await
-            .unwrap();
-        assert!(!is_registered);
->>>>>>> a59990aa
     }
 }