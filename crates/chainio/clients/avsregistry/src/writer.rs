--- conflicted
+++ resolved
@@ -462,7 +462,6 @@
         Ok(*tx.tx_hash())
     }
 
-<<<<<<< HEAD
     /// Sets the minimum stake for the quorum
     ///
     /// Can only be called by the registry coordinator's owner.
@@ -632,7 +631,7 @@
             .map_err(AvsRegistryError::AlloyContractError)?;
         info!(tx_hash = ?tx.tx_hash(),"modifying strategy params");
         Ok(*tx.tx_hash())
-=======
+    }
     /// Create a new quorum that tracks slashable stake for operators
     ///
     /// # Arguments
@@ -717,7 +716,6 @@
             .map_err(AvsRegistryError::AlloyContractError)
             .inspect(|tx| info!(tx_hash = ?tx,"successfully set ejector with the AVS's registry coordinator" ))
             .map(|tx| *tx.tx_hash())
->>>>>>> 80f5c623
     }
 }
 
@@ -727,33 +725,25 @@
     use super::AvsRegistryChainWriter;
     use crate::test_utils::build_avs_registry_chain_reader;
     use crate::test_utils::create_operator_set;
-<<<<<<< HEAD
-    use crate::test_utils::OPERATOR_BLS_KEY;
-    use crate::writer::StrategyParams;
-    use alloy::primitives::aliases::U96;
-    use alloy::primitives::{address, Address, Bytes, FixedBytes, U256};
-=======
     use crate::test_utils::{
         build_avs_registry_chain_writer, test_deregister_operator, test_register_operator,
     };
+    use eigen_logging::get_test_logger;
+    use eigen_crypto_bls::BlsKeyPair;
     use alloy::primitives::aliases::U96;
     use alloy::primitives::U256;
-    use alloy::primitives::{Address, Bytes};
+    use alloy::primitives::{address, Address, Bytes, FixedBytes};
     use alloy::sol_types::SolCall;
->>>>>>> 80f5c623
     use eigen_common::{get_provider, get_signer};
     use eigen_testing_utils::anvil::{start_anvil_container, start_m2_anvil_container};
     use eigen_testing_utils::anvil_constants::get_allocation_manager_address;
     use eigen_testing_utils::anvil_constants::get_erc20_mock_strategy;
     use eigen_testing_utils::anvil_constants::get_service_manager_address;
-    use eigen_testing_utils::anvil_constants::{
-        FIFTH_ADDRESS, FIFTH_PRIVATE_KEY, FIRST_ADDRESS, FIRST_PRIVATE_KEY, OPERATOR_BLS_KEY,
-        SECOND_ADDRESS,
-    };
+    use eigen_testing_utils::anvil_constants::{FIFTH_ADDRESS, FIFTH_PRIVATE_KEY, FIRST_ADDRESS, FIRST_PRIVATE_KEY, OPERATOR_BLS_KEY,SECOND_ADDRESS };
     use eigen_testing_utils::transaction::wait_transaction;
     use eigen_utils::slashing::core::allocationmanager::AllocationManager;
     use eigen_utils::slashing::middleware::registrycoordinator::ISlashingRegistryCoordinatorTypes::OperatorSetParam;
-    use eigen_utils::slashing::middleware::registrycoordinator::IStakeRegistryTypes::StrategyParams;
+    use eigen_utils::slashing::middleware::stakeregistry::IStakeRegistryTypes::StrategyParams;
     use eigen_utils::slashing::middleware::registrycoordinator::RegistryCoordinator;
     use eigen_utils::slashing::middleware::servicemanagerbase::ServiceManagerBase;
     use eigen_utils::slashing::middleware::stakeregistry::StakeRegistry;
@@ -1014,7 +1004,6 @@
     }
 
     #[tokio::test]
-<<<<<<< HEAD
     async fn test_set_minimum_stake_for_quorum() {
         let (_container, http_endpoint, _ws_endpoint) = start_m2_anvil_container().await;
         let private_key = FIRST_PRIVATE_KEY.to_string();
@@ -1050,7 +1039,6 @@
             .add_strategies(quorum_number, strategy_params.to_vec())
             .await
             .unwrap();
-=======
     async fn test_create_slashable_stake_quorum() {
         let (_container, http_endpoint, _ws_endpoint) = start_anvil_container().await;
         let private_key = FIRST_PRIVATE_KEY.to_string();
@@ -1103,20 +1091,15 @@
             .await
             .unwrap();
 
->>>>>>> 80f5c623
         let tx_status = wait_transaction(&http_endpoint, tx_hash)
             .await
             .unwrap()
             .status();
-<<<<<<< HEAD
-=======
-
->>>>>>> 80f5c623
         assert!(tx_status);
     }
+}
 
     #[tokio::test]
-<<<<<<< HEAD
     async fn test_remove_strategies() {
         let (_container, http_endpoint, _ws_endpoint) = start_m2_anvil_container().await;
 
@@ -1139,7 +1122,7 @@
             .remove_strategies(quorum_number, [U256::from(1)].to_vec())
             .await
             .unwrap();
-=======
+    }
     async fn test_set_ejector_cooldown() {
         let (_container, http_endpoint, _ws_endpoint) = start_m2_anvil_container().await;
         let private_key = FIRST_PRIVATE_KEY.to_string();
@@ -1158,19 +1141,14 @@
             .await
             .unwrap();
 
->>>>>>> 80f5c623
         let tx_status = wait_transaction(&http_endpoint, tx_hash)
             .await
             .unwrap()
             .status();
-<<<<<<< HEAD
-        assert!(tx_status);
-=======
 
         assert!(tx_status);
         let cooldown = registry_contract.ejectionCooldown().call().await.unwrap();
         assert_eq!(cooldown._0, new_cooldown);
->>>>>>> 80f5c623
     }
 
     #[tokio::test]
@@ -1276,4 +1254,4 @@
         let ejecutor = registry_contract.ejector().call().await.unwrap();
         assert_eq!(ejecutor._0, new_ejector_address);
     }
-}+    }