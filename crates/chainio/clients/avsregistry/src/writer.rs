use crate::error::AvsRegistryError;
use alloy::primitives::{Address, Bytes, FixedBytes, TxHash, U256};
use alloy::signers::local::PrivateKeySigner;
use alloy::signers::Signer;
use eigen_client_elcontracts::reader::ELChainReader;
use eigen_crypto_bls::{
    alloy_g1_point_to_g1_affine, convert_to_g1_point, convert_to_g2_point, BlsKeyPair,
};
use eigen_logging::logger::SharedLogger;
use eigen_utils::slashing::middleware::registrycoordinator::ISlashingRegistryCoordinatorTypes::OperatorSetParam;
use eigen_utils::slashing::middleware::registrycoordinator::{
    IBLSApkRegistryTypes::PubkeyRegistrationParams, ISignatureUtils::SignatureWithSaltAndExpiry,
    RegistryCoordinator,
};
use eigen_utils::slashing::middleware::{
    servicemanagerbase::ServiceManagerBase, stakeregistry::StakeRegistry,
};

use eigen_common::{get_provider, get_signer};
use std::str::FromStr;
use tracing::info;

/// Gas limit for registerOperator in [`RegistryCoordinator`]
pub const GAS_LIMIT_REGISTER_OPERATOR_REGISTRY_COORDINATOR: u64 = 2000000;

/// AvsRegistry Writer
#[derive(Debug)]
pub struct AvsRegistryChainWriter {
    service_manager_addr: Address,
    registry_coordinator_addr: Address,
    el_reader: ELChainReader,
    provider: String,
    signer: String,
}

impl AvsRegistryChainWriter {
    /// build avs registry chain writer instance
    ///
    /// # Arguments
    ///
    /// * `logger` - SharedLogger used for logging
    /// * `provider` - provider string
    /// * `signer` - signer string
    /// * `registry_coordinator_addr` - registry coordinator address
    /// * `operator_state_retriever_addr` - operator state retriever address
    ///
    /// # Returns
    ///
    /// * `Result<Self, AvsRegistryError>` - a new AvsRegistryChainWriter
    ///
    /// # Errors
    ///
    /// * `AvsRegistryError` - if any error occurs
    pub async fn build_avs_registry_chain_writer(
        logger: SharedLogger,
        provider: String,
        signer: String,
        registry_coordinator_addr: Address,
        _operator_state_retriever_addr: Address,
    ) -> Result<Self, AvsRegistryError> {
        let fill_provider = get_provider(&provider);
        let contract_registry_coordinator =
            RegistryCoordinator::new(registry_coordinator_addr, &fill_provider);
        let service_manager_addr = contract_registry_coordinator
            .serviceManager()
            .call()
            .await
            .map_err(AvsRegistryError::AlloyContractError)?;
        let RegistryCoordinator::serviceManagerReturn {
            _0: service_manager,
        } = service_manager_addr;
        let contract_service_manager_base =
            ServiceManagerBase::new(service_manager, &fill_provider);
        let stake_registry_addr = contract_registry_coordinator.stakeRegistry().call().await?;
        let RegistryCoordinator::stakeRegistryReturn { _0: stake_registry } = stake_registry_addr;
        let contract_stake_registry = StakeRegistry::new(stake_registry, &fill_provider);
        let delegation_manager_return = contract_stake_registry.delegation().call().await?;
        let StakeRegistry::delegationReturn {
            _0: delegation_manager_addr,
        } = delegation_manager_return;
        let avs_directory_addr = contract_service_manager_base.avsDirectory().call().await?;
        let ServiceManagerBase::avsDirectoryReturn { _0: avs_directory } = avs_directory_addr;

        // We set rewards coordinator address as zero because we are not going to use it on any writer operation
        let rewards_coordinator_addr = Address::ZERO;

        let el_reader = ELChainReader::build(
            logger.clone(),
            delegation_manager_addr,
            avs_directory,
            rewards_coordinator_addr,
            &provider,
        )
        .await
        .map_err(|e| AvsRegistryError::ElContractsError(e.to_string()))?;

        Ok(AvsRegistryChainWriter {
            service_manager_addr: service_manager,
            registry_coordinator_addr,
            el_reader,
            provider: provider.clone(),
            signer: signer.clone(),
        })
    }

    /// Register operator in quorum with avs registry coordinator
    ///
    /// # Arguments
    ///
    /// * `bls_key_pair` - bls key pair of the operator
    /// * `operator_to_avs_registration_sig_salt` - salt for the signature
    /// * `operator_to_avs_registration_sig_expiry` - expiry for the signature
    /// * `quorum_numbers` - quorum numbers
    /// * `socket` - socket used for calling the contract with `registerOperator` function
    ///
    /// # Returns
    ///
    /// * `Result<TxHash, AvsRegistryError>` - transaction hash of the register operator transaction
    pub async fn register_operator_in_quorum_with_avs_registry_coordinator(
        &self,
        bls_key_pair: BlsKeyPair,
        operator_to_avs_registration_sig_salt: FixedBytes<32>,
        operator_to_avs_registration_sig_expiry: U256,
        quorum_numbers: Bytes,
        socket: String,
    ) -> Result<TxHash, AvsRegistryError> {
        let provider = get_signer(&self.signer.clone(), &self.provider);
        let wallet = PrivateKeySigner::from_str(&self.signer)
            .map_err(|_| AvsRegistryError::InvalidPrivateKey)?;
        // tracing info
        info!(avs_service_manager = %self.service_manager_addr, operator= %wallet.address(),quorum_numbers = ?quorum_numbers,"quorum_numbers,registering operator with the AVS's registry coordinator");
        let contract_registry_coordinator =
            RegistryCoordinator::new(self.registry_coordinator_addr, provider);

        let g1_hashed_msg_to_sign = contract_registry_coordinator
            .pubkeyRegistrationMessageHash(wallet.address())
            .call()
            .await
            .map_err(|_| AvsRegistryError::PubKeyRegistrationMessageHash)?
            ._0;
        let sig = bls_key_pair
            .sign_hashed_to_curve_message(alloy_g1_point_to_g1_affine(g1_hashed_msg_to_sign))
            .g1_point();
        let alloy_g1_point_signed_msg = convert_to_g1_point(sig.g1())?;
        let g1_pub_key_bn254 = convert_to_g1_point(bls_key_pair.public_key().g1())?;
        let g2_pub_key_bn254 = convert_to_g2_point(bls_key_pair.public_key_g2().g2())?;

        let pub_key_reg_params = PubkeyRegistrationParams {
            pubkeyRegistrationSignature: alloy_g1_point_signed_msg,
            pubkeyG1: g1_pub_key_bn254,
            pubkeyG2: g2_pub_key_bn254,
        };

        let msg_to_sign = self
            .el_reader
            .calculate_operator_avs_registration_digest_hash(
                wallet.address(),
                self.service_manager_addr,
                operator_to_avs_registration_sig_salt,
                operator_to_avs_registration_sig_expiry,
            )
            .await?;

        let operator_signature = wallet
            .sign_hash(&msg_to_sign)
            .await
            .map_err(|_| AvsRegistryError::InvalidSignature)?;

        let bytes = operator_signature.as_bytes().into();

        let operator_signature_with_salt_and_expiry = SignatureWithSaltAndExpiry {
            signature: bytes,
            salt: operator_to_avs_registration_sig_salt,
            expiry: operator_to_avs_registration_sig_expiry,
        };
        let contract_call = contract_registry_coordinator.registerOperator_0(
            quorum_numbers.clone(),
            socket,
            pub_key_reg_params,
            operator_signature_with_salt_and_expiry,
        );

        let tx_call = contract_call.gas(GAS_LIMIT_REGISTER_OPERATOR_REGISTRY_COORDINATOR);
        let tx = tx_call
            .send()
            .await
            .map_err(AvsRegistryError::AlloyContractError)?;

        info!(tx_hash = ?tx.tx_hash(),"Sent transaction to register operator in the AVS's registry coordinator" );
        Ok(*tx.tx_hash())
    }

    /// Updates the stake of their entire operator set
    ///
    /// Is used by avs teams running https://github.com/Layr-Labs/avs-sync to updates
    /// the stake of their entire operator set.
    /// Because of high gas costs of this operation, it typically needs to be called
    /// for every quorum, or perhaps for a small grouping of quorums
    /// (highly dependent on number of operators per quorum).
    ///
    /// # Arguments
    ///
    /// * `operators_per_quorum` - A vector of vectors of addresses, where each inner vector represents the operators in a quorum
    /// * `quorum_number` - The quorum number to update the stakes for
    ///
    /// # Returns
    ///
    /// * `TxHash` - The transaction hash of the transaction that was sent to update the stakes
    pub async fn update_stakes_of_entire_operator_set_for_quorums(
        &self,
        operators_per_quorum: Vec<Vec<Address>>,
        quorum_number: Bytes,
    ) -> Result<TxHash, AvsRegistryError> {
        info!(quorum_numbers = %quorum_number, "updating stakes for entire operator set");
        let provider = get_signer(&self.signer.clone(), &self.provider);
        let contract_registry_coordinator =
            RegistryCoordinator::new(self.registry_coordinator_addr, provider);
        let contract_call = contract_registry_coordinator
            .updateOperatorsForQuorum(operators_per_quorum, quorum_number.clone());

        let tx = contract_call
            .send()
            .await
            .map_err(AvsRegistryError::AlloyContractError)?;

        info!(tx_hash = ?tx, quorum_numbers = %quorum_number," update stakes for entire operator set tx" );
        Ok(*tx.tx_hash())
    }

    /// Update stakes of operator subset for all quorums
    ///
    /// This function is used to update the stakes of a subset of operators for all quorums.
    ///
    /// # Arguments
    ///
    /// * `operators` - The list of operators to update the stakes for.
    ///
    /// # Returns
    ///
    /// * `TxHash` - The transaction hash of the update stakes of operator subset for all quorums transaction.
    pub async fn update_stakes_of_operator_subset_for_all_quorums(
        &self,
        operators: Vec<Address>,
    ) -> Result<TxHash, AvsRegistryError> {
        info!(operators = ?operators, "updating stakes of operator subset for all quorums");

        let provider = get_signer(&self.signer.clone(), &self.provider);

        let contract_registry_coordinator =
            RegistryCoordinator::new(self.registry_coordinator_addr, provider);

        let contract_call = contract_registry_coordinator.updateOperators(operators);

        let tx = contract_call
            .send()
            .await
            .map_err(AvsRegistryError::AlloyContractError)?;

        info!(tx_hash = ?tx,"successfully updated stakes of operator subset for all quorums" );
        Ok(*tx.tx_hash())
    }

    /// Deregister operator
    ///
    /// This function is used to deregister an operator from the AVS's registry coordinator.
    ///
    /// # Arguments
    ///
    /// * `quorum_numbers` - The quorum numbers of the operator to be deregistered.
    ///
    /// # Returns
    ///
    /// * `TxHash` - The transaction hash of the deregister operator transaction.
    pub async fn deregister_operator(
        &self,
        quorum_numbers: Bytes,
    ) -> Result<TxHash, AvsRegistryError> {
        info!("deregistering operator with the AVS's registry coordinator");
        let provider = get_signer(&self.signer.clone(), &self.provider);

        let contract_registry_coordinator =
            RegistryCoordinator::new(self.registry_coordinator_addr, provider);

        let contract_call = contract_registry_coordinator.deregisterOperator_1(quorum_numbers);

        let tx = contract_call
            .send()
            .await
            .map_err(AvsRegistryError::AlloyContractError)?;
        info!(tx_hash = ?tx,"successfully deregistered operator with the AVS's registry coordinator" );
        Ok(*tx.tx_hash())
    }

    /// Sets the look-ahead time for checking operator shares for a specific quorum
    ///
    /// # Arguments
    ///
    /// * `quorum_number` - The quorum number to set the look-ahead period for
    /// * `lookahead` - The number of blocks to look ahead when checking shares
    ///
    /// # Returns
    /// * `TxHash` - The transaction hash of the set slashable stake lookahead transaction
    pub async fn set_slashable_stake_lookahead(
        &self,
        quorum_number: u8,
        lookahead: u32,
    ) -> Result<TxHash, AvsRegistryError> {
        info!("setting slashable stake lookahead");
        let provider = get_signer(&self.signer.clone(), &self.provider);

        let contract_stake_registry = StakeRegistry::new(self.stake_registry_addr, provider);

        let contract_call =
            contract_stake_registry.setSlashableStakeLookahead(quorum_number, lookahead);

        contract_call
            .send()
            .await
            .map_err(AvsRegistryError::AlloyContractError)
            .inspect(|tx| info!(tx_hash = ?tx,"successfully set slashable stake lookahead" ))
            .map(|tx_hash| *tx_hash.tx_hash())
    }

    /// Set a new address as the rewards initiator
    ///
    /// # Arguments
    /// * `rewards_initiator` - The new address to set as the rewards initiator
    ///
    /// # Returns
    /// * `TxHash` - The transaction hash of the set rewards initiator transaction
    pub async fn set_rewards_initiator(
        &self,
        rewards_initiator: Address,
    ) -> Result<TxHash, AvsRegistryError> {
        info!("setting a new address as the rewards initiator");
        let provider = get_signer(&self.signer.clone(), &self.provider);

        let contract_service_manager_base =
            ServiceManagerBase::new(self.service_manager_addr, provider);
        let contract_call = contract_service_manager_base.setRewardsInitiator(rewards_initiator);

        contract_call
            .send()
            .await
            .map_err(AvsRegistryError::AlloyContractError)
            .inspect(|tx| info!(tx_hash = ?tx, "successfully set a new address as the rewards initiator"))
            .map(|tx| *tx.tx_hash())
    }

    /// Update socket
    ///
    /// This function is used to update the socket of the sender (if it is a registered operator).
    ///
    /// # Arguments
    ///
    /// * `socket` - The address of the socket to be assigned to the operator.
    ///
    /// # Returns
    ///
    /// * `TxHash` - The transaction hash of the deregister operator transaction.
    pub async fn update_socket(&self, socket: String) -> Result<TxHash, AvsRegistryError> {
        info!("updating socket with the AVS's registry coordinator");
        let provider = get_signer(&self.signer.clone(), &self.provider);

        let contract_registry_coordinator =
            RegistryCoordinator::new(self.registry_coordinator_addr, provider);

        let contract_call = contract_registry_coordinator.updateSocket(socket);

        let tx = contract_call
            .send()
            .await
            .map_err(AvsRegistryError::AlloyContractError)?;
        info!(tx_hash = ?tx,"successfully updated the socket with the AVS's registry coordinator" );
        Ok(*tx.tx_hash())
    }

    /// Update the configuration of an existing quorum.
    ///
    /// # Arguments
    /// * `quorum_number` - the quorum number to update
    /// * `operator_set_params` - the new config with [`OperatorSetParam`]
    ///
    /// # Returns
    /// * `TxHash` - The transaction hash of the set operator set param transaction
    pub async fn set_operator_set_param(
        &self,
        quorum_number: u8,
        operator_set_params: OperatorSetParam,
    ) -> Result<TxHash, AvsRegistryError> {
        info!("setting operator set param with the AVS's registry coordinator");
        let provider = get_signer(&self.signer.clone(), &self.provider);

        let contract_registry_coordinator =
            RegistryCoordinator::new(self.registry_coordinator_addr, provider);

        let contract_call =
            contract_registry_coordinator.setOperatorSetParams(quorum_number, operator_set_params);

        let tx = contract_call
            .send()
            .await
            .map_err(AvsRegistryError::AlloyContractError)?;
        info!(tx_hash = ?tx,"successfully set operator set param with the AVS's registry coordinator" );
        Ok(*tx.tx_hash())
    }
}

#[cfg(test)]
mod tests {

    use super::AvsRegistryChainWriter;
<<<<<<< HEAD
=======
    use crate::test_utils::{create_operator_set, ANVIL_FIRST_PRIVATE_KEY, ANVIL_SECOND_ADDRESS};
>>>>>>> b0d55b80
    use alloy::primitives::{Address, Bytes, FixedBytes, U256};
    use eigen_common::get_signer;
    use eigen_crypto_bls::BlsKeyPair;
    use eigen_logging::get_test_logger;
    use eigen_testing_utils::anvil::{start_anvil_container, start_m2_anvil_container};
    use eigen_testing_utils::anvil_constants::{
        get_operator_state_retriever_address, get_registry_coordinator_address,
        get_service_manager_address,
    };
    use eigen_testing_utils::anvil_constants::{FIRST_PRIVATE_KEY, SECOND_ADDRESS};
    use eigen_testing_utils::transaction::wait_transaction;
    use eigen_utils::rewardsv2::middleware::servicemanagerbase::ServiceManagerBase;
    use eigen_utils::slashing::middleware::registrycoordinator::ISlashingRegistryCoordinatorTypes::OperatorSetParam;
    use eigen_utils::slashing::middleware::registrycoordinator::RegistryCoordinator;
    use eigen_utils::slashing::middleware::stakeregistry::StakeRegistry;
    use futures_util::StreamExt;
    use std::str::FromStr;

    async fn build_avs_registry_chain_writer(
        http_endpoint: String,
        private_key: String,
    ) -> AvsRegistryChainWriter {
        let registry_coordinator_address =
            get_registry_coordinator_address(http_endpoint.clone()).await;
        let operator_state_retriever_address =
            get_operator_state_retriever_address(http_endpoint.clone()).await;
        AvsRegistryChainWriter::build_avs_registry_chain_writer(
            get_test_logger(),
            http_endpoint,
            private_key,
            registry_coordinator_address,
            operator_state_retriever_address,
        )
        .await
        .unwrap()
    }

    #[tokio::test]
    async fn test_avs_writer_methods() {
        let (_container, http_endpoint, _ws_endpoint) = start_m2_anvil_container().await;
        let bls_key =
            "1371012690269088913462269866874713266643928125698382731338806296762673180359922"
                .to_string();
        let private_key =
            "8b3a350cf5c34c9194ca85829a2df0ec3153be0318b5e2d3348e872092edffba".to_string();
        let avs_writer =
            build_avs_registry_chain_writer(http_endpoint.clone(), private_key.clone()).await;
        let operator_addr = Address::from_str("9965507D1a55bcC2695C58ba16FB37d819B0A4dc").unwrap();
        let quorum_nums = Bytes::from([0]);

        test_register_operator(
            &avs_writer,
            bls_key,
            quorum_nums.clone(),
            http_endpoint.clone(),
        )
        .await;
        test_update_stake_of_operator_subset(&avs_writer, operator_addr, http_endpoint.clone())
            .await;
        test_update_stake_of_entire_operator_set(
            &avs_writer,
            operator_addr,
            quorum_nums.clone(),
            http_endpoint.clone(),
        )
        .await;
        test_deregister_operator(&avs_writer, quorum_nums, http_endpoint.clone()).await;
    }

    #[tokio::test]
    async fn test_set_slashable_stake_lookahead() {
        let (_container, http_endpoint, _ws_endpoint) = start_anvil_container().await;
        let private_key = ANVIL_FIRST_PRIVATE_KEY.to_string();
        let avs_writer =
            build_avs_registry_chain_writer(http_endpoint.clone(), private_key.clone()).await;
        let avs_address = get_service_manager_address(http_endpoint.clone()).await;
        create_operator_set(http_endpoint.as_str(), avs_address).await;

        // Set up event poller to listen to `LookAheadPeriodChanged` events
        let provider = get_signer(&avs_writer.signer.clone(), &avs_writer.provider);
        let contract_stake_registry = StakeRegistry::new(avs_writer.stake_registry_addr, provider);
        let event = contract_stake_registry.LookAheadPeriodChanged_filter();
        let poller = event.watch().await.unwrap();

        // Set the slashable stake lookahead period. Old period is 0.
        let quorum_number = 0_u8;
        let lookahead = 10_u32;
        let tx_hash = avs_writer
            .set_slashable_stake_lookahead(quorum_number, lookahead)
            .await
            .unwrap();

        let tx_status = wait_transaction(&http_endpoint, tx_hash)
            .await
            .unwrap()
            .status();
        assert!(tx_status);

        // Assert that event `LookAheadPeriodChanged` is the same as `new_rewards_init_address`
        let mut stream = poller.into_stream();
        let (stream_event, _) = stream.next().await.unwrap().unwrap();
        assert_eq!(stream_event.newLookAheadBlocks, lookahead);
    }

    #[tokio::test]
    async fn test_set_rewards_initiator() {
        let (_container, http_endpoint, _ws_endpoint) = start_anvil_container().await;
        let private_key = FIRST_PRIVATE_KEY.to_string();
        let avs_writer =
            build_avs_registry_chain_writer(http_endpoint.clone(), private_key.clone()).await;

        // Set up event poller to listen to `RewardsInitiatorUpdated` events
        let provider = get_signer(&avs_writer.signer.clone(), &avs_writer.provider);
        let contract_registry_coordinator =
            ServiceManagerBase::new(avs_writer.service_manager_addr, provider);
        let event = contract_registry_coordinator.RewardsInitiatorUpdated_filter();
        let poller = event.watch().await.unwrap();

        let new_rewards_init_address = SECOND_ADDRESS;

        let tx_hash = avs_writer
            .set_rewards_initiator(new_rewards_init_address)
            .await
            .unwrap();

        let tx_status = wait_transaction(&http_endpoint, tx_hash).await.unwrap();
        assert!(tx_status.status());

        // Assert that event `RewardsInitiatorUpdated` is the same as `new_rewards_init_address`
        let mut stream = poller.into_stream();
        let (stream_event, _) = stream.next().await.unwrap().unwrap();
        assert_eq!(stream_event.newRewardsInitiator, new_rewards_init_address);
    }

    // this function is caller from test_avs_writer_methods
    async fn test_update_stake_of_operator_subset(
        avs_writer: &AvsRegistryChainWriter,
        operator_addr: Address,
        http_url: String,
    ) {
        let tx_hash = avs_writer
            .update_stakes_of_operator_subset_for_all_quorums(vec![operator_addr])
            .await
            .unwrap();

        let tx_status = wait_transaction(&http_url, tx_hash).await.unwrap().status();
        assert!(tx_status);
    }

    // this function is caller from test_avs_writer_methods
    async fn test_update_stake_of_entire_operator_set(
        avs_writer: &AvsRegistryChainWriter,
        operator_id: Address,
        quorum_nums: Bytes,
        http_url: String,
    ) {
        let tx_hash = avs_writer
            .update_stakes_of_entire_operator_set_for_quorums(vec![vec![operator_id]], quorum_nums)
            .await
            .unwrap();

        let tx_status = wait_transaction(&http_url, tx_hash).await.unwrap().status();
        assert!(tx_status);
    }

    // this function is called from test_avs_writer_methods
    async fn test_register_operator(
        avs_writer: &AvsRegistryChainWriter,
        private_key_decimal: String,
        quorum_nums: Bytes,
        http_url: String,
    ) {
        let bls_key_pair = BlsKeyPair::new(private_key_decimal).unwrap();
        let digest_hash: FixedBytes<32> = FixedBytes::from([0x02; 32]);

        // this is set to U256::MAX so that the registry does not take the signature as expired.
        let signature_expiry = U256::MAX;
        let tx_hash = avs_writer
            .register_operator_in_quorum_with_avs_registry_coordinator(
                bls_key_pair,
                digest_hash,
                signature_expiry,
                quorum_nums.clone(),
                "".into(),
            )
            .await
            .unwrap();

        let tx_status = wait_transaction(&http_url, tx_hash).await.unwrap().status();
        assert!(tx_status);
    }

    // this function is caller from test_avs_writer_methods
    async fn test_deregister_operator(
        avs_writer: &AvsRegistryChainWriter,
        quorum_nums: Bytes,
        http_url: String,
    ) {
        let tx_hash = avs_writer.deregister_operator(quorum_nums).await.unwrap();

        let tx_status = wait_transaction(&http_url, tx_hash).await.unwrap().status();
        assert!(tx_status);
    }

    #[tokio::test]
    async fn test_update_socket() {
        let (_container, http_endpoint, _ws_endpoint) = start_m2_anvil_container().await;
        let bls_key =
            "1371012690269088913462269866874713266643928125698382731338806296762673180359922"
                .to_string();
        let private_key =
            "8b3a350cf5c34c9194ca85829a2df0ec3153be0318b5e2d3348e872092edffba".to_string();
        let avs_writer =
            build_avs_registry_chain_writer(http_endpoint.clone(), private_key.clone()).await;
        let quorum_nums = Bytes::from([0]);

        test_register_operator(&avs_writer, bls_key, quorum_nums, http_endpoint.clone()).await;

        // Set up event poller to listen to update socket events
        let provider = get_signer(&avs_writer.signer.clone(), &avs_writer.provider);

        let contract_registry_coordinator =
            RegistryCoordinator::new(avs_writer.registry_coordinator_addr, provider);

        let event = contract_registry_coordinator.OperatorSocketUpdate_filter();

        let poller = event.watch().await.unwrap();

        let new_socket_addr = "not a socket";

        // Update the socket for operator
        let tx_hash = avs_writer
            .update_socket(new_socket_addr.into())
            .await
            .unwrap();

        let tx_status = wait_transaction(&http_endpoint, tx_hash)
            .await
            .unwrap()
            .status();
        assert!(tx_status);

        // Assert that event socket is the same as passed in the update socket function
        let mut stream = poller.into_stream();
        let (stream_event, _) = stream.next().await.unwrap().unwrap();

        assert_eq!(stream_event.socket, new_socket_addr);
    }

    #[tokio::test]
    async fn test_set_operator_set_param() {
        let (_container, http_endpoint, _ws_endpoint) = start_m2_anvil_container().await;
        let bls_key =
            "1371012690269088913462269866874713266643928125698382731338806296762673180359922"
                .to_string();
        let private_key = FIRST_PRIVATE_KEY.to_string();
        let avs_writer =
            build_avs_registry_chain_writer(http_endpoint.clone(), private_key.clone()).await;
        let quorum_nums = Bytes::from([0]);

        test_register_operator(&avs_writer, bls_key, quorum_nums, http_endpoint.clone()).await;

        let registry_coordinator_contract = RegistryCoordinator::new(
            avs_writer.registry_coordinator_addr,
            get_signer(&avs_writer.signer.clone(), &avs_writer.provider),
        );

        let operator_set_params = OperatorSetParam {
            maxOperatorCount: 10,
            kickBIPsOfOperatorStake: 50,
            kickBIPsOfTotalStake: 50,
        };

        let tx_hash = avs_writer
            .set_operator_set_param(0, operator_set_params.clone())
            .await
            .unwrap();

        let tx_status = wait_transaction(&http_endpoint, tx_hash)
            .await
            .unwrap()
            .status();

        assert!(tx_status);

        let op_params = registry_coordinator_contract
            .getOperatorSetParams(0)
            .call()
            .await
            .unwrap();

        assert_eq!(
            op_params._0.maxOperatorCount,
            operator_set_params.maxOperatorCount
        );
        assert_eq!(
            op_params._0.kickBIPsOfOperatorStake,
            operator_set_params.kickBIPsOfOperatorStake
        );
        assert_eq!(
            op_params._0.kickBIPsOfTotalStake,
            operator_set_params.kickBIPsOfTotalStake
        );
    }
}<|MERGE_RESOLUTION|>--- conflicted
+++ resolved
@@ -28,6 +28,7 @@
 pub struct AvsRegistryChainWriter {
     service_manager_addr: Address,
     registry_coordinator_addr: Address,
+    stake_registry_addr: Address,
     el_reader: ELChainReader,
     provider: String,
     signer: String,
@@ -97,6 +98,7 @@
         Ok(AvsRegistryChainWriter {
             service_manager_addr: service_manager,
             registry_coordinator_addr,
+            stake_registry_addr: stake_registry,
             el_reader,
             provider: provider.clone(),
             signer: signer.clone(),
@@ -410,10 +412,7 @@
 mod tests {
 
     use super::AvsRegistryChainWriter;
-<<<<<<< HEAD
-=======
-    use crate::test_utils::{create_operator_set, ANVIL_FIRST_PRIVATE_KEY, ANVIL_SECOND_ADDRESS};
->>>>>>> b0d55b80
+    use crate::test_utils::create_operator_set;
     use alloy::primitives::{Address, Bytes, FixedBytes, U256};
     use eigen_common::get_signer;
     use eigen_crypto_bls::BlsKeyPair;
@@ -486,7 +485,7 @@
     #[tokio::test]
     async fn test_set_slashable_stake_lookahead() {
         let (_container, http_endpoint, _ws_endpoint) = start_anvil_container().await;
-        let private_key = ANVIL_FIRST_PRIVATE_KEY.to_string();
+        let private_key = FIRST_PRIVATE_KEY.to_string();
         let avs_writer =
             build_avs_registry_chain_writer(http_endpoint.clone(), private_key.clone()).await;
         let avs_address = get_service_manager_address(http_endpoint.clone()).await;
