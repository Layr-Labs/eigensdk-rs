--- conflicted
+++ resolved
@@ -619,10 +619,9 @@
 mod tests {
 
     use super::AvsRegistryChainWriter;
-    use crate::test_utils::build_avs_registry_chain_reader;
-    use crate::test_utils::create_operator_set;
     use crate::test_utils::{
-        build_avs_registry_chain_writer, test_deregister_operator, test_register_operator,
+        build_avs_registry_chain_reader, build_avs_registry_chain_writer, create_operator_set,
+        test_deregister_operator, test_register_operator,
     };
     use alloy::primitives::aliases::U96;
     use alloy::primitives::U256;
@@ -634,16 +633,9 @@
     use eigen_testing_utils::anvil_constants::get_erc20_mock_strategy;
     use eigen_testing_utils::anvil_constants::get_service_manager_address;
     use eigen_testing_utils::anvil_constants::{
-<<<<<<< HEAD
-        get_operator_state_retriever_address, get_registry_coordinator_address,
-        get_service_manager_address, FIRST_ADDRESS,
-    };
-    use eigen_testing_utils::anvil_constants::{FIRST_PRIVATE_KEY, SECOND_ADDRESS};
-=======
         FIFTH_ADDRESS, FIFTH_PRIVATE_KEY, FIRST_ADDRESS, FIRST_PRIVATE_KEY, OPERATOR_BLS_KEY,
         SECOND_ADDRESS,
     };
->>>>>>> 82425c1b
     use eigen_testing_utils::transaction::wait_transaction;
     use eigen_utils::slashing::core::allocationmanager::AllocationManager;
     use eigen_utils::slashing::middleware::registrycoordinator::ISlashingRegistryCoordinatorTypes::OperatorSetParam;
