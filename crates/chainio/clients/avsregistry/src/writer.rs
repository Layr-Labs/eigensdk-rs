--- conflicted
+++ resolved
@@ -375,7 +375,6 @@
         Ok(*tx.tx_hash())
     }
 
-<<<<<<< HEAD
     /// set Churn Approver
     ///
     /// This function is used to set the new churn approver for the AVS's registry coordinator.
@@ -392,7 +391,19 @@
         new_churn_approver: Address,
     ) -> Result<TxHash, AvsRegistryError> {
         info!("set new churn approver with the AVS's registry coordinator");
-=======
+        let provider = get_signer(&self.signer.clone(), &self.provider);
+
+        let contract_registry_coordinator =
+            RegistryCoordinator::new(self.registry_coordinator_addr, provider);
+
+        contract_registry_coordinator.setChurnApprover(new_churn_approver)
+            .send()
+            .await
+            .map_err(AvsRegistryError::AlloyContractError)
+            .inspect(|tx| info!(tx_hash = ?tx,"successfully updated the new churn approver with the AVS's registry coordinator"))
+            .map(|tx| *tx.tx_hash())
+    }
+
     /// Force a deregistration of an operator from one or more quorums
     ///
     /// # Arguments
@@ -409,25 +420,16 @@
         quorum_numbers: Bytes,
     ) -> Result<TxHash, AvsRegistryError> {
         info!("ejecting operator from quorum with the AVS's registry coordinator");
->>>>>>> a59990aa
         let provider = get_signer(&self.signer.clone(), &self.provider);
 
         let contract_registry_coordinator =
             RegistryCoordinator::new(self.registry_coordinator_addr, provider);
 
-<<<<<<< HEAD
-        contract_registry_coordinator.setChurnApprover(new_churn_approver)
-            .send()
-            .await
-            .map_err(AvsRegistryError::AlloyContractError)
-            .inspect(|tx| info!(tx_hash = ?tx,"successfully updated the new churn approver with the AVS's registry coordinator"))
-=======
         contract_registry_coordinator.ejectOperator(operator_address, quorum_numbers)
             .send()
             .await
             .map_err(AvsRegistryError::AlloyContractError)
             .inspect(|tx| info!(tx_hash = ?tx, "successfully ejected operator from quorum with the AVS's registry coordinator"))
->>>>>>> a59990aa
             .map(|tx| *tx.tx_hash())
     }
 
