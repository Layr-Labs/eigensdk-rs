--- conflicted
+++ resolved
@@ -306,7 +306,6 @@
         Ok(*tx.tx_hash())
     }
 
-<<<<<<< HEAD
     /// Sets the look ahead time for checking operator shares for a specific quorum
     ///
     /// # Arguments
@@ -328,7 +327,15 @@
 
         let contract_call =
             contract_stake_registry.setSlashableStakeLookahead(quorum_number, lookahead);
-=======
+
+        contract_call
+            .send()
+            .await
+            .map_err(AvsRegistryError::AlloyContractError)
+            .inspect(|tx| info!(tx_hash = ?tx,"successfully set slashable stake lookahead" ))
+            .map(|tx_hash| *tx_hash.tx_hash())
+    }
+
     /// Set a new address as the rewards initiator
     ///
     /// # Arguments
@@ -347,18 +354,12 @@
             ServiceManagerBase::new(self.service_manager_addr, provider);
         let contract_call = contract_service_manager_base.setRewardsInitiator(rewards_initiator);
 
->>>>>>> 7f690888
         contract_call
             .send()
             .await
             .map_err(AvsRegistryError::AlloyContractError)
-<<<<<<< HEAD
-            .inspect(|tx| info!(tx_hash = ?tx,"successfully set slashable stake lookahead" ))
-            .map(|tx_hash| *tx_hash.tx_hash())
-=======
             .inspect(|tx| info!(tx_hash = ?tx, "successfully set a new address as the rewards initiator"))
             .map(|tx| *tx.tx_hash())
->>>>>>> 7f690888
     }
 
     /// Update socket
@@ -394,11 +395,7 @@
 mod tests {
 
     use super::AvsRegistryChainWriter;
-<<<<<<< HEAD
-    use crate::test_utils::{create_operator_set, ANVIL_FIRST_PRIVATE_KEY};
-=======
-    use crate::test_utils::{ANVIL_FIRST_PRIVATE_KEY, ANVIL_SECOND_ADDRESS};
->>>>>>> 7f690888
+    use crate::test_utils::{create_operator_set, ANVIL_FIRST_PRIVATE_KEY, ANVIL_SECOND_ADDRESS};
     use alloy::primitives::{Address, Bytes, FixedBytes, U256};
     use eigen_common::get_signer;
     use eigen_crypto_bls::BlsKeyPair;
@@ -467,17 +464,11 @@
     }
 
     #[tokio::test]
-<<<<<<< HEAD
     async fn test_set_slashable_stake_lookahead() {
-=======
-    async fn test_set_rewards_initiator() {
->>>>>>> 7f690888
         let (_container, http_endpoint, _ws_endpoint) = start_anvil_container().await;
         let private_key = ANVIL_FIRST_PRIVATE_KEY.to_string();
         let avs_writer =
             build_avs_registry_chain_writer(http_endpoint.clone(), private_key.clone()).await;
-
-<<<<<<< HEAD
         let avs_address = get_service_manager_address(http_endpoint.clone()).await;
         create_operator_set(http_endpoint.as_str(), avs_address).await;
 
@@ -505,7 +496,15 @@
         let mut stream = poller.into_stream();
         let (stream_event, _) = stream.next().await.unwrap().unwrap();
         assert_eq!(stream_event.newLookAheadBlocks, lookahead);
-=======
+    }
+
+    #[tokio::test]
+    async fn test_set_rewards_initiator() {
+        let (_container, http_endpoint, _ws_endpoint) = start_anvil_container().await;
+        let private_key = ANVIL_FIRST_PRIVATE_KEY.to_string();
+        let avs_writer =
+            build_avs_registry_chain_writer(http_endpoint.clone(), private_key.clone()).await;
+
         // Set up event poller to listen to `RewardsInitiatorUpdated` events
         let provider = get_signer(&avs_writer.signer.clone(), &avs_writer.provider);
         let contract_registry_coordinator =
@@ -527,7 +526,6 @@
         let mut stream = poller.into_stream();
         let (stream_event, _) = stream.next().await.unwrap().unwrap();
         assert_eq!(stream_event.newRewardsInitiator, new_rewards_init_address);
->>>>>>> 7f690888
     }
 
     // this function is caller from test_avs_writer_methods
