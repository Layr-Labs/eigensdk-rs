--- conflicted
+++ resolved
@@ -123,7 +123,6 @@
         })
     }
 
- 
     /// Register operator in quorum with avs registry coordinator
     ///
     /// # Arguments
@@ -327,10 +326,7 @@
         register_operator_to_el_if_not_registered,
     };
     use eigen_testing_utils::transaction::wait_transaction;
-<<<<<<< HEAD
     use eigen_utils::delegationmanager::IDelegationManagerTypes::OperatorDetails;
-=======
->>>>>>> e4611f7b
     use std::str::FromStr;
 
     async fn build_avs_registry_chain_writer(
@@ -360,23 +356,7 @@
                 .to_string();
         let private_key =
             "8b3a350cf5c34c9194ca85829a2df0ec3153be0318b5e2d3348e872092edffba".to_string();
-<<<<<<< HEAD
-        let operator_details = OperatorDetails {
-            __deprecated_earningsReceiver: Address::ZERO,
-            delegationApprover: Address::ZERO,
-            __deprecated_stakerOptOutWindowBlocks: 0,
-        };
-        register_operator_to_el_if_not_registered(
-            &private_key,
-            &http_endpoint,
-            operator_details,
-            "uri",
-        )
-        .await
-        .unwrap();
-=======
         let address = address!("f39Fd6e51aad88F6F4ce6aB8827279cffFb92266");
->>>>>>> e4611f7b
         let avs_writer =
             build_avs_registry_chain_writer(http_endpoint.clone(), private_key.clone()).await;
         let operator_addr = Address::from_str("9965507D1a55bcC2695C58ba16FB37d819B0A4dc").unwrap();
