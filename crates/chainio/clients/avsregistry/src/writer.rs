use crate::error::AvsRegistryError;
use alloy::primitives::aliases::U96;
use alloy::primitives::{Address, Bytes, FixedBytes, TxHash, U256};
use alloy::signers::local::PrivateKeySigner;
use alloy::signers::Signer;
use eigen_client_elcontracts::reader::ELChainReader;
use eigen_crypto_bls::{
    alloy_g1_point_to_g1_affine, convert_to_g1_point, convert_to_g2_point, BlsKeyPair,
};
use eigen_logging::logger::SharedLogger;
use eigen_utils::slashing::middleware::registrycoordinator::ISlashingRegistryCoordinatorTypes::OperatorSetParam;
use eigen_utils::slashing::middleware::registrycoordinator::IStakeRegistryTypes::StrategyParams;
use eigen_utils::slashing::middleware::registrycoordinator::{
    IBLSApkRegistryTypes::PubkeyRegistrationParams, ISignatureUtils::SignatureWithSaltAndExpiry,
    RegistryCoordinator,
};
use eigen_utils::slashing::middleware::{
    servicemanagerbase::ServiceManagerBase, stakeregistry::StakeRegistry,
};

use eigen_common::{get_provider, get_signer};
use std::str::FromStr;
use tracing::info;

/// Gas limit for registerOperator in [`RegistryCoordinator`]
pub const GAS_LIMIT_REGISTER_OPERATOR_REGISTRY_COORDINATOR: u64 = 2000000;

/// AvsRegistry Writer
#[derive(Debug)]
pub struct AvsRegistryChainWriter {
    service_manager_addr: Address,
    registry_coordinator_addr: Address,
    stake_registry_addr: Address,
    el_reader: ELChainReader,
    provider: String,
    signer: String,
}

impl AvsRegistryChainWriter {
    /// build avs registry chain writer instance
    ///
    /// # Arguments
    ///
    /// * `logger` - SharedLogger used for logging
    /// * `provider` - provider string
    /// * `signer` - signer string
    /// * `registry_coordinator_addr` - registry coordinator address
    /// * `operator_state_retriever_addr` - operator state retriever address
    ///
    /// # Returns
    ///
    /// * `Result<Self, AvsRegistryError>` - a new AvsRegistryChainWriter
    ///
    /// # Errors
    ///
    /// * `AvsRegistryError` - if any error occurs
    pub async fn build_avs_registry_chain_writer(
        logger: SharedLogger,
        provider: String,
        signer: String,
        registry_coordinator_addr: Address,
        _operator_state_retriever_addr: Address,
    ) -> Result<Self, AvsRegistryError> {
        let fill_provider = get_provider(&provider);
        let contract_registry_coordinator =
            RegistryCoordinator::new(registry_coordinator_addr, &fill_provider);
        let service_manager_addr = contract_registry_coordinator
            .serviceManager()
            .call()
            .await
            .map_err(AvsRegistryError::AlloyContractError)?;
        let RegistryCoordinator::serviceManagerReturn {
            _0: service_manager,
        } = service_manager_addr;
        let contract_service_manager_base =
            ServiceManagerBase::new(service_manager, &fill_provider);
        let stake_registry_addr = contract_registry_coordinator.stakeRegistry().call().await?;
        let RegistryCoordinator::stakeRegistryReturn { _0: stake_registry } = stake_registry_addr;
        let contract_stake_registry = StakeRegistry::new(stake_registry, &fill_provider);
        let delegation_manager_return = contract_stake_registry.delegation().call().await?;
        let StakeRegistry::delegationReturn {
            _0: delegation_manager_addr,
        } = delegation_manager_return;
        let avs_directory_addr = contract_service_manager_base.avsDirectory().call().await?;
        let ServiceManagerBase::avsDirectoryReturn { _0: avs_directory } = avs_directory_addr;

        // We set rewards coordinator address as zero because we are not going to use it on any writer operation
        let rewards_coordinator_addr = Address::ZERO;

        let el_reader = ELChainReader::build(
            logger.clone(),
            delegation_manager_addr,
            avs_directory,
            rewards_coordinator_addr,
            &provider,
        )
        .await
        .map_err(|e| AvsRegistryError::ElContractsError(e.to_string()))?;

        Ok(AvsRegistryChainWriter {
            service_manager_addr: service_manager,
            registry_coordinator_addr,
            stake_registry_addr: stake_registry,
            el_reader,
            provider: provider.clone(),
            signer: signer.clone(),
        })
    }

    /// Register operator in quorum with avs registry coordinator
    ///
    /// # Arguments
    ///
    /// * `bls_key_pair` - bls key pair of the operator
    /// * `operator_to_avs_registration_sig_salt` - salt for the signature
    /// * `operator_to_avs_registration_sig_expiry` - expiry for the signature
    /// * `quorum_numbers` - quorum numbers
    /// * `socket` - socket used for calling the contract with `registerOperator` function
    ///
    /// # Returns
    ///
    /// * `Result<TxHash, AvsRegistryError>` - transaction hash of the register operator transaction
    pub async fn register_operator_in_quorum_with_avs_registry_coordinator(
        &self,
        bls_key_pair: BlsKeyPair,
        operator_to_avs_registration_sig_salt: FixedBytes<32>,
        operator_to_avs_registration_sig_expiry: U256,
        quorum_numbers: Bytes,
        socket: String,
    ) -> Result<TxHash, AvsRegistryError> {
        let provider = get_signer(&self.signer.clone(), &self.provider);
        let wallet = PrivateKeySigner::from_str(&self.signer)
            .map_err(|_| AvsRegistryError::InvalidPrivateKey)?;
        // tracing info
        info!(avs_service_manager = %self.service_manager_addr, operator= %wallet.address(),quorum_numbers = ?quorum_numbers,"quorum_numbers,registering operator with the AVS's registry coordinator");
        let contract_registry_coordinator =
            RegistryCoordinator::new(self.registry_coordinator_addr, provider);

        let g1_hashed_msg_to_sign = contract_registry_coordinator
            .pubkeyRegistrationMessageHash(wallet.address())
            .call()
            .await
            .map_err(|_| AvsRegistryError::PubKeyRegistrationMessageHash)?
            ._0;
        let sig = bls_key_pair
            .sign_hashed_to_curve_message(alloy_g1_point_to_g1_affine(g1_hashed_msg_to_sign))
            .g1_point();
        let alloy_g1_point_signed_msg = convert_to_g1_point(sig.g1())?;
        let g1_pub_key_bn254 = convert_to_g1_point(bls_key_pair.public_key().g1())?;
        let g2_pub_key_bn254 = convert_to_g2_point(bls_key_pair.public_key_g2().g2())?;

        let pub_key_reg_params = PubkeyRegistrationParams {
            pubkeyRegistrationSignature: alloy_g1_point_signed_msg,
            pubkeyG1: g1_pub_key_bn254,
            pubkeyG2: g2_pub_key_bn254,
        };

        let msg_to_sign = self
            .el_reader
            .calculate_operator_avs_registration_digest_hash(
                wallet.address(),
                self.service_manager_addr,
                operator_to_avs_registration_sig_salt,
                operator_to_avs_registration_sig_expiry,
            )
            .await?;

        let operator_signature = wallet
            .sign_hash(&msg_to_sign)
            .await
            .map_err(|_| AvsRegistryError::InvalidSignature)?;

        let bytes = operator_signature.as_bytes().into();

        let operator_signature_with_salt_and_expiry = SignatureWithSaltAndExpiry {
            signature: bytes,
            salt: operator_to_avs_registration_sig_salt,
            expiry: operator_to_avs_registration_sig_expiry,
        };
        let contract_call = contract_registry_coordinator.registerOperator_0(
            quorum_numbers.clone(),
            socket,
            pub_key_reg_params,
            operator_signature_with_salt_and_expiry,
        );

        let tx_call = contract_call.gas(GAS_LIMIT_REGISTER_OPERATOR_REGISTRY_COORDINATOR);
        let tx = tx_call
            .send()
            .await
            .map_err(AvsRegistryError::AlloyContractError)?;

        info!(tx_hash = ?tx.tx_hash(),"Sent transaction to register operator in the AVS's registry coordinator" );
        Ok(*tx.tx_hash())
    }

    /// Updates the stake of their entire operator set
    ///
    /// Is used by avs teams running https://github.com/Layr-Labs/avs-sync to updates
    /// the stake of their entire operator set.
    /// Because of high gas costs of this operation, it typically needs to be called
    /// for every quorum, or perhaps for a small grouping of quorums
    /// (highly dependent on number of operators per quorum).
    ///
    /// # Arguments
    ///
    /// * `operators_per_quorum` - A vector of vectors of addresses, where each inner vector represents the operators in a quorum
    /// * `quorum_number` - The quorum number to update the stakes for
    ///
    /// # Returns
    ///
    /// * `TxHash` - The transaction hash of the transaction that was sent to update the stakes
    pub async fn update_stakes_of_entire_operator_set_for_quorums(
        &self,
        operators_per_quorum: Vec<Vec<Address>>,
        quorum_number: Bytes,
    ) -> Result<TxHash, AvsRegistryError> {
        info!(quorum_numbers = %quorum_number, "updating stakes for entire operator set");
        let provider = get_signer(&self.signer.clone(), &self.provider);
        let contract_registry_coordinator =
            RegistryCoordinator::new(self.registry_coordinator_addr, provider);
        let contract_call = contract_registry_coordinator
            .updateOperatorsForQuorum(operators_per_quorum, quorum_number.clone());

        let tx = contract_call
            .send()
            .await
            .map_err(AvsRegistryError::AlloyContractError)?;

        info!(tx_hash = ?tx, quorum_numbers = %quorum_number," update stakes for entire operator set tx" );
        Ok(*tx.tx_hash())
    }

    /// Update stakes of operator subset for all quorums
    ///
    /// This function is used to update the stakes of a subset of operators for all quorums.
    ///
    /// # Arguments
    ///
    /// * `operators` - The list of operators to update the stakes for.
    ///
    /// # Returns
    ///
    /// * `TxHash` - The transaction hash of the update stakes of operator subset for all quorums transaction.
    pub async fn update_stakes_of_operator_subset_for_all_quorums(
        &self,
        operators: Vec<Address>,
    ) -> Result<TxHash, AvsRegistryError> {
        info!(operators = ?operators, "updating stakes of operator subset for all quorums");

        let provider = get_signer(&self.signer.clone(), &self.provider);

        let contract_registry_coordinator =
            RegistryCoordinator::new(self.registry_coordinator_addr, provider);

        let contract_call = contract_registry_coordinator.updateOperators(operators);

        let tx = contract_call
            .send()
            .await
            .map_err(AvsRegistryError::AlloyContractError)?;

        info!(tx_hash = ?tx,"successfully updated stakes of operator subset for all quorums" );
        Ok(*tx.tx_hash())
    }

    /// Deregister operator
    ///
    /// This function is used to deregister an operator from the AVS's registry coordinator.
    ///
    /// # Arguments
    ///
    /// * `quorum_numbers` - The quorum numbers of the operator to be deregistered.
    ///
    /// # Returns
    ///
    /// * `TxHash` - The transaction hash of the deregister operator transaction.
    pub async fn deregister_operator(
        &self,
        quorum_numbers: Bytes,
    ) -> Result<TxHash, AvsRegistryError> {
        info!("deregistering operator with the AVS's registry coordinator");
        let provider = get_signer(&self.signer.clone(), &self.provider);

        let contract_registry_coordinator =
            RegistryCoordinator::new(self.registry_coordinator_addr, provider);

        let contract_call = contract_registry_coordinator.deregisterOperator_1(quorum_numbers);

        let tx = contract_call
            .send()
            .await
            .map_err(AvsRegistryError::AlloyContractError)?;
        info!(tx_hash = ?tx,"successfully deregistered operator with the AVS's registry coordinator" );
        Ok(*tx.tx_hash())
    }

    /// Sets the look-ahead time for checking operator shares for a specific quorum
    ///
    /// # Arguments
    ///
    /// * `quorum_number` - The quorum number to set the look-ahead period for
    /// * `lookahead` - The number of blocks to look ahead when checking shares
    ///
    /// # Returns
    /// * `TxHash` - The transaction hash of the set slashable stake lookahead transaction
    pub async fn set_slashable_stake_lookahead(
        &self,
        quorum_number: u8,
        lookahead: u32,
    ) -> Result<TxHash, AvsRegistryError> {
        info!("setting slashable stake lookahead");
        let provider = get_signer(&self.signer.clone(), &self.provider);

        let contract_stake_registry = StakeRegistry::new(self.stake_registry_addr, provider);

        let contract_call =
            contract_stake_registry.setSlashableStakeLookahead(quorum_number, lookahead);

        contract_call
            .send()
            .await
            .map_err(AvsRegistryError::AlloyContractError)
            .inspect(|tx| info!(tx_hash = ?tx,"successfully set slashable stake lookahead" ))
            .map(|tx_hash| *tx_hash.tx_hash())
    }

    /// Set a new address as the rewards initiator
    ///
    /// # Arguments
    /// * `rewards_initiator` - The new address to set as the rewards initiator
    ///
    /// # Returns
    /// * `TxHash` - The transaction hash of the set rewards initiator transaction
    pub async fn set_rewards_initiator(
        &self,
        rewards_initiator: Address,
    ) -> Result<TxHash, AvsRegistryError> {
        info!("setting a new address as the rewards initiator");
        let provider = get_signer(&self.signer.clone(), &self.provider);

        let contract_service_manager_base =
            ServiceManagerBase::new(self.service_manager_addr, provider);
        let contract_call = contract_service_manager_base.setRewardsInitiator(rewards_initiator);

        contract_call
            .send()
            .await
            .map_err(AvsRegistryError::AlloyContractError)
            .inspect(|tx| info!(tx_hash = ?tx, "successfully set a new address as the rewards initiator"))
            .map(|tx| *tx.tx_hash())
    }

    /// Update socket
    ///
    /// This function is used to update the socket of the sender (if it is a registered operator).
    ///
    /// # Arguments
    ///
    /// * `socket` - The address of the socket to be assigned to the operator.
    ///
    /// # Returns
    ///
    /// * `TxHash` - The transaction hash of the deregister operator transaction.
    pub async fn update_socket(&self, socket: String) -> Result<TxHash, AvsRegistryError> {
        info!("updating socket with the AVS's registry coordinator");
        let provider = get_signer(&self.signer.clone(), &self.provider);

        let contract_registry_coordinator =
            RegistryCoordinator::new(self.registry_coordinator_addr, provider);

        let contract_call = contract_registry_coordinator.updateSocket(socket);

        let tx = contract_call
            .send()
            .await
            .map_err(AvsRegistryError::AlloyContractError)?;
        info!(tx_hash = ?tx,"successfully updated the socket with the AVS's registry coordinator" );
        Ok(*tx.tx_hash())
    }

    /// Update the configuration of an existing quorum.
    ///
    /// # Arguments
    /// * `quorum_number` - the quorum number to update
    /// * `operator_set_params` - the new config with [`OperatorSetParam`]
    ///
    /// # Returns
    /// * `TxHash` - The transaction hash of the set operator set param transaction
    pub async fn set_operator_set_param(
        &self,
        quorum_number: u8,
        operator_set_params: OperatorSetParam,
    ) -> Result<TxHash, AvsRegistryError> {
        info!("setting operator set param with the AVS's registry coordinator");
        let provider = get_signer(&self.signer.clone(), &self.provider);

        let contract_registry_coordinator =
            RegistryCoordinator::new(self.registry_coordinator_addr, provider);

        let contract_call =
            contract_registry_coordinator.setOperatorSetParams(quorum_number, operator_set_params);

        let tx = contract_call
            .send()
            .await
            .map_err(AvsRegistryError::AlloyContractError)?;
        info!(tx_hash = ?tx,"successfully set operator set param with the AVS's registry coordinator" );
        Ok(*tx.tx_hash())
    }

    /// todo!
    pub async fn create_total_delegated_stake_quorum(
        &self,
        operator_set_param: OperatorSetParam,
        minimum_stake: U96,
        strategy_params: Vec<StrategyParams>,
    ) -> Result<TxHash, AvsRegistryError> {
        info!("creating total delegated stake quorum with the AVS's registry coordinator");
        let provider = get_signer(&self.signer.clone(), &self.provider);

        let contract_registry_coordinator =
            RegistryCoordinator::new(self.registry_coordinator_addr, provider);

        let contract_call = contract_registry_coordinator.createTotalDelegatedStakeQuorum(
            operator_set_param,
            minimum_stake,
            strategy_params,
        );

        contract_call
            .send()
            .await
            .map_err(AvsRegistryError::AlloyContractError)
            .inspect(|tx| info!(tx_hash = ?tx, "successfully created total delegated stake quorum with the AVS's registry coordinator"))
            .map(|tx| *tx.tx_hash())
    }
}

#[cfg(test)]
mod tests {

    use super::AvsRegistryChainWriter;
<<<<<<< HEAD
    use crate::test_utils::{ANVIL_FIRST_PRIVATE_KEY, ANVIL_SECOND_ADDRESS};
    use alloy::primitives::aliases::U96;
=======
    use crate::test_utils::create_operator_set;
>>>>>>> f717f43f
    use alloy::primitives::{Address, Bytes, FixedBytes, U256};
    use eigen_common::get_signer;
    use eigen_crypto_bls::BlsKeyPair;
    use eigen_logging::get_test_logger;
    use eigen_testing_utils::anvil::{start_anvil_container, start_m2_anvil_container};
    use eigen_testing_utils::anvil_constants::{
<<<<<<< HEAD
        get_erc20_mock_strategy, get_operator_state_retriever_address,
        get_registry_coordinator_address,
=======
        get_operator_state_retriever_address, get_registry_coordinator_address,
        get_service_manager_address,
>>>>>>> f717f43f
    };
    use eigen_testing_utils::anvil_constants::{FIRST_PRIVATE_KEY, SECOND_ADDRESS};
    use eigen_testing_utils::transaction::wait_transaction;
    use eigen_utils::rewardsv2::middleware::servicemanagerbase::ServiceManagerBase;
    use eigen_utils::slashing::middleware::registrycoordinator::ISlashingRegistryCoordinatorTypes::OperatorSetParam;
    use eigen_utils::slashing::middleware::registrycoordinator::IStakeRegistryTypes::StrategyParams;
    use eigen_utils::slashing::middleware::registrycoordinator::RegistryCoordinator;
    use eigen_utils::slashing::middleware::stakeregistry::StakeRegistry;
    use futures_util::StreamExt;
    use std::str::FromStr;

    async fn build_avs_registry_chain_writer(
        http_endpoint: String,
        private_key: String,
    ) -> AvsRegistryChainWriter {
        let registry_coordinator_address =
            get_registry_coordinator_address(http_endpoint.clone()).await;
        let operator_state_retriever_address =
            get_operator_state_retriever_address(http_endpoint.clone()).await;
        AvsRegistryChainWriter::build_avs_registry_chain_writer(
            get_test_logger(),
            http_endpoint,
            private_key,
            registry_coordinator_address,
            operator_state_retriever_address,
        )
        .await
        .unwrap()
    }

    #[tokio::test]
    async fn test_avs_writer_methods() {
        let (_container, http_endpoint, _ws_endpoint) = start_m2_anvil_container().await;
        let bls_key =
            "1371012690269088913462269866874713266643928125698382731338806296762673180359922"
                .to_string();
        let private_key =
            "8b3a350cf5c34c9194ca85829a2df0ec3153be0318b5e2d3348e872092edffba".to_string();
        let avs_writer =
            build_avs_registry_chain_writer(http_endpoint.clone(), private_key.clone()).await;
        let operator_addr = Address::from_str("9965507D1a55bcC2695C58ba16FB37d819B0A4dc").unwrap();
        let quorum_nums = Bytes::from([0]);

        test_register_operator(
            &avs_writer,
            bls_key,
            quorum_nums.clone(),
            http_endpoint.clone(),
        )
        .await;
        test_update_stake_of_operator_subset(&avs_writer, operator_addr, http_endpoint.clone())
            .await;
        test_update_stake_of_entire_operator_set(
            &avs_writer,
            operator_addr,
            quorum_nums.clone(),
            http_endpoint.clone(),
        )
        .await;
        test_deregister_operator(&avs_writer, quorum_nums, http_endpoint.clone()).await;
    }

    #[tokio::test]
    async fn test_set_slashable_stake_lookahead() {
        let (_container, http_endpoint, _ws_endpoint) = start_anvil_container().await;
        let private_key = FIRST_PRIVATE_KEY.to_string();
        let avs_writer =
            build_avs_registry_chain_writer(http_endpoint.clone(), private_key.clone()).await;
        let avs_address = get_service_manager_address(http_endpoint.clone()).await;
        create_operator_set(http_endpoint.as_str(), avs_address).await;

        // Set up event poller to listen to `LookAheadPeriodChanged` events
        let provider = get_signer(&avs_writer.signer.clone(), &avs_writer.provider);
        let contract_stake_registry = StakeRegistry::new(avs_writer.stake_registry_addr, provider);
        let event = contract_stake_registry.LookAheadPeriodChanged_filter();
        let poller = event.watch().await.unwrap();

        // Set the slashable stake lookahead period. Old period is 0.
        let quorum_number = 0_u8;
        let lookahead = 10_u32;
        let tx_hash = avs_writer
            .set_slashable_stake_lookahead(quorum_number, lookahead)
            .await
            .unwrap();

        let tx_status = wait_transaction(&http_endpoint, tx_hash)
            .await
            .unwrap()
            .status();
        assert!(tx_status);

        // Assert that event `LookAheadPeriodChanged` is the same as `new_rewards_init_address`
        let mut stream = poller.into_stream();
        let (stream_event, _) = stream.next().await.unwrap().unwrap();
        assert_eq!(stream_event.newLookAheadBlocks, lookahead);
    }

    #[tokio::test]
    async fn test_set_rewards_initiator() {
        let (_container, http_endpoint, _ws_endpoint) = start_anvil_container().await;
        let private_key = FIRST_PRIVATE_KEY.to_string();
        let avs_writer =
            build_avs_registry_chain_writer(http_endpoint.clone(), private_key.clone()).await;

        // Set up event poller to listen to `RewardsInitiatorUpdated` events
        let provider = get_signer(&avs_writer.signer.clone(), &avs_writer.provider);
        let contract_registry_coordinator =
            ServiceManagerBase::new(avs_writer.service_manager_addr, provider);
        let event = contract_registry_coordinator.RewardsInitiatorUpdated_filter();
        let poller = event.watch().await.unwrap();

        let new_rewards_init_address = SECOND_ADDRESS;

        let tx_hash = avs_writer
            .set_rewards_initiator(new_rewards_init_address)
            .await
            .unwrap();

        let tx_status = wait_transaction(&http_endpoint, tx_hash).await.unwrap();
        assert!(tx_status.status());

        // Assert that event `RewardsInitiatorUpdated` is the same as `new_rewards_init_address`
        let mut stream = poller.into_stream();
        let (stream_event, _) = stream.next().await.unwrap().unwrap();
        assert_eq!(stream_event.newRewardsInitiator, new_rewards_init_address);
    }

    // this function is caller from test_avs_writer_methods
    async fn test_update_stake_of_operator_subset(
        avs_writer: &AvsRegistryChainWriter,
        operator_addr: Address,
        http_url: String,
    ) {
        let tx_hash = avs_writer
            .update_stakes_of_operator_subset_for_all_quorums(vec![operator_addr])
            .await
            .unwrap();

        let tx_status = wait_transaction(&http_url, tx_hash).await.unwrap().status();
        assert!(tx_status);
    }

    // this function is caller from test_avs_writer_methods
    async fn test_update_stake_of_entire_operator_set(
        avs_writer: &AvsRegistryChainWriter,
        operator_id: Address,
        quorum_nums: Bytes,
        http_url: String,
    ) {
        let tx_hash = avs_writer
            .update_stakes_of_entire_operator_set_for_quorums(vec![vec![operator_id]], quorum_nums)
            .await
            .unwrap();

        let tx_status = wait_transaction(&http_url, tx_hash).await.unwrap().status();
        assert!(tx_status);
    }

    // this function is called from test_avs_writer_methods
    async fn test_register_operator(
        avs_writer: &AvsRegistryChainWriter,
        private_key_decimal: String,
        quorum_nums: Bytes,
        http_url: String,
    ) {
        let bls_key_pair = BlsKeyPair::new(private_key_decimal).unwrap();
        let digest_hash: FixedBytes<32> = FixedBytes::from([0x02; 32]);

        // this is set to U256::MAX so that the registry does not take the signature as expired.
        let signature_expiry = U256::MAX;
        let tx_hash = avs_writer
            .register_operator_in_quorum_with_avs_registry_coordinator(
                bls_key_pair,
                digest_hash,
                signature_expiry,
                quorum_nums.clone(),
                "".into(),
            )
            .await
            .unwrap();

        let tx_status = wait_transaction(&http_url, tx_hash).await.unwrap().status();
        assert!(tx_status);
    }

    // this function is caller from test_avs_writer_methods
    async fn test_deregister_operator(
        avs_writer: &AvsRegistryChainWriter,
        quorum_nums: Bytes,
        http_url: String,
    ) {
        let tx_hash = avs_writer.deregister_operator(quorum_nums).await.unwrap();

        let tx_status = wait_transaction(&http_url, tx_hash).await.unwrap().status();
        assert!(tx_status);
    }

    #[tokio::test]
    async fn test_update_socket() {
        let (_container, http_endpoint, _ws_endpoint) = start_m2_anvil_container().await;
        let bls_key =
            "1371012690269088913462269866874713266643928125698382731338806296762673180359922"
                .to_string();
        let private_key =
            "8b3a350cf5c34c9194ca85829a2df0ec3153be0318b5e2d3348e872092edffba".to_string();
        let avs_writer =
            build_avs_registry_chain_writer(http_endpoint.clone(), private_key.clone()).await;
        let quorum_nums = Bytes::from([0]);

        test_register_operator(&avs_writer, bls_key, quorum_nums, http_endpoint.clone()).await;

        // Set up event poller to listen to update socket events
        let provider = get_signer(&avs_writer.signer.clone(), &avs_writer.provider);

        let contract_registry_coordinator =
            RegistryCoordinator::new(avs_writer.registry_coordinator_addr, provider);

        let event = contract_registry_coordinator.OperatorSocketUpdate_filter();

        let poller = event.watch().await.unwrap();

        let new_socket_addr = "not a socket";

        // Update the socket for operator
        let tx_hash = avs_writer
            .update_socket(new_socket_addr.into())
            .await
            .unwrap();

        let tx_status = wait_transaction(&http_endpoint, tx_hash)
            .await
            .unwrap()
            .status();
        assert!(tx_status);

        // Assert that event socket is the same as passed in the update socket function
        let mut stream = poller.into_stream();
        let (stream_event, _) = stream.next().await.unwrap().unwrap();

        assert_eq!(stream_event.socket, new_socket_addr);
    }

    #[tokio::test]
    async fn test_set_operator_set_param() {
        let (_container, http_endpoint, _ws_endpoint) = start_m2_anvil_container().await;
        let bls_key =
            "1371012690269088913462269866874713266643928125698382731338806296762673180359922"
                .to_string();
        let private_key = FIRST_PRIVATE_KEY.to_string();
        let avs_writer =
            build_avs_registry_chain_writer(http_endpoint.clone(), private_key.clone()).await;
        let quorum_nums = Bytes::from([0]);

        test_register_operator(&avs_writer, bls_key, quorum_nums, http_endpoint.clone()).await;

        let registry_coordinator_contract = RegistryCoordinator::new(
            avs_writer.registry_coordinator_addr,
            get_signer(&avs_writer.signer.clone(), &avs_writer.provider),
        );

        let operator_set_params = OperatorSetParam {
            maxOperatorCount: 10,
            kickBIPsOfOperatorStake: 50,
            kickBIPsOfTotalStake: 50,
        };

        let tx_hash = avs_writer
            .set_operator_set_param(0, operator_set_params.clone())
            .await
            .unwrap();

        let tx_status = wait_transaction(&http_endpoint, tx_hash)
            .await
            .unwrap()
            .status();

        assert!(tx_status);

        let op_params = registry_coordinator_contract
            .getOperatorSetParams(0)
            .call()
            .await
            .unwrap();

        assert_eq!(
            op_params._0.maxOperatorCount,
            operator_set_params.maxOperatorCount
        );
        assert_eq!(
            op_params._0.kickBIPsOfOperatorStake,
            operator_set_params.kickBIPsOfOperatorStake
        );
        assert_eq!(
            op_params._0.kickBIPsOfTotalStake,
            operator_set_params.kickBIPsOfTotalStake
        );
    }

    #[tokio::test]
    async fn test_create_total_delegated_stake_quorum() {
        let (_container, http_endpoint, _ws_endpoint) = start_m2_anvil_container().await;
        let bls_key =
            "1371012690269088913462269866874713266643928125698382731338806296762673180359922"
                .to_string();
        let private_key = ANVIL_FIRST_PRIVATE_KEY.to_string();
        let avs_writer =
            build_avs_registry_chain_writer(http_endpoint.clone(), private_key.clone()).await;
        let quorum_nums = Bytes::from([0]);

        // test_register_operator(&avs_writer, bls_key, quorum_nums, http_endpoint.clone()).await;

        let registry_coordinator_contract = RegistryCoordinator::new(
            avs_writer.registry_coordinator_addr,
            get_signer(&avs_writer.signer.clone(), &avs_writer.provider),
        );

        let operator_set_params = OperatorSetParam {
            maxOperatorCount: 10,
            kickBIPsOfOperatorStake: 50,
            kickBIPsOfTotalStake: 50,
        };
        let minimum_stake = U96::from(10);
        let strategy = get_erc20_mock_strategy(http_endpoint.to_string()).await;
        let strategy_params = StrategyParams {
            strategy,
            multiplier: U96::from(1),
        };
        let strategy_params = vec![strategy_params];

        avs_writer
            .create_total_delegated_stake_quorum(
                operator_set_params,
                minimum_stake,
                strategy_params,
            )
            .await
            .unwrap();
    }
}<|MERGE_RESOLUTION|>--- conflicted
+++ resolved
@@ -441,25 +441,16 @@
 mod tests {
 
     use super::AvsRegistryChainWriter;
-<<<<<<< HEAD
-    use crate::test_utils::{ANVIL_FIRST_PRIVATE_KEY, ANVIL_SECOND_ADDRESS};
+    use crate::test_utils::create_operator_set;
     use alloy::primitives::aliases::U96;
-=======
-    use crate::test_utils::create_operator_set;
->>>>>>> f717f43f
     use alloy::primitives::{Address, Bytes, FixedBytes, U256};
     use eigen_common::get_signer;
     use eigen_crypto_bls::BlsKeyPair;
     use eigen_logging::get_test_logger;
     use eigen_testing_utils::anvil::{start_anvil_container, start_m2_anvil_container};
     use eigen_testing_utils::anvil_constants::{
-<<<<<<< HEAD
         get_erc20_mock_strategy, get_operator_state_retriever_address,
-        get_registry_coordinator_address,
-=======
-        get_operator_state_retriever_address, get_registry_coordinator_address,
-        get_service_manager_address,
->>>>>>> f717f43f
+        get_registry_coordinator_address, get_service_manager_address,
     };
     use eigen_testing_utils::anvil_constants::{FIRST_PRIVATE_KEY, SECOND_ADDRESS};
     use eigen_testing_utils::transaction::wait_transaction;
@@ -764,17 +755,12 @@
         let bls_key =
             "1371012690269088913462269866874713266643928125698382731338806296762673180359922"
                 .to_string();
-        let private_key = ANVIL_FIRST_PRIVATE_KEY.to_string();
+        let private_key = FIRST_PRIVATE_KEY.to_string();
         let avs_writer =
             build_avs_registry_chain_writer(http_endpoint.clone(), private_key.clone()).await;
         let quorum_nums = Bytes::from([0]);
 
-        // test_register_operator(&avs_writer, bls_key, quorum_nums, http_endpoint.clone()).await;
-
-        let registry_coordinator_contract = RegistryCoordinator::new(
-            avs_writer.registry_coordinator_addr,
-            get_signer(&avs_writer.signer.clone(), &avs_writer.provider),
-        );
+        test_register_operator(&avs_writer, bls_key, quorum_nums, http_endpoint.clone()).await;
 
         let operator_set_params = OperatorSetParam {
             maxOperatorCount: 10,
