//! AvsRegistry methods for reading, writing and subscribing purposes.

#![doc(
    html_logo_url = "https://github.com/Layr-Labs/eigensdk-rs/assets/91280922/bd13caec-3c00-4afc-839a-b83d2890beb5",
    issue_tracker_base_url = "https://github.com/Layr-Labs/eigensdk-rs/issues/"
)]
#![cfg_attr(not(test), warn(unused_crate_dependencies))]

/// Reader module
pub mod reader;

/// Writer module
pub mod writer;

/// Avs registry error message
pub mod error;

/// Fake avs registry module
pub mod fake_reader;

#[cfg(test)]
pub(crate) mod test_utils {
    use crate::writer::AvsRegistryChainWriter;
    use alloy::{
        primitives::{aliases::U96, Address, Bytes, FixedBytes, U256},
        providers::WalletProvider,
        sol_types::SolCall,
    };
    use eigen_common::get_signer;
<<<<<<< HEAD
=======
    use eigen_crypto_bls::BlsKeyPair;
>>>>>>> 82425c1b
    use eigen_logging::get_test_logger;
    use eigen_testing_utils::anvil_constants::{
        get_allocation_manager_address, get_erc20_mock_strategy,
        get_operator_state_retriever_address, get_registry_coordinator_address,
        get_service_manager_address, FIRST_PRIVATE_KEY,
    };
    use eigen_testing_utils::transaction::wait_transaction;
    use eigen_utils::slashing::{
        core::allocationmanager::AllocationManager,
        middleware::registrycoordinator::{
            ISlashingRegistryCoordinatorTypes::OperatorSetParam,
            IStakeRegistryTypes::StrategyParams, RegistryCoordinator,
        },
        sdk::mockavsservicemanager::MockAvsServiceManager,
    };

<<<<<<< HEAD
    use crate::writer::AvsRegistryChainWriter;
=======
    use crate::reader::AvsRegistryChainReader;
>>>>>>> 82425c1b

    pub(crate) async fn create_operator_set(http_endpoint: &str, avs_address: Address) {
        let allocation_manager_addr =
            get_allocation_manager_address(http_endpoint.to_string()).await;
        let default_signer = get_signer(FIRST_PRIVATE_KEY, http_endpoint);
        let allocation_manager =
            AllocationManager::new(allocation_manager_addr, default_signer.clone());
        let registry_coordinator_addr =
            get_registry_coordinator_address(http_endpoint.to_string()).await;
        let service_manager_address = get_service_manager_address(http_endpoint.to_string()).await;
        let service_manager =
            MockAvsServiceManager::new(service_manager_address, default_signer.clone());
        service_manager
            .setAppointee(
                default_signer.default_signer_address(),
                allocation_manager_addr,
                alloy::primitives::FixedBytes(AllocationManager::setAVSRegistrarCall::SELECTOR),
            )
            .send()
            .await
            .unwrap()
            .get_receipt()
            .await
            .unwrap();
        allocation_manager
            .setAVSRegistrar(avs_address, registry_coordinator_addr)
            .send()
            .await
            .unwrap()
            .get_receipt()
            .await
            .unwrap();

        // Create slashable quorum
        let contract_registry_coordinator =
            RegistryCoordinator::new(registry_coordinator_addr, default_signer.clone());
        let operator_set_params = OperatorSetParam {
            maxOperatorCount: 10,
            kickBIPsOfOperatorStake: 100,
            kickBIPsOfTotalStake: 1000,
        };
        let strategy = get_erc20_mock_strategy(http_endpoint.to_string()).await;
        service_manager
            .setAppointee(
                registry_coordinator_addr,
                allocation_manager_addr,
                alloy::primitives::FixedBytes(AllocationManager::createOperatorSetsCall::SELECTOR),
            )
            .send()
            .await
            .unwrap()
            .get_receipt()
            .await
            .unwrap();
        let strategy_params = StrategyParams {
            strategy,
            multiplier: U96::from(1),
        };

        contract_registry_coordinator
            .createSlashableStakeQuorum(operator_set_params, U96::from(0), vec![strategy_params], 0)
            .send()
            .await
            .unwrap()
            .get_receipt()
            .await
            .unwrap();
    }

<<<<<<< HEAD
=======
    pub(crate) async fn build_avs_registry_chain_reader(
        http_endpoint: String,
    ) -> AvsRegistryChainReader {
        let registry_coordinator_addr =
            get_registry_coordinator_address(http_endpoint.clone()).await;
        let operator_state_retriever_address =
            get_operator_state_retriever_address(http_endpoint.clone()).await;

        AvsRegistryChainReader::new(
            get_test_logger(),
            registry_coordinator_addr,
            operator_state_retriever_address,
            http_endpoint.to_string(),
        )
        .await
        .unwrap()
    }

>>>>>>> 82425c1b
    pub(crate) async fn build_avs_registry_chain_writer(
        http_endpoint: String,
        private_key: String,
    ) -> AvsRegistryChainWriter {
        let registry_coordinator_address =
            get_registry_coordinator_address(http_endpoint.clone()).await;
        let operator_state_retriever_address =
            get_operator_state_retriever_address(http_endpoint.clone()).await;
        AvsRegistryChainWriter::build_avs_registry_chain_writer(
            get_test_logger(),
            http_endpoint,
            private_key,
            registry_coordinator_address,
            operator_state_retriever_address,
        )
        .await
        .unwrap()
    }
<<<<<<< HEAD
=======

    // this function is called from test_avs_writer_methods
    pub(crate) async fn test_register_operator(
        avs_writer: &AvsRegistryChainWriter,
        private_key_decimal: String,
        quorum_nums: Bytes,
        http_url: String,
    ) {
        let bls_key_pair = BlsKeyPair::new(private_key_decimal).unwrap();
        let digest_hash: FixedBytes<32> = FixedBytes::from([0x02; 32]);

        // this is set to U256::MAX so that the registry does not take the signature as expired.
        let signature_expiry = U256::MAX;
        let tx_hash = avs_writer
            .register_operator_in_quorum_with_avs_registry_coordinator(
                bls_key_pair,
                digest_hash,
                signature_expiry,
                quorum_nums.clone(),
                "".into(),
            )
            .await
            .unwrap();

        let tx_status = wait_transaction(&http_url, tx_hash).await.unwrap().status();
        assert!(tx_status);
    }

    // this function is caller from test_avs_writer_methods
    pub(crate) async fn test_deregister_operator(
        avs_writer: &AvsRegistryChainWriter,
        quorum_nums: Bytes,
        http_url: String,
    ) {
        let tx_hash = avs_writer.deregister_operator(quorum_nums).await.unwrap();

        let tx_status = wait_transaction(&http_url, tx_hash).await.unwrap().status();
        assert!(tx_status);
    }
>>>>>>> 82425c1b
}<|MERGE_RESOLUTION|>--- conflicted
+++ resolved
@@ -20,6 +20,8 @@
 
 #[cfg(test)]
 pub(crate) mod test_utils {
+
+    use crate::reader::AvsRegistryChainReader;
     use crate::writer::AvsRegistryChainWriter;
     use alloy::{
         primitives::{aliases::U96, Address, Bytes, FixedBytes, U256},
@@ -27,10 +29,7 @@
         sol_types::SolCall,
     };
     use eigen_common::get_signer;
-<<<<<<< HEAD
-=======
     use eigen_crypto_bls::BlsKeyPair;
->>>>>>> 82425c1b
     use eigen_logging::get_test_logger;
     use eigen_testing_utils::anvil_constants::{
         get_allocation_manager_address, get_erc20_mock_strategy,
@@ -46,12 +45,6 @@
         },
         sdk::mockavsservicemanager::MockAvsServiceManager,
     };
-
-<<<<<<< HEAD
-    use crate::writer::AvsRegistryChainWriter;
-=======
-    use crate::reader::AvsRegistryChainReader;
->>>>>>> 82425c1b
 
     pub(crate) async fn create_operator_set(http_endpoint: &str, avs_address: Address) {
         let allocation_manager_addr =
@@ -121,8 +114,6 @@
             .unwrap();
     }
 
-<<<<<<< HEAD
-=======
     pub(crate) async fn build_avs_registry_chain_reader(
         http_endpoint: String,
     ) -> AvsRegistryChainReader {
@@ -141,7 +132,6 @@
         .unwrap()
     }
 
->>>>>>> 82425c1b
     pub(crate) async fn build_avs_registry_chain_writer(
         http_endpoint: String,
         private_key: String,
@@ -160,8 +150,6 @@
         .await
         .unwrap()
     }
-<<<<<<< HEAD
-=======
 
     // this function is called from test_avs_writer_methods
     pub(crate) async fn test_register_operator(
@@ -201,5 +189,4 @@
         let tx_status = wait_transaction(&http_url, tx_hash).await.unwrap().status();
         assert!(tx_status);
     }
->>>>>>> 82425c1b
 }