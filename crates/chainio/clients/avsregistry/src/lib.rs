--- conflicted
+++ resolved
@@ -16,22 +16,19 @@
 pub mod error;
 
 /// Fake avs registry module
-<<<<<<< HEAD
-pub mod fake_reader;
-=======
 pub mod fake_reader;
 
 #[cfg(test)]
 pub(crate) mod test_utils {
     use alloy::{
-        primitives::{address, aliases::U96, Address},
+        primitives::{aliases::U96, Address},
         providers::WalletProvider,
         sol_types::SolCall,
     };
     use eigen_common::get_signer;
     use eigen_testing_utils::anvil_constants::{
         get_allocation_manager_address, get_erc20_mock_strategy, get_registry_coordinator_address,
-        get_service_manager_address,
+        get_service_manager_address, FIRST_PRIVATE_KEY,
     };
     use eigen_utils::slashing::{
         core::allocationmanager::AllocationManager,
@@ -42,15 +39,10 @@
         sdk::mockavsservicemanager::MockAvsServiceManager,
     };
 
-    pub(crate) const ANVIL_FIRST_PRIVATE_KEY: &str =
-        "ac0974bec39a17e36ba4a6b4d238ff944bacb478cbed5efcae784d7bf4f2ff80";
-    pub(crate) const ANVIL_SECOND_ADDRESS: Address =
-        address!("70997970C51812dc3A010C7d01b50e0d17dc79C8");
-
     pub(crate) async fn create_operator_set(http_endpoint: &str, avs_address: Address) {
         let allocation_manager_addr =
             get_allocation_manager_address(http_endpoint.to_string()).await;
-        let default_signer = get_signer(ANVIL_FIRST_PRIVATE_KEY, http_endpoint);
+        let default_signer = get_signer(FIRST_PRIVATE_KEY, http_endpoint);
         let allocation_manager =
             AllocationManager::new(allocation_manager_addr, default_signer.clone());
         let registry_coordinator_addr =
@@ -114,5 +106,4 @@
             .await
             .unwrap();
     }
-}
->>>>>>> b0d55b80
+}