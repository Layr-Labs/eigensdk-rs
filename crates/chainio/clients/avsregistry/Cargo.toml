[package]
name = "eigen-client-avsregistry"
description = "Eigen Layer AvsRegistry Sdk"

version.workspace = true
edition.workspace = true
rust-version.workspace = true
repository.workspace = true
license-file.workspace = true

[dependencies]
alloy-contract.workspace = true
alloy-network.workspace = true
alloy-primitives.workspace = true
alloy-provider.workspace = true
alloy-rpc-types.workspace = true
alloy-signer.workspace = true
alloy-signer-local.workspace = true
alloy-transport-http.workspace = true
ark-ff.workspace = true
eigen-client-elcontracts.workspace = true
eigen-crypto-bls.workspace = true
eigen-logging.workspace = true
eigen-types.workspace = true
eigen-utils.workspace = true
num-bigint = "0.4.4"
reqwest.workspace = true
thiserror.workspace = true
tracing.workspace = true
<<<<<<< HEAD
alloy-network.workspace = true
alloy-signer.workspace = true
alloy-signer-local.workspace = true
alloy-contract.workspace = true

=======
>>>>>>> 535af498
[lints]
workspace = true

[dev-dependencies]
<<<<<<< HEAD
tokio = { version = "1.37.0", features = ["test-util", "full", "sync"] }
hex = "0.4.3"
once_cell.workspace = true
eigen-testing-utils.workspace = true
alloy-node-bindings.workspace = true
=======
hex = "0.4.3"
once_cell.workspace = true
tokio = {version = "1.37.0" , features = ["test-util", "full","sync"] }
>>>>>>> 535af498
<|MERGE_RESOLUTION|>--- conflicted
+++ resolved
@@ -27,26 +27,13 @@
 reqwest.workspace = true
 thiserror.workspace = true
 tracing.workspace = true
-<<<<<<< HEAD
-alloy-network.workspace = true
-alloy-signer.workspace = true
-alloy-signer-local.workspace = true
-alloy-contract.workspace = true
 
-=======
->>>>>>> 535af498
 [lints]
 workspace = true
 
 [dev-dependencies]
-<<<<<<< HEAD
-tokio = { version = "1.37.0", features = ["test-util", "full", "sync"] }
+alloy-node-bindings.workspace = true
+eigen-testing-utils.workspace = true
 hex = "0.4.3"
 once_cell.workspace = true
-eigen-testing-utils.workspace = true
-alloy-node-bindings.workspace = true
-=======
-hex = "0.4.3"
-once_cell.workspace = true
-tokio = {version = "1.37.0" , features = ["test-util", "full","sync"] }
->>>>>>> 535af498
+tokio = { version = "1.37.0", features = ["test-util", "full", "sync"] }