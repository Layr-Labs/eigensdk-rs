[package]
name = "eigen-client-avsregistry"
description = "Eigen Layer AvsRegistry Sdk"

version.workspace = true
edition.workspace = true
rust-version.workspace = true
repository.workspace = true
license-file.workspace = true

[dependencies]
alloy-primitives.workspace = true
alloy-provider.workspace = true
alloy-transport-http.workspace = true
alloy-rpc-types.workspace = true
num-bigint = "0.4.4"
reqwest.workspace = true
eigen-types.workspace = true
eigen-crypto-bls.workspace = true
ark-ff.workspace = true
eigen-client-elcontracts.workspace = true
eigen-utils.workspace = true
<<<<<<< HEAD
=======
eigen-logging.workspace = true
ark-bn254 = "0.4.0"
>>>>>>> 64576276
thiserror.workspace = true
tracing.workspace = true
alloy-network.workspace = true
alloy-signer.workspace = true
alloy-signer-local.workspace = true
alloy-contract.workspace = true
[lints]
workspace = true

[dev-dependencies]
tokio = {version = "1.37.0" , features = ["test-util", "full","sync"] }
hex = "0.4.3"
once_cell.workspace = true<|MERGE_RESOLUTION|>--- conflicted
+++ resolved
@@ -20,11 +20,8 @@
 ark-ff.workspace = true
 eigen-client-elcontracts.workspace = true
 eigen-utils.workspace = true
-<<<<<<< HEAD
-=======
 eigen-logging.workspace = true
 ark-bn254 = "0.4.0"
->>>>>>> 64576276
 thiserror.workspace = true
 tracing.workspace = true
 alloy-network.workspace = true
