[package]
name = "eigen-client-avsregistry"
description = "Eigen Layer AvsRegistry Sdk"

version.workspace = true
edition.workspace = true
rust-version.workspace = true
repository.workspace = true
license-file.workspace = true

[dependencies]
alloy.workspace = true
<<<<<<< HEAD
alloy-primitives.workspace = true
alloy-signer.workspace = true
alloy-signer-local.workspace = true
ark-ff.workspace = true
=======
>>>>>>> 8c647e6e
async-trait.workspace = true
eigen-types.workspace = true
eigen-crypto-bls.workspace = true
eigen-telemetry = { workspace = true, optional = true }
eigen-client-elcontracts.workspace = true
eigen-common.workspace = true
eigen-utils.workspace = true
eigen-logging.workspace = true
num-bigint = "0.4.4"
thiserror.workspace = true
tokio = { workspace = true, optional = true }
tracing.workspace = true

[lints]
workspace = true

[dev-dependencies]
eigen-testing-utils.workspace = true
hex = "0.4.3"
once_cell.workspace = true
tokio = { version = "1.37.0", features = ["test-util", "full", "sync"] }

[features]
telemetry = ["dep:eigen-telemetry", "dep:tokio"]<|MERGE_RESOLUTION|>--- conflicted
+++ resolved
@@ -10,13 +10,7 @@
 
 [dependencies]
 alloy.workspace = true
-<<<<<<< HEAD
-alloy-primitives.workspace = true
-alloy-signer.workspace = true
-alloy-signer-local.workspace = true
 ark-ff.workspace = true
-=======
->>>>>>> 8c647e6e
 async-trait.workspace = true
 eigen-types.workspace = true
 eigen-crypto-bls.workspace = true
