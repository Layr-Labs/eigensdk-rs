[package]
name = "eigen-client-avsregistry"
description = "Eigen Layer AvsRegistry Sdk"

version.workspace = true
edition.workspace = true
rust-version.workspace = true
repository.workspace = true
license-file.workspace = true

[dependencies]
alloy-contract.workspace = true
alloy-network.workspace = true
alloy-primitives.workspace = true
alloy-provider.workspace = true
alloy-rpc-types.workspace = true
alloy-signer.workspace = true
async-trait.workspace = true
alloy-transport-http.workspace = true
num-bigint = "0.4.4"
reqwest.workspace = true
eigen-types.workspace = true
eigen-crypto-bls.workspace = true
ark-ff.workspace = true
eigen-client-elcontracts.workspace = true
eigen-utils.workspace = true
eigen-logging.workspace = true
thiserror.workspace = true
tracing.workspace = true
<<<<<<< HEAD

[lints]
workspace = true
=======
alloy-signer-local.workspace = true
>>>>>>> 76971ade

[dev-dependencies]
alloy-node-bindings.workspace = true
eigen-testing-utils.workspace = true
hex = "0.4.3"
once_cell.workspace = true
tokio = { version = "1.37.0", features = ["test-util", "full", "sync"] }<|MERGE_RESOLUTION|>--- conflicted
+++ resolved
@@ -15,6 +15,7 @@
 alloy-provider.workspace = true
 alloy-rpc-types.workspace = true
 alloy-signer.workspace = true
+alloy-signer-local.workspace = true
 async-trait.workspace = true
 alloy-transport-http.workspace = true
 num-bigint = "0.4.4"
@@ -27,13 +28,9 @@
 eigen-logging.workspace = true
 thiserror.workspace = true
 tracing.workspace = true
-<<<<<<< HEAD
 
 [lints]
 workspace = true
-=======
-alloy-signer-local.workspace = true
->>>>>>> 76971ade
 
 [dev-dependencies]
 alloy-node-bindings.workspace = true
