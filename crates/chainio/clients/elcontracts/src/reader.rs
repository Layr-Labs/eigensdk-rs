use crate::error::ElContractsError;
use alloy_primitives::{Address, FixedBytes, U256};
use eigen_logging::logger::SharedLogger;
use eigen_types::operator::Operator;
use eigen_utils::{
    binding::{AVSDirectory, DelegationManager, ISlasher, IStrategy, IERC20},
    get_provider,
};

#[derive(Debug, Clone)]
pub struct ELChainReader {
    _logger: SharedLogger,
    slasher: Address,
    delegation_manager: Address,
    avs_directory: Address,
    provider: String,
}

impl ELChainReader {
    pub fn new(
        _logger: SharedLogger,
        slasher: Address,
        delegation_manager: Address,
        avs_directory: Address,
        provider: String,
    ) -> Self {
        ELChainReader {
            _logger,
            slasher,
            delegation_manager,
            avs_directory,
            provider,
        }
    }

    /// Builds a new [`ELChainReader`] instance .
    pub async fn build(
        _logger: SharedLogger,
        delegation_manager: Address,
        avs_directory: Address,
        client: &String,
    ) -> Result<Self, ElContractsError> {
        let provider = get_provider(client);

        let contract_delegation_manager = DelegationManager::new(delegation_manager, provider);

        let slasher_result = contract_delegation_manager.slasher().call().await;

        match slasher_result {
            Ok(slasher) => {
                let DelegationManager::slasherReturn { _0: slasher_addr } = slasher;

                Ok(Self {
                    _logger,
                    avs_directory,
                    slasher: slasher_addr,
                    delegation_manager,
                    provider: client.to_string(),
                })
            }

            Err(e) => Err(ElContractsError::AlloyContractError(e)),
        }
    }

    pub async fn calculate_delegation_approval_digest_hash(
        &self,
        staker: Address,
        operator: Address,
        delegation_approver: Address,
        approve_salt: FixedBytes<32>,
        expiry: U256,
    ) -> Result<FixedBytes<32>, ElContractsError> {
        let provider = get_provider(&self.provider);
        let contract_delegation_manager = DelegationManager::new(self.delegation_manager, provider);
        let delegation_approval_digest_hash_result = contract_delegation_manager
            .calculateDelegationApprovalDigestHash(
                staker,
                operator,
                delegation_approver,
                approve_salt,
                expiry,
            )
            .call()
            .await;
        match delegation_approval_digest_hash_result {
            Ok(delegation_approval_digest_hash) => {
                let DelegationManager::calculateDelegationApprovalDigestHashReturn {
                    _0: digest_hash,
                } = delegation_approval_digest_hash;

                Ok(digest_hash)
            }
            Err(e) => Err(ElContractsError::AlloyContractError(e)),
        }
    }

    pub async fn calculate_operator_avs_registration_digest_hash(
        &self,
        operator: Address,
        avs: Address,
        salt: FixedBytes<32>,
        expiry: U256,
    ) -> Result<FixedBytes<32>, ElContractsError> {
        let provider = get_provider(&self.provider);

        let contract_avs_directory = AVSDirectory::new(self.avs_directory, provider);

        let operator_avs_registration_digest_hash_result = contract_avs_directory
            .calculateOperatorAVSRegistrationDigestHash(operator, avs, salt, expiry)
            .call()
            .await;

        match operator_avs_registration_digest_hash_result {
            Ok(operator_avs_registration_digest_hash) => {
                let AVSDirectory::calculateOperatorAVSRegistrationDigestHashReturn { _0: avs_hash } =
                    operator_avs_registration_digest_hash;

                Ok(avs_hash)
            }
            Err(e) => Err(ElContractsError::AlloyContractError(e)),
        }
    }

    /// Get the operator's shares in a strategy
    ///
    /// # Arguments
    ///
    /// * `operator_addr` - The operator's address
    /// * `strategy_addr` - The strategy's address
    ///
    /// # Returns
    ///
    /// * `U256` - The operator's shares in the strategy
    pub async fn get_operator_shares_in_strategy(
        &self,
        operator_addr: Address,
        strategy_addr: Address,
    ) -> Result<U256, ElContractsError> {
        let provider = get_provider(&self.provider);

        let contract_delegation_manager = DelegationManager::new(self.delegation_manager, provider);

        let operator_shares_in_strategy = contract_delegation_manager
            .operatorShares(operator_addr, strategy_addr)
            .call()
            .await
            .map_err(ElContractsError::AlloyContractError)?;

        let DelegationManager::operatorSharesReturn { _0: shares } = operator_shares_in_strategy;
        Ok(shares)
    }

    pub async fn operator_is_frozen(
        &self,
        operator_addr: Address,
    ) -> Result<bool, ElContractsError> {
        let provider = get_provider(&self.provider);

        let contract_slasher = ISlasher::new(self.slasher, provider);

        let operator_is_frozen_result = contract_slasher.isFrozen(operator_addr).call().await;

        match operator_is_frozen_result {
            Ok(operator_is_frozen) => {
                let ISlasher::isFrozenReturn { _0: is_froze } = operator_is_frozen;
                Ok(is_froze)
            }
            Err(e) => Err(ElContractsError::AlloyContractError(e)),
        }
    }

    pub async fn service_manager_can_slash_operator_until_block(
        &self,
        operator_addr: Address,
        service_manager_addr: Address,
    ) -> Result<u32, ElContractsError> {
        let provider = get_provider(&self.provider);

        let contract_slasher = ISlasher::new(self.slasher, provider);

        let service_manager_can_slash_operator_until_block_result = contract_slasher
            .contractCanSlashOperatorUntilBlock(operator_addr, service_manager_addr)
            .call()
            .await;

        match service_manager_can_slash_operator_until_block_result {
            Ok(service_manager_can_slash_operator_until_block) => {
                let ISlasher::contractCanSlashOperatorUntilBlockReturn { _0: can_slash } =
                    service_manager_can_slash_operator_until_block;

                Ok(can_slash)
            }
            Err(e) => Err(ElContractsError::AlloyContractError(e)),
        }
    }

    /// Get strategy and underlying ERC-20 token
    ///
    /// # Arguments
    ///
    /// * `strategy_addr` - The strategy's address
    ///
    /// # Returns
    ///
    /// - the strategy contract,
    /// - the erc20 bindings for the underlying token
    /// - and the underlying token address
    ///
    /// # Errors
    ///
    /// * `ElContractsError` - if the call to the contract fails
    pub async fn get_strategy_and_underlying_erc20_token(
        &self,
        strategy_addr: Address,
    ) -> Result<(Address, Address, Address), ElContractsError> {
        let provider = get_provider(&self.provider);

        let contract_strategy = IStrategy::new(strategy_addr, &provider);

        let underlying_token_result = contract_strategy.underlyingToken().call().await;

        match underlying_token_result {
            Ok(underlying_token) => {
                let IStrategy::underlyingTokenReturn {
                    _0: underlying_token_addr,
                } = underlying_token;

                let contract_ierc20 = IERC20::new(underlying_token_addr, &provider);

                return Ok((
                    strategy_addr,
                    underlying_token_addr,
                    *contract_ierc20.address(),
                ));
            }

            Err(e) => Err(ElContractsError::AlloyContractError(e)),
        }
    }

    pub async fn get_operator_details(
        &self,
        operator: Address,
    ) -> Result<Operator, ElContractsError> {
        let provider = get_provider(&self.provider);

        let contract_delegation_manager =
            DelegationManager::new(self.delegation_manager, &provider);

        let operator_det_result = contract_delegation_manager
            .operatorDetails(operator)
            .call()
            .await;

        match operator_det_result {
            Ok(operator_det) => {
                let DelegationManager::operatorDetailsReturn {
                    _0: operator_details,
                } = operator_det;

                Ok(Operator::new(
                    operator,
                    operator_details.earningsReceiver,
                    operator_details.delegationApprover,
                    operator_details.stakerOptOutWindowBlocks,
                    None,
                ))
            }
            Err(e) => Err(ElContractsError::AlloyContractError(e)),
        }
    }

    pub async fn is_operator_registered(
        &self,
        operator: Address,
    ) -> Result<bool, ElContractsError> {
        let provider = get_provider(&self.provider);

        let contract_delegation_manager = DelegationManager::new(self.delegation_manager, provider);

        let is_operator_result = contract_delegation_manager
            .isOperator(operator)
            .call()
            .await;

        match is_operator_result {
            Ok(is_operator) => {
                let DelegationManager::isOperatorReturn { _0: is_operator_is } = is_operator;
                Ok(is_operator_is)
            }
            Err(e) => Err(ElContractsError::AlloyContractError(e)),
        }
    }
}

#[cfg(test)]
mod tests {
<<<<<<< HEAD
    use super::*;
=======
    use super::ELChainReader;
>>>>>>> 76971ade
    use alloy_eips::eip1898::BlockNumberOrTag::Number;
    use alloy_primitives::{address, keccak256, Address, FixedBytes, U256};
    use alloy_provider::Provider;
    use eigen_logging::get_test_logger;
<<<<<<< HEAD
    use eigen_testing_utils::anvil_constants::{self, ANVIL_HTTP_URL, ANVIL_RPC_URL};
    use eigen_utils::binding::mockAvsServiceManager;
=======
    use eigen_testing_utils::anvil_constants::{self, ANVIL_RPC_URL};
    use eigen_utils::binding::{
        mockAvsServiceManager, AVSDirectory,
        AVSDirectory::calculateOperatorAVSRegistrationDigestHashReturn, DelegationManager,
        DelegationManager::calculateDelegationApprovalDigestHashReturn,
    };
    use serial_test::serial;
>>>>>>> 76971ade
    use tokio::time::{sleep, Duration};

    async fn build_el_chain_reader() -> ELChainReader {
        let delegation_manager_address = anvil_constants::get_delegation_manager_address().await;
        let delegation_manager_contract = DelegationManager::new(
            delegation_manager_address,
            anvil_constants::ANVIL_RPC_URL.clone(),
        );
        let slasher_address_return = delegation_manager_contract.slasher().call().await.unwrap();
        let DelegationManager::slasherReturn {
            _0: slasher_address,
        } = slasher_address_return;
        let service_manager_address = anvil_constants::get_service_manager_address().await;
        let service_manager_contract = mockAvsServiceManager::new(
            service_manager_address,
            anvil_constants::ANVIL_RPC_URL.clone(),
        );
        let avs_directory_address_return = service_manager_contract
            .avsDirectory()
            .call()
            .await
            .unwrap();
        let mockAvsServiceManager::avsDirectoryReturn {
            _0: avs_directory_address,
        } = avs_directory_address_return;

        ELChainReader::new(
            get_test_logger(),
            slasher_address,
            delegation_manager_address,
            avs_directory_address,
            ANVIL_HTTP_URL.to_string(),
        )
    }

    #[tokio::test]
    #[serial]
    async fn test_calculate_delegation_approval_digest_hash() {
        // Introduce a 2-second delay
        sleep(Duration::from_secs(2)).await;
        let el_chain_reader = build_el_chain_reader().await;
        let operator: Address = address!("5eb15C0992734B5e77c888D713b4FC67b3D679A2");

        let staker = operator;

        let delegation_approver = Address::ZERO;

        let approve_salt: FixedBytes<32> = FixedBytes::from([0x02; 32]);
        let current_block_number = ANVIL_RPC_URL.clone().get_block_number().await.unwrap();
        let block_info = ANVIL_RPC_URL
            .clone()
            .get_block_by_number(Number(current_block_number), true)
            .await
            .unwrap();

        let Some(block) = block_info else { return };
        let timestamp = block.header.timestamp;
        let expiry = U256::from::<u64>(timestamp + 100);
        let calculate_digest_hash = el_chain_reader
            .calculate_delegation_approval_digest_hash(
                staker,
                operator,
                delegation_approver,
                approve_salt,
                expiry,
            )
            .await
            .unwrap();

        // Directly calling the function through bindings to compare with the sdk .
        let delegation_manager_address = anvil_constants::get_delegation_manager_address().await;
        let delegation_manager_contract = DelegationManager::new(
            delegation_manager_address,
            anvil_constants::ANVIL_RPC_URL.clone(),
        );

        let hash = delegation_manager_contract
            .calculateDelegationApprovalDigestHash(
                staker,
                operator,
                delegation_approver,
                approve_salt,
                expiry,
            )
            .call()
            .await
            .unwrap();

        let calculateDelegationApprovalDigestHashReturn { _0: digest_hash } = hash;

        assert_eq!(digest_hash, calculate_digest_hash);
    }

    #[tokio::test]
    #[serial]
    async fn test_calculate_operator_avs_registration_digest_hash() {
        sleep(Duration::from_secs(2)).await;
        let el_chain_reader = build_el_chain_reader().await;
        let operator: Address = address!("5eb15C0992734B5e77c888D713b4FC67b3D679A2");
        let avs = Address::from_slice(&keccak256("avs ")[0..20]);
        let salt: FixedBytes<32> = FixedBytes::from([0x02; 32]);
        let current_block_number = ANVIL_RPC_URL.clone().get_block_number().await.unwrap();
        let block_info = ANVIL_RPC_URL
            .clone()
            .get_block_by_number(Number(current_block_number), true)
            .await
            .unwrap();
        let Some(block) = block_info else { return };

        let timestamp = block.header.timestamp;
        let expiry = U256::from::<u64>(timestamp + 100);
        let operator_hash = el_chain_reader
            .calculate_operator_avs_registration_digest_hash(operator, avs, salt, expiry)
            .await
            .unwrap();

        // Using bindings directly to compare with sdk's output
        let avs_registry_contract =
            AVSDirectory::new(el_chain_reader.avs_directory, ANVIL_RPC_URL.clone());
        let operator_hash_from_bindings = avs_registry_contract
            .calculateOperatorAVSRegistrationDigestHash(operator, avs, salt, expiry)
            .call()
            .await
            .unwrap();

        let calculateOperatorAVSRegistrationDigestHashReturn { _0: hash } =
            operator_hash_from_bindings;

        assert_eq!(hash, operator_hash);
    }
}<|MERGE_RESOLUTION|>--- conflicted
+++ resolved
@@ -296,27 +296,18 @@
 
 #[cfg(test)]
 mod tests {
-<<<<<<< HEAD
-    use super::*;
-=======
     use super::ELChainReader;
->>>>>>> 76971ade
     use alloy_eips::eip1898::BlockNumberOrTag::Number;
     use alloy_primitives::{address, keccak256, Address, FixedBytes, U256};
     use alloy_provider::Provider;
     use eigen_logging::get_test_logger;
-<<<<<<< HEAD
     use eigen_testing_utils::anvil_constants::{self, ANVIL_HTTP_URL, ANVIL_RPC_URL};
-    use eigen_utils::binding::mockAvsServiceManager;
-=======
-    use eigen_testing_utils::anvil_constants::{self, ANVIL_RPC_URL};
     use eigen_utils::binding::{
         mockAvsServiceManager, AVSDirectory,
         AVSDirectory::calculateOperatorAVSRegistrationDigestHashReturn, DelegationManager,
         DelegationManager::calculateDelegationApprovalDigestHashReturn,
     };
     use serial_test::serial;
->>>>>>> 76971ade
     use tokio::time::{sleep, Duration};
 
     async fn build_el_chain_reader() -> ELChainReader {
