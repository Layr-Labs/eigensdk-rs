--- conflicted
+++ resolved
@@ -4,17 +4,12 @@
 use eigen_logging::logger::SharedLogger;
 use eigen_types::operator::Operator;
 use eigen_utils::{
-<<<<<<< HEAD
-    allocationmanager::AllocationManager, avsdirectory::AVSDirectory,
-    delegationmanager::DelegationManager, erc20::ERC20, get_provider, istrategy::IStrategy,
-=======
     allocationmanager::AllocationManager::{self, OperatorSet},
     avsdirectory::AVSDirectory,
     delegationmanager::DelegationManager,
     erc20::ERC20,
     get_provider,
     istrategy::IStrategy,
->>>>>>> d4fa8524
 };
 
 #[derive(Debug, Clone)]
@@ -345,12 +340,8 @@
     /// * `block_number` - The block number
     ///
     /// # Returns
-<<<<<<< HEAD
-    /// * `Vec<(Address, U96)>` - An array of tuples containing the strategy address and the amount of shares the staker has in that strategy
-=======
     /// * `Vec<Address>` - An array of strategy addresses
     /// * `Vec<U256>` - An array with the amount of shares the staker has in each strategy
->>>>>>> d4fa8524
     ///
     /// # Errors
     /// * `ElContractsError` - if the call to the contract fails
@@ -404,383 +395,6 @@
 
         Ok(operator)
     }
-<<<<<<< HEAD
-=======
-
-    pub async fn get_allocatable_magnitude(
-        &self,
-        operator_address: Address,
-        strategy_address: Address,
-    ) -> Result<u64, ElContractsError> {
-        let provider = get_provider(&self.provider);
-
-        let contract_allocation_manager = AllocationManager::new(self.allocation_manager, provider);
-
-        let allocatable_magnitude = contract_allocation_manager
-            .getAllocatableMagnitude(operator_address, strategy_address)
-            .call()
-            .await
-            .map_err(ElContractsError::AlloyContractError)?;
-
-        let AllocationManager::getAllocatableMagnitudeReturn {
-            _0: allocatable_magnitude,
-        } = allocatable_magnitude;
-
-        Ok(allocatable_magnitude)
-    }
-
-    pub async fn get_max_magnitudes(
-        &self,
-        operator_address: Address,
-        strategy_addresses: Vec<Address>,
-    ) -> Result<Vec<u64>, ElContractsError> {
-        let provider = get_provider(&self.provider);
-
-        let contract_allocation_manager = AllocationManager::new(self.allocation_manager, provider);
-
-        let max_magnitudes = contract_allocation_manager
-            .getMaxMagnitudes_1(operator_address, strategy_addresses)
-            .call()
-            .await
-            .map_err(ElContractsError::AlloyContractError)?;
-
-        let AllocationManager::getMaxMagnitudes_1Return { _0: max_magnitudes } = max_magnitudes;
-
-        Ok(max_magnitudes)
-    }
-
-    pub async fn get_allocation_info(
-        &self,
-        operator_address: Address,
-        strategy_address: Address,
-    ) -> Result<Vec<AllocationInfo>, ElContractsError> {
-        let provider = get_provider(&self.provider);
-
-        let contract_allocation_manager = AllocationManager::new(self.allocation_manager, provider);
-
-        let allocations = contract_allocation_manager
-            .getStrategyAllocations(operator_address, strategy_address)
-            .call()
-            .await
-            .map_err(ElContractsError::AlloyContractError)?;
-
-        let AllocationManager::getStrategyAllocationsReturn {
-            _0: operator_sets,
-            _1: allocation_info,
-        } = allocations;
-
-        let mut allocations_info = vec![];
-        for (i, operator_set) in operator_sets.iter().enumerate() {
-            allocations_info.push(AllocationInfo {
-                operator_set: operator_set.clone(),
-                current_magnitude: U256::from(allocation_info[i].currentMagnitude),
-                pending_diff: U256::from(allocation_info[i].pendingDiff),
-                effect_block: allocation_info[i].effectBlock,
-            });
-        }
-
-        Ok(allocations_info)
-    }
-
-    pub async fn get_operator_shares(
-        &self,
-        operator_address: Address,
-        strategy_addresses: Vec<Address>,
-    ) -> Result<Vec<U256>, ElContractsError> {
-        let provider = get_provider(&self.provider);
-
-        let contract_delegation_manager = DelegationManager::new(self.delegation_manager, provider);
-
-        let operator_shares = contract_delegation_manager
-            .getOperatorShares(operator_address, strategy_addresses)
-            .call()
-            .await
-            .map_err(ElContractsError::AlloyContractError)?;
-
-        let DelegationManager::getOperatorSharesReturn {
-            _0: operator_shares,
-        } = operator_shares;
-
-        Ok(operator_shares)
-    }
-
-    pub async fn get_operators_shares(
-        &self,
-        operator_addresses: Vec<Address>,
-        strategy_addresses: Vec<Address>,
-    ) -> Result<Vec<Vec<U256>>, ElContractsError> {
-        let provider = get_provider(&self.provider);
-
-        let contract_delegation_manager = DelegationManager::new(self.delegation_manager, provider);
-
-        let operators_shares = contract_delegation_manager
-            .getOperatorsShares(operator_addresses, strategy_addresses)
-            .call()
-            .await
-            .map_err(ElContractsError::AlloyContractError)?;
-
-        let DelegationManager::getOperatorsSharesReturn {
-            _0: operators_shares,
-        } = operators_shares;
-
-        Ok(operators_shares)
-    }
-
-    // Returns the number of operator sets that an operator is part of
-    // Doesn't include M2 AVSs
-    pub async fn get_num_operator_sets_for_operator(
-        &self,
-        operator_addr: Address,
-    ) -> Result<U256, ElContractsError> {
-        self.get_operator_sets_for_operator(operator_addr)
-            .await
-            .map(|operator_sets| U256::from(operator_sets.len() as u64))
-    }
-
-    // Return the list of operator sets that an operator is part of. Doesn't include M2 AVSs
-    pub async fn get_operator_sets_for_operator(
-        &self,
-        operator_addr: Address,
-    ) -> Result<Vec<OperatorSet>, ElContractsError> {
-        let provider = get_provider(&self.provider);
-
-        let contract_allocation_manager = AllocationManager::new(self.allocation_manager, provider);
-
-        let allocated_sets = contract_allocation_manager
-            .getAllocatedSets(operator_addr)
-            .call()
-            .await
-            .map_err(ElContractsError::AlloyContractError)?;
-
-        let AllocationManager::getAllocatedSetsReturn { _0: operator_sets } = allocated_sets;
-
-        Ok(operator_sets)
-    }
-
-    // Returns if an operator is registered with a specific operator set
-    pub async fn is_operator_registered_with_operator_set(
-        &self,
-        operator_address: Address,
-        operator_set: OperatorSet,
-    ) -> Result<bool, ElContractsError> {
-        let provider = get_provider(&self.provider);
-
-        if operator_set.id == 0 {
-            // this is an M2 AVS
-            let contract_avs_directory = AVSDirectory::new(self.avs_directory, provider);
-
-            let operator_avs_registration_status = contract_avs_directory
-                .avsOperatorStatus(operator_set.avs, operator_address)
-                .call()
-                .await
-                .map_err(ElContractsError::AlloyContractError)?;
-
-            let AVSDirectory::avsOperatorStatusReturn { _0: status } =
-                operator_avs_registration_status;
-
-            Ok(status == 1)
-        } else {
-            let contract_allocation_manager =
-                AllocationManager::new(self.allocation_manager, provider);
-            let registered_operator_sets = contract_allocation_manager
-                .getRegisteredSets(operator_address)
-                .call()
-                .await
-                .map_err(ElContractsError::AlloyContractError)?;
-            let AllocationManager::getRegisteredSetsReturn { _0: operator_sets } =
-                registered_operator_sets;
-
-            let is_registered = operator_sets.iter().any(|registered_operator_set| {
-                registered_operator_set.id == operator_set.id
-                    && registered_operator_set.avs == operator_set.avs
-            });
-            Ok(is_registered)
-        }
-    }
-
-    // Returns the list of operators in a specific operator set.
-    // Not supported for M2 AVSs
-    pub async fn get_operators_for_operator_set(
-        &self,
-        operator_set: OperatorSet,
-    ) -> Result<Vec<Address>, ElContractsError> {
-        let provider = get_provider(&self.provider);
-
-        let contract_allocation_manager = AllocationManager::new(self.allocation_manager, provider);
-
-        let operators = contract_allocation_manager
-            .getMembers(operator_set)
-            .call()
-            .await
-            .map_err(ElContractsError::AlloyContractError)?;
-
-        let AllocationManager::getMembersReturn { _0: addresses } = operators;
-        Ok(addresses)
-    }
-
-    // Returns the number of operators in a specific operator set
-    pub async fn get_num_operators_for_operator_set(
-        &self,
-        operator_set: OperatorSet,
-    ) -> Result<U256, ElContractsError> {
-        let provider = get_provider(&self.provider);
-
-        let contract_allocation_manager = AllocationManager::new(self.allocation_manager, provider);
-
-        let num_operators = contract_allocation_manager
-            .getMemberCount(operator_set)
-            .call()
-            .await
-            .map_err(ElContractsError::AlloyContractError)?;
-
-        let AllocationManager::getMemberCountReturn { _0: num_operators } = num_operators;
-
-        Ok(num_operators)
-    }
-
-    // Returns the list of strategies that an operator set takes into account
-    // Not supported for M2 AVSs
-    pub async fn get_strategies_for_operator_set(
-        &self,
-        operator_set: OperatorSet,
-    ) -> Result<Vec<Address>, ElContractsError> {
-        let provider = get_provider(&self.provider);
-
-        let contract_allocation_manager = AllocationManager::new(self.allocation_manager, provider);
-
-        let strategies = contract_allocation_manager
-            .getStrategiesInOperatorSet(operator_set)
-            .call()
-            .await
-            .map_err(ElContractsError::AlloyContractError)?;
-
-        let AllocationManager::getStrategiesInOperatorSetReturn { _0: strategies } = strategies;
-
-        Ok(strategies)
-    }
-
-    // Returns the strategies the operatorSets take into account, their
-    // operators, and the minimum amount of shares that are slashable by the operatorSets.
-    // Not supported for M2 AVSs
-    pub async fn get_slashable_shares_for_operator_sets(
-        &self,
-        operator_sets: Vec<OperatorSet>,
-    ) -> Result<Vec<OperatorSetStakes>, ElContractsError> {
-        let provider = get_provider(&self.provider);
-        let current_block_number = provider.get_block_number().await.map_err(|e| {
-            ElContractsError::AlloyContractError(alloy::contract::Error::TransportError(e))
-        })?;
-        self.get_delegated_and_slashable_shares_for_operator_sets_before(
-            operator_sets,
-            current_block_number as u32,
-        )
-        .await
-    }
-
-    // Returns the strategies the operatorSets take into account, their
-    // operators, and the minimum amount of shares that multiple operators delegated to them and slashable by the
-    // operatorSets before a given timestamp.
-    // Timestamp must be in the future. Used to underestimate future slashable stake.
-    // Not supported for M2 AVSs
-    pub async fn get_delegated_and_slashable_shares_for_operator_sets_before(
-        &self,
-        operator_sets: Vec<OperatorSet>,
-        future_block: u32,
-    ) -> Result<Vec<OperatorSetStakes>, ElContractsError> {
-        let provider = get_provider(&self.provider);
-        let mut operator_set_stakes = vec![];
-        let allocation_manager_contract = AllocationManager::new(self.allocation_manager, provider);
-
-        for operator_set in operator_sets {
-            let operators = self
-                .get_operators_for_operator_set(operator_set.clone())
-                .await?;
-            let strategies = self
-                .get_strategies_for_operator_set(operator_set.clone())
-                .await?;
-
-            let slashable_stakes = allocation_manager_contract
-                .getMinimumSlashableStake(
-                    operator_set.clone(),
-                    operators.clone(),
-                    strategies.clone(),
-                    future_block,
-                )
-                .call()
-                .await?
-                .slashableStake;
-            operator_set_stakes.push(OperatorSetStakes {
-                operator_set,
-                strategies,
-                operators,
-                slashable_stakes,
-            });
-        }
-        Ok(operator_set_stakes)
-    }
-
-    pub async fn get_allocation_delay(
-        &self,
-        operator_address: Address,
-    ) -> Result<u32, ElContractsError> {
-        let provider = get_provider(&self.provider);
-
-        let contract_allocation_manager = AllocationManager::new(self.allocation_manager, provider);
-
-        let allocation_delay = contract_allocation_manager
-            .getAllocationDelay(operator_address)
-            .call()
-            .await
-            .map_err(ElContractsError::AlloyContractError)?;
-
-        let AllocationManager::getAllocationDelayReturn {
-            _0: is_set,
-            _1: delay,
-        } = allocation_delay;
-
-        if !is_set {
-            return Err(ElContractsError::AllocationDelayNotSet);
-        }
-
-        Ok(delay)
-    }
-
-    pub async fn get_registered_sets(
-        &self,
-        operator_address: Address,
-    ) -> Result<Vec<OperatorSet>, ElContractsError> {
-        let provider = get_provider(&self.provider);
-
-        let contract_allocation_manager = AllocationManager::new(self.allocation_manager, provider);
-
-        let registered_sets = contract_allocation_manager
-            .getRegisteredSets(operator_address)
-            .call()
-            .await
-            .map_err(ElContractsError::AlloyContractError)?;
-
-        let AllocationManager::getRegisteredSetsReturn {
-            _0: registered_sets,
-        } = registered_sets;
-
-        Ok(registered_sets)
-    }
-}
-
-// TODO: move to types.rs?
-pub struct OperatorSetStakes {
-    pub operator_set: OperatorSet,
-    pub strategies: Vec<Address>,
-    pub operators: Vec<Address>,
-    pub slashable_stakes: Vec<Vec<U256>>,
-}
-
-pub struct AllocationInfo {
-    pub current_magnitude: U256,
-    pub pending_diff: U256,
-    pub effect_block: u32,
-    pub operator_set: OperatorSet,
->>>>>>> d4fa8524
 }
 
 #[cfg(test)]
@@ -930,8 +544,6 @@
 
     #[tokio::test]
     async fn test_get_operator_details() {
-<<<<<<< HEAD
-=======
         let (_container, http_endpoint, _ws_endpoint) = start_anvil_container().await;
         let operator_addr = Address::from_str(OPERATOR_ADDRESS).unwrap();
         let chain_reader = build_el_chain_reader(http_endpoint).await;
@@ -990,7 +602,6 @@
 
     #[tokio::test]
     async fn test_get_registered_sets() {
->>>>>>> d4fa8524
         let (_container, http_endpoint, _ws_endpoint) = start_anvil_container().await;
         let operator_addr = Address::from_str(OPERATOR_ADDRESS).unwrap();
         let chain_reader = build_el_chain_reader(http_endpoint.clone()).await;
