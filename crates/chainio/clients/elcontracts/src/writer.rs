use crate::error::ElContractsError;
use crate::reader::ELChainReader;
use alloy_primitives::{Address, FixedBytes, TxHash, U256};
pub use eigen_types::operator::Operator;
use eigen_utils::{
    delegationmanager::{
        DelegationManager::{self},
        IDelegationManagerTypes::OperatorDetails,
    },
    erc20::ERC20,
    get_signer,
<<<<<<< HEAD
    irewardscoordinator::{IRewardsCoordinator, IRewardsCoordinatorTypes::RewardsMerkleClaim},
=======
    irewardscoordinator::{
        IRewardsCoordinator, IRewardsCoordinatorTypes, IRewardsCoordinatorTypes::RewardsMerkleClaim,
    },
>>>>>>> d4fa8524
    strategymanager::StrategyManager,
};

use tracing::info;

/// Gas limit for registerAsOperator in [`DelegationManager`]
pub const GAS_LIMIT_REGISTER_AS_OPERATOR_DELEGATION_MANAGER: u128 = 300000;

/// Chain Writer to interact with EigenLayer contracts onchain
#[derive(Debug, Clone)]
pub struct ELChainWriter {
    delegation_manager: Address,
    strategy_manager: Address,
    rewards_coordinator: Address,
    el_chain_reader: ELChainReader,
    provider: String,
    signer: String,
}

impl ELChainWriter {
    pub fn new(
        delegation_manager: Address,
        strategy_manager: Address,
        rewards_coordinator: Address,
        el_chain_reader: ELChainReader,
        provider: String,
        signer: String,
    ) -> Self {
        Self {
            delegation_manager,
            strategy_manager,
            rewards_coordinator,
            el_chain_reader,
            provider,
            signer,
        }
    }

    /// Register an operator to EigenLayer, and wait for the transaction to be mined.
    ///
    /// # Arguments
    ///
    /// * `operator` - The operator to register
    ///
    /// # Returns
    ///
    /// * `FixedBytes<32>` - The transaction hash if successful, otherwise an error
    ///
    /// # Errors
    ///
    /// * `ElContractsError` - if the call to the contract fails
    pub async fn register_as_operator(
        &self,
        operator: Operator,
    ) -> Result<FixedBytes<32>, ElContractsError> {
        info!("registering operator {:?} to EigenLayer", operator.address);
        let op_details = OperatorDetails {
            __deprecated_earningsReceiver: operator.address,
            delegationApprover: operator.delegation_approver_address,
            __deprecated_stakerOptOutWindowBlocks: operator.staker_opt_out_window_blocks,
        };
        let provider = get_signer(&self.signer.clone(), &self.provider);

        let contract_delegation_manager = DelegationManager::new(self.delegation_manager, provider);

        let binding = {
            let contract_call = contract_delegation_manager.registerAsOperator(
                op_details,
                operator.allocation_delay,
                operator.metadata_url.unwrap_or_default(),
            );
            contract_call.gas(300000)
        };

        let binding_tx = binding
            .send()
            .await
            .map_err(ElContractsError::AlloyContractError)?;

        let receipt = binding_tx
            .get_receipt()
            .await
            .map_err(ElContractsError::AlloyPendingTransactionError)?;

        let tx_status = receipt.status();
        let hash = receipt.transaction_hash;
        if tx_status {
            info!(tx_hash = %receipt.transaction_hash, "tx successfully included");
        } else {
            info!(tx_hash = %receipt.transaction_hash, "failed to register operator");
        };
        Ok(hash)
    }

    /// Update operator details on EigenLayer
    ///
    /// # Arguments
    ///
    /// * `operator` - The operator to update
    ///
    /// # Returns
    ///
    /// * `TxHash` - The transaction hash if successful, otherwise an error
    ///
    /// # Errors
    ///
    /// * `ElContractsError` - if the call to the contract fails
    pub async fn update_operator_details(
        &self,
        operator: Operator,
    ) -> Result<TxHash, ElContractsError> {
        info!(
            "updating operator detils of operator {:?} to EigenLayer",
            operator.address
        );
        let operator_details = OperatorDetails {
            __deprecated_earningsReceiver: operator.address,
            __deprecated_stakerOptOutWindowBlocks: operator.staker_opt_out_window_blocks,
            delegationApprover: operator.delegation_approver_address,
        };
        let provider = get_signer(&self.signer.clone(), &self.provider);

        let contract_delegation_manager = DelegationManager::new(self.delegation_manager, provider);

        let contract_call_modify_operator_details =
            contract_delegation_manager.modifyOperatorDetails(operator_details);

        let modify_operator_tx = contract_call_modify_operator_details
            .send()
            .await
            .map_err(ElContractsError::AlloyContractError)?;

        info!(tx_hash = %modify_operator_tx.tx_hash(), operator = %operator.address, "updated operator details tx");

        let contract_call_update_metadata_uri = contract_delegation_manager
            .updateOperatorMetadataURI(operator.metadata_url.unwrap_or_default());

        let metadata_tx = contract_call_update_metadata_uri.send().await?;

        Ok(*metadata_tx.tx_hash())
    }

    /// Deposit ERC20 tokens into a strategy on EigenLayer
    ///
    /// # Arguments
    ///
    /// * `strategy_addr` - The address of the strategy to deposit into
    /// * `amount` - The amount of tokens to deposit
    ///
    /// # Returns
    ///
    /// * `TxHash` - The transaction hash if successful, otherwise an error
    ///
    /// # Errors
    ///
    /// * `ElContractsError` - if the call to the contract fails
    pub async fn deposit_erc20_into_strategy(
        &self,
        strategy_addr: Address,
        amount: U256,
    ) -> Result<TxHash, ElContractsError> {
        info!("depositing {amount:?} tokens into strategy {strategy_addr:?}");
        let tokens = self
            .el_chain_reader
            .get_strategy_and_underlying_erc20_token(strategy_addr)
            .await?;
        let (_, underlying_token_contract, underlying_token) = tokens;
        let provider = get_signer(&self.signer.clone(), &self.provider);

        let contract_underlying_token = ERC20::new(underlying_token_contract, &provider);

        let contract_call = contract_underlying_token.approve(self.strategy_manager, amount);

        let _approve = contract_call.send().await?;

        let contract_strategy_manager = StrategyManager::new(self.strategy_manager, &provider);

        let deposit_contract_call =
            contract_strategy_manager.depositIntoStrategy(strategy_addr, underlying_token, amount);

        let tx = deposit_contract_call.send().await?;

        info!("deposited {amount:?} tokens into strategy {strategy_addr:?}");
        Ok(*tx.tx_hash())
    }

    /// Set a claimer for a given address on EigenLayer
    ///
    /// # Arguments
    ///
    /// * `claimer` - The address to set as the claimer
    ///
    /// # Returns
    ///
    /// * `FixedBytes<32>` - The transaction hash if the operation is sent, otherwise an error
    ///
    /// # Errors
    ///
    /// * `ElContractsError` - if the call to the contract fails
    pub async fn set_claimer_for(
        &self,
        claimer: Address,
    ) -> Result<FixedBytes<32>, ElContractsError> {
        let provider = get_signer(&self.signer, &self.provider);

        let contract_rewards_coordinator =
            IRewardsCoordinator::new(self.rewards_coordinator, &provider);

        let set_claimer_for_call = contract_rewards_coordinator.setClaimerFor(claimer);

        let tx = set_claimer_for_call.send().await?;
        Ok(*tx.tx_hash())
    }

    /// Process a claim for rewards to a given address.
    /// This function interacts with the RewardsCoordinator contract to execute the claim operation for a given address.
    ///
    /// # Arguments
    ///
    /// * `earnerAddress` - The address of the earner for whom to process the claim.
    /// * `claim` - The RewardsMerkleClaim object containing the claim.
    ///
    /// # Returns
    ///
    /// * `Result<FixedBytes<32>, ElContractsError>` - The transaction hash if the claim is sent, otherwise an error.
    ///
    /// # Errors
    ///
    /// * `ElContractsError` - if the call to the contract fails.
    pub async fn process_claim(
        &self,
        earner_address: Address,
        claim: RewardsMerkleClaim,
    ) -> Result<FixedBytes<32>, ElContractsError> {
        let provider = get_signer(&self.signer, &self.provider);

        let contract_rewards_coordinator =
            IRewardsCoordinator::new(self.rewards_coordinator, &provider);

        let process_claim_call = contract_rewards_coordinator.processClaim(claim, earner_address);

        let tx = process_claim_call.send().await?;
        Ok(*tx.tx_hash())
    }

    pub async fn get_cumulative_claimed_for_root(
        &self,
    ) -> Result<IRewardsCoordinatorTypes::DistributionRoot, ElContractsError> {
        let provider = get_signer(&self.signer, &self.provider);

        let contract_rewards_coordinator =
            IRewardsCoordinator::new(self.rewards_coordinator, &provider);

        let cumulative_claimed_for_root_call = contract_rewards_coordinator
            .getCurrentClaimableDistributionRoot()
            .call()
            .await
            .map_err(ElContractsError::AlloyContractError)?;

        let IRewardsCoordinator::getCurrentClaimableDistributionRootReturn {
            _0: cumulative_claimed_for_root_ret,
        } = cumulative_claimed_for_root_call;

        Ok(cumulative_claimed_for_root_ret)
    }
}

#[cfg(test)]
mod tests {
    use super::ELChainWriter;
    use crate::reader::ELChainReader;
    use alloy::providers::Provider;
    use alloy_primitives::{address, Address, FixedBytes, U256};
    use alloy_signer_local::PrivateKeySigner;
    use anvil_constants::CONTRACTS_REGISTRY;
    use eigen_logging::get_test_logger;
    use eigen_testing_utils::{
        anvil::start_anvil_container,
        anvil_constants::{
            self, get_delegation_manager_address, get_erc20_mock_strategy,
            get_rewards_coordinator_address, get_service_manager_address,
            get_strategy_manager_address,
        },
        transaction::wait_transaction,
    };
    use eigen_types::operator::Operator;
    use eigen_utils::{
        contractsregistry::ContractsRegistry::{self, get_test_valuesReturn},
        delegationmanager::DelegationManager,
        get_provider,
        irewardscoordinator::IRewardsCoordinatorTypes::{EarnerTreeMerkleLeaf, RewardsMerkleClaim},
        mockavsservicemanager::MockAvsServiceManager,
    };
    use serial_test::serial;
    use std::str::FromStr;

    /// Returns a new instance of ELChainWriter and the address of the delegation manager contract
    ///
    /// # Returns
    ///
    /// A tuple containing an instance of ELChainWriter and the address of the delegation manager contract
    async fn setup_el_chain_reader(http_endpoint: String) -> (ELChainReader, Address) {
        let delegation_manager_address =
            get_delegation_manager_address(http_endpoint.clone()).await;
        let delegation_manager_contract = DelegationManager::new(
            delegation_manager_address,
            get_provider(http_endpoint.as_str()),
        );
        let service_manager_address = get_service_manager_address(http_endpoint.clone()).await;
        let service_manager_contract = MockAvsServiceManager::new(
            service_manager_address,
            get_provider(http_endpoint.as_str()),
        );
        let avs_directory_address_return = service_manager_contract
            .avsDirectory()
            .call()
            .await
            .unwrap();

        let MockAvsServiceManager::avsDirectoryReturn {
            _0: avs_directory_address,
        } = avs_directory_address_return;

        let allocation_manager_address = delegation_manager_contract
            .allocationManager()
            .call()
            .await
            .unwrap()
            ._0;

        (
            ELChainReader::new(
                get_test_logger().clone(),
                allocation_manager_address,
                delegation_manager_address,
                avs_directory_address,
                http_endpoint,
            ),
            delegation_manager_address,
        )
    }

    async fn new_test_writer(http_endpoint: String) -> ELChainWriter {
        let (el_chain_reader, _) = setup_el_chain_reader(http_endpoint.clone()).await;
        let operator_addr = Address::from_str("90F79bf6EB2c4f870365E785982E1f101E93b906").unwrap();
        let operator_private_key =
            "7c852118294e51e653712a81e05800f419141751be58f605c371e15141b007a6".to_string();
        let strategy_manager = get_strategy_manager_address(http_endpoint.clone()).await;
        let rewards_coordinator = get_rewards_coordinator_address(http_endpoint.clone()).await;

        ELChainWriter::new(
            operator_addr,
            strategy_manager,
            rewards_coordinator,
            el_chain_reader,
            http_endpoint.clone(),
            operator_private_key,
        )
    }

    #[tokio::test]
    #[serial]
    async fn test_register_operator() {
        let (_container, http_endpoint, _ws_endpoint) = start_anvil_container().await;
        let provider = get_provider(&http_endpoint);

        let (el_chain_reader, _delegation_manager_address) =
            setup_el_chain_reader(http_endpoint).await;

        let operator_pvt_key = "59c6995e998f97a5a0044966f0945389dc9e86dae88c7a8412f4603b6b78690d";
        let operator: PrivateKeySigner = (operator_pvt_key)
            .parse()
            .expect("failed to generate wallet");

        let contract_registry = ContractsRegistry::new(CONTRACTS_REGISTRY, provider);
        // Use these value in tests when needed
        let operator_index = "1".parse().unwrap();
        let get_test_values_return = contract_registry
            .get_test_values("test_register_operator".to_string(), operator_index)
            .call()
            .await
            .unwrap();
        let get_test_valuesReturn {
            _0: _timestamp,
            _1: _blocknumber,
            _2: _index,
        } = get_test_values_return;

        // operator who registered at index 1
        let operator_address = operator.address();
        assert!(el_chain_reader
            .is_operator_registered(operator_address)
            .await
            .unwrap());
    }

    #[tokio::test]
    #[serial]
    async fn test_register_and_update_operator() {
        let (_container, http_endpoint, _ws_endpoint) = start_anvil_container().await;
        let provider = get_provider(&http_endpoint);

        let el_chain_writer = new_test_writer(http_endpoint.clone()).await;

        // define an operator
        let wallet = PrivateKeySigner::from_str(
            "bead471191bea97fc3aeac36c9d74c895e8a6242602e144e43152f96219e96e8",
        )
        .expect("no key");

        let operator = Operator {
            address: wallet.address(),
            staker_opt_out_window_blocks: 3,
            delegation_approver_address: wallet.address(),
            metadata_url: Some("eigensdk-rs".to_string()),
            allocation_delay: 1,
        };

        // First test: register as an operator
        let tx_hash = el_chain_writer
            .register_as_operator(operator)
            .await
            .unwrap();

        let receipt = provider.get_transaction_receipt(tx_hash).await.unwrap();
        assert!(receipt.unwrap().status());

        let wallet_modified = PrivateKeySigner::from_str(
            "2a871d0798f97d79848a013d4936a73bf4cc922c825d33c1cf7073dff6d409c6",
        )
        .expect("no key");

        let operator_modified = Operator {
            address: wallet_modified.address(),
            staker_opt_out_window_blocks: 3,
            delegation_approver_address: wallet_modified.address(),
            metadata_url: Some("eigensdk-rs".to_string()),
            allocation_delay: 1,
        };

        // Second test: update operator details
        let tx_hash = el_chain_writer
            .update_operator_details(operator_modified)
            .await
            .unwrap();

        let receipt = wait_transaction(&http_endpoint, tx_hash).await.unwrap();
        assert!(receipt.status());
    }

    #[tokio::test]
    #[serial]
    async fn test_deposit_erc20_into_strategy() {
        let (_container, http_endpoint, _ws_endpoint) = start_anvil_container().await;
        let el_chain_writer = new_test_writer(http_endpoint.clone()).await;

        let amount = U256::from_str("100").unwrap();
        let strategy_addr = get_erc20_mock_strategy(http_endpoint.clone()).await;
        let tx_hash = el_chain_writer
            .deposit_erc20_into_strategy(strategy_addr, amount)
            .await
            .unwrap();

        let receipt = wait_transaction(&http_endpoint, tx_hash).await.unwrap();
        assert!(receipt.status());
    }

    #[tokio::test]
    #[serial]
    async fn test_set_claimer_for() {
        let (_container, http_endpoint, _ws_endpoint) = start_anvil_container().await;
        let el_chain_writer = new_test_writer(http_endpoint.clone()).await;

        let claimer = address!("5eb15C0992734B5e77c888D713b4FC67b3D679A2");

        let tx_hash = el_chain_writer.set_claimer_for(claimer).await.unwrap();

        let receipt = wait_transaction(&http_endpoint, tx_hash).await.unwrap();
        assert!(receipt.status());
    }

    #[tokio::test]
    #[serial]
    async fn test_process_claim() {
        let (_container, http_endpoint, _ws_endpoint) = start_anvil_container().await;
        let el_chain_writer = new_test_writer(http_endpoint.clone()).await;

        let earner_address = address!("5eb15C0992734B5e77c888D713b4FC67b3D679A2");
        let claim = RewardsMerkleClaim {
            rootIndex: 0,
            earnerIndex: 0,
            earnerTreeProof: vec![].into(),
            earnerLeaf: EarnerTreeMerkleLeaf {
                earner: address!("5eb15C0992734B5e77c888D713b4FC67b3D679A2"),
                earnerTokenRoot: FixedBytes::from([0; 32]),
            },
            tokenIndices: vec![],
            tokenTreeProofs: vec![],
            tokenLeaves: vec![],
        };

        let tx_hash = el_chain_writer
            .process_claim(earner_address, claim)
            .await
            .unwrap();

        let receipt = wait_transaction(&http_endpoint, tx_hash).await.unwrap();
        assert!(receipt.status());
    }
}<|MERGE_RESOLUTION|>--- conflicted
+++ resolved
@@ -9,13 +9,9 @@
     },
     erc20::ERC20,
     get_signer,
-<<<<<<< HEAD
-    irewardscoordinator::{IRewardsCoordinator, IRewardsCoordinatorTypes::RewardsMerkleClaim},
-=======
     irewardscoordinator::{
         IRewardsCoordinator, IRewardsCoordinatorTypes, IRewardsCoordinatorTypes::RewardsMerkleClaim,
     },
->>>>>>> d4fa8524
     strategymanager::StrategyManager,
 };
 
