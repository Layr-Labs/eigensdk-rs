use crate::error::ElContractsError;
use crate::reader::ELChainReader;
use alloy_primitives::{Address, FixedBytes, TxHash, U256};
use eigen_common::get_signer;
pub use eigen_types::operator::Operator;
use eigen_utils::core::irewardscoordinator::IRewardsCoordinator::{self, RewardsMerkleClaim};
use eigen_utils::core::{
    delegationmanager::{
        DelegationManager::{self},
        IDelegationManager::OperatorDetails,
    },
    erc20::ERC20,
    strategymanager::StrategyManager,
};

use tracing::info;

/// Gas limit for registerAsOperator in [`DelegationManager`]
pub const GAS_LIMIT_REGISTER_AS_OPERATOR_DELEGATION_MANAGER: u128 = 300000;

/// Chain Writer to interact with EigenLayer contracts onchain
#[derive(Debug, Clone)]
pub struct ELChainWriter {
    strategy_manager: Address,
    rewards_coordinator: Address,
    el_chain_reader: ELChainReader,
    provider: String,
    signer: String,
}

impl ELChainWriter {
<<<<<<< HEAD
    pub async fn new(
        delegation_manager: Address,
=======
    pub fn new(
>>>>>>> 7fdacd03
        strategy_manager: Address,
        rewards_coordinator: Address,
        el_chain_reader: ELChainReader,
        provider: String,
        signer: String,
    ) -> Self {
        #[cfg(feature = "telemetry")]
        {
            let _ = tokio::task::spawn_blocking(move || {
                let _ = eigen_telemetry::telemetry::Telemetry::capture_event("elchainwriter.new")
                    .map_err(|e| ElContractsError::TelemetryError(e.to_string()));
            })
            .await;
        }

        Self {
            strategy_manager,
            rewards_coordinator,
            el_chain_reader,
            provider,
            signer,
        }
    }

    /// Register an operator to EigenLayer, and wait for the transaction to be mined.
    ///
    /// # Arguments
    ///
    /// * `operator` - The operator to register
    ///
    /// # Returns
    ///
    /// * `FixedBytes<32>` - The transaction hash if successful, otherwise an error
    ///
    /// # Errors
    ///
    /// * `ElContractsError` - if the call to the contract fails
    pub async fn register_as_operator(
        &self,
        operator: Operator,
    ) -> Result<FixedBytes<32>, ElContractsError> {
        #[cfg(feature = "telemetry")]
        {
            let _ = tokio::task::spawn_blocking(move || {
                let _ = eigen_telemetry::telemetry::Telemetry::capture_event(
                    "elchainwriter.register_as_operator",
                )
                .map_err(|e| ElContractsError::TelemetryError(e.to_string()));
            })
            .await;
        }

        info!("registering operator {:?} to EigenLayer", operator.address);
        let op_details = OperatorDetails {
            __deprecated_earningsReceiver: operator.earnings_receiver_address,
            delegationApprover: operator.delegation_approver_address,
            stakerOptOutWindowBlocks: operator.staker_opt_out_window_blocks,
        };
        let provider = get_signer(&self.signer.clone(), &self.provider);

        let contract_delegation_manager =
            DelegationManager::new(self.el_chain_reader.delegation_manager, provider);

        let binding = {
            let contract_call = contract_delegation_manager
                .registerAsOperator(op_details, operator.metadata_url.unwrap_or_default());
            contract_call.gas(300000)
        };

        let binding_tx = binding
            .send()
            .await
            .map_err(ElContractsError::AlloyContractError)?;

        let receipt = binding_tx
            .get_receipt()
            .await
            .map_err(ElContractsError::AlloyPendingTransactionError)?;

        let tx_status = receipt.status();
        let hash = receipt.transaction_hash;
        if tx_status {
            info!(tx_hash = %receipt.transaction_hash, "tx successfully included");
        } else {
            info!(tx_hash = %receipt.transaction_hash, "failed to register operator");
        };
        Ok(hash)
    }

    /// Update operator details on EigenLayer
    ///
    /// # Arguments
    ///
    /// * `operator` - The operator to update
    ///
    /// # Returns
    ///
    /// * `TxHash` - The transaction hash if successful, otherwise an error
    ///
    /// # Errors
    ///
    /// * `ElContractsError` - if the call to the contract fails
    pub async fn update_operator_details(
        &self,
        operator: Operator,
    ) -> Result<TxHash, ElContractsError> {
        #[cfg(feature = "telemetry")]
        {
            let _ = tokio::task::spawn_blocking(move || {
                let _ = eigen_telemetry::telemetry::Telemetry::capture_event(
                    "elchainwriter.update_operator_details",
                )
                .map_err(|e| ElContractsError::TelemetryError(e.to_string()));
            })
            .await;
        }

        info!(
            "updating operator detils of operator {:?} to EigenLayer",
            operator.address
        );
        let operator_details = OperatorDetails {
            __deprecated_earningsReceiver: operator.earnings_receiver_address,
            delegationApprover: operator.delegation_approver_address,
            stakerOptOutWindowBlocks: operator.staker_opt_out_window_blocks,
        };
        let provider = get_signer(&self.signer.clone(), &self.provider);

        let contract_delegation_manager =
            DelegationManager::new(self.el_chain_reader.delegation_manager, provider);

        let contract_call_modify_operator_details =
            contract_delegation_manager.modifyOperatorDetails(operator_details);

        let modify_operator_tx = contract_call_modify_operator_details
            .send()
            .await
            .map_err(ElContractsError::AlloyContractError)?;

        info!(tx_hash = %modify_operator_tx.tx_hash(), operator = %operator.address, "updated operator details tx");

        let contract_call_update_metadata_uri = contract_delegation_manager
            .updateOperatorMetadataURI(operator.metadata_url.unwrap_or_default());

        let metadata_tx = contract_call_update_metadata_uri.send().await?;

        Ok(*metadata_tx.tx_hash())
    }

    /// Deposit ERC20 tokens into a strategy on EigenLayer
    ///
    /// # Arguments
    ///
    /// * `strategy_addr` - The address of the strategy to deposit into
    /// * `amount` - The amount of tokens to deposit
    ///
    /// # Returns
    ///
    /// * `TxHash` - The transaction hash if successful, otherwise an error
    ///
    /// # Errors
    ///
    /// * `ElContractsError` - if the call to the contract fails
    pub async fn deposit_erc20_into_strategy(
        &self,
        strategy_addr: Address,
        amount: U256,
    ) -> Result<TxHash, ElContractsError> {
        #[cfg(feature = "telemetry")]
        {
            let _ = tokio::task::spawn_blocking(move || {
                let _ = eigen_telemetry::telemetry::Telemetry::capture_event(
                    "elchainwriter.deposit_erc20_into_strategy",
                )
                .map_err(|e| ElContractsError::TelemetryError(e.to_string()));
            })
            .await;
        }

        info!("depositing {amount:?} tokens into strategy {strategy_addr:?}");
        let tokens = self
            .el_chain_reader
            .get_strategy_and_underlying_erc20_token(strategy_addr)
            .await?;
        let (_, underlying_token_contract, underlying_token) = tokens;
        let provider = get_signer(&self.signer.clone(), &self.provider);

        let contract_underlying_token = ERC20::new(underlying_token_contract, &provider);

        let contract_call = contract_underlying_token.approve(self.strategy_manager, amount);

        let _approve = contract_call.send().await?;

        let contract_strategy_manager = StrategyManager::new(self.strategy_manager, &provider);

        let deposit_contract_call =
            contract_strategy_manager.depositIntoStrategy(strategy_addr, underlying_token, amount);

        let tx = deposit_contract_call.send().await?;

        info!("deposited {amount:?} tokens into strategy {strategy_addr:?}");
        Ok(*tx.tx_hash())
    }

    /// Set a claimer for a given address on EigenLayer
    ///
    /// # Arguments
    ///
    /// * `claimer` - The address to set as the claimer
    ///
    /// # Returns
    ///
    /// * `FixedBytes<32>` - The transaction hash if the operation is sent, otherwise an error
    ///
    /// # Errors
    ///
    /// * `ElContractsError` - if the call to the contract fails
    pub async fn set_claimer_for(
        &self,
        claimer: Address,
    ) -> Result<FixedBytes<32>, ElContractsError> {
        #[cfg(feature = "telemetry")]
        {
            let _ = tokio::task::spawn_blocking(move || {
                let _ = eigen_telemetry::telemetry::Telemetry::capture_event(
                    "elchainwriter.set_claimer_for",
                )
                .map_err(|e| ElContractsError::TelemetryError(e.to_string()));
            })
            .await;
        }

        let provider = get_signer(&self.signer, &self.provider);

        let contract_rewards_coordinator =
            IRewardsCoordinator::new(self.rewards_coordinator, &provider);

        let set_claimer_for_call = contract_rewards_coordinator.setClaimerFor(claimer);

        let tx = set_claimer_for_call.send().await?;
        Ok(*tx.tx_hash())
    }

    /// Process a claim for rewards to a given address.
    /// This function interacts with the RewardsCoordinator contract to execute the claim operation for a given address.
    ///
    /// # Arguments
    ///
    /// * `earnerAddress` - The address of the earner for whom to process the claim.
    /// * `claim` - The RewardsMerkleClaim object containing the claim.
    ///
    /// # Returns
    ///
    /// * `Result<FixedBytes<32>, ElContractsError>` - The transaction hash if the claim is sent, otherwise an error.
    ///
    /// # Errors
    ///
    /// * `ElContractsError` - if the call to the contract fails.
    pub async fn process_claim(
        &self,
        earner_address: Address,
        claim: RewardsMerkleClaim,
    ) -> Result<FixedBytes<32>, ElContractsError> {
        #[cfg(feature = "telemetry")]
        {
            let _ = tokio::task::spawn_blocking(move || {
                let _ = eigen_telemetry::telemetry::Telemetry::capture_event(
                    "elchainwriter.process_claim",
                )
                .map_err(|e| ElContractsError::TelemetryError(e.to_string()));
            })
            .await;
        }

        let provider = get_signer(&self.signer, &self.provider);

        let contract_rewards_coordinator =
            IRewardsCoordinator::new(self.rewards_coordinator, &provider);

        let process_claim_call = contract_rewards_coordinator.processClaim(claim, earner_address);

        let tx = process_claim_call.send().await?;
        Ok(*tx.tx_hash())
    }

    /// Set Operator Avs Split
    /// Sets the split for a specific operator for a specific avs
    /// Only callable by the operator
    /// Split has to be between 0 and 10000 bips (inclusive)
    /// The split will be activated after the activation delay
    ///
    /// # Arguments
    ///
    /// * `operator` - The operator who is setting the split
    /// * `avs` - The avs for which the split is being set by the operator.
    /// * `split` - The split for the operator for the specific avs in bips.
    ///
    /// # Returns
    ///
    /// * `Result<FixedBytes<32>, ElContractsError>` - The transaction hash if the claim is sent, otherwise an error.
    ///
    /// # Errors
    ///
    /// * `ElContractsError` - if the call to the contract fails.
    pub async fn set_operator_avs_split(
        &self,
        operator: Address,
        avs: Address,
        split: u16,
    ) -> Result<FixedBytes<32>, ElContractsError> {
        let provider = get_signer(&self.signer, &self.provider);

        let contract_rewards_coordinator =
            IRewardsCoordinator::new(self.rewards_coordinator, &provider);

        let set_operator_avs_split_call =
            contract_rewards_coordinator.setOperatorAVSSplit(operator, avs, split);

        let tx = set_operator_avs_split_call.send().await?;
        Ok(*tx.tx_hash())
    }

    /// Set Operator PI Split
    /// Sets the split for a specific operator for Programmatic Incentives.
    /// Only callable by the operator
    /// Split has to be between 0 and 10000 bips (inclusive)
    /// The split will be activated after the activation delay
    ///
    /// # Arguments
    ///
    /// * `operator` - The operator on behalf of which the split is being set.
    /// * `split` - The split for the operator for Programmatic Incentives in bips.
    ///
    /// # Returns
    ///
    /// * `Result<FixedBytes<32>, ElContractsError>` - The transaction hash if the claim is sent, otherwise an error.
    ///
    /// # Errors
    ///
    /// * `ElContractsError` - if the call to the contract fails.
    pub async fn set_operator_pi_split(
        &self,
        operator: Address,
        split: u16,
    ) -> Result<FixedBytes<32>, ElContractsError> {
        let provider = get_signer(&self.signer, &self.provider);

        let contract_rewards_coordinator =
            IRewardsCoordinator::new(self.rewards_coordinator, &provider);

        let set_operator_pi_split_call =
            contract_rewards_coordinator.setOperatorPISplit(operator, split);

        let tx = set_operator_pi_split_call.send().await?;
        Ok(*tx.tx_hash())
    }
}

#[cfg(test)]
mod tests {
    use super::ELChainWriter;
    use crate::reader::ELChainReader;
    use alloy::{providers::Provider, sol_types::SolValue};
    use alloy_primitives::{address, keccak256, Address, FixedBytes, U256, U8};
    use alloy_signer_local::PrivateKeySigner;
    use anvil_constants::CONTRACTS_REGISTRY;
    use eigen_common::{get_provider, get_signer};
    use eigen_logging::get_test_logger;
    use eigen_testing_utils::{
        anvil::{set_account_balance, start_anvil_container},
        anvil_constants::{
            self, get_delegation_manager_address, get_erc20_mock_strategy,
            get_rewards_coordinator_address, get_service_manager_address,
            get_strategy_manager_address, ANVIL_FIRST_ADDRESS, ANVIL_FIRST_PRIVATE_KEY,
        },
        transaction::wait_transaction,
    };
    use eigen_types::operator::Operator;
    use eigen_utils::{
        core::{
            delegationmanager::DelegationManager,
            irewardscoordinator::IRewardsCoordinator::{
                self, getDistributionRootsLengthReturn, EarnerTreeMerkleLeaf, RewardsMerkleClaim,
                TokenTreeMerkleLeaf,
            },
        },
        sdk::{
            contractsregistry::ContractsRegistry::{self, get_test_valuesReturn},
            mockavsservicemanager::MockAvsServiceManager,
            mockerc20::MockERC20,
        },
    };
    use serial_test::serial;
    use std::str::FromStr;

    /// Address of an unregistered account in EigenLayer. Used for testing the operator registration.
    pub const UNREGISTERED_ACCOUNT_ADDRESS: &str = "0x480EbE61a1881D1732ec47A8f6778fCC4Ee820dF";
    /// Private key of an unregistered account in EigenLayer. Used for testing the operator registration.
    pub const UNREGISTERED_ACCOUNT_PRIVATE_KEY: &str =
        "98540e7b77adc6201562c7591cb3b9c203b8e270bbd3b8a49f96c54042c44c3b";

    /// Returns a new instance of ELChainWriter and the address of the delegation manager contract
    ///
    /// # Returns
    ///
    /// A tuple containing an instance of ELChainWriter and the address of the delegation manager contract
    async fn setup_el_chain_reader(http_endpoint: String) -> (ELChainReader, Address) {
        let delegation_manager_address =
            get_delegation_manager_address(http_endpoint.clone()).await;
        let delegation_manager_contract = DelegationManager::new(
            delegation_manager_address,
            get_provider(http_endpoint.as_str()),
        );
        let slasher_address_return = delegation_manager_contract.slasher().call().await.unwrap();
        let DelegationManager::slasherReturn {
            _0: slasher_address,
        } = slasher_address_return;

        let service_manager_address = get_service_manager_address(http_endpoint.clone()).await;
        let service_manager_contract = MockAvsServiceManager::new(
            service_manager_address,
            get_provider(http_endpoint.as_str()),
        );
        let avs_directory_address_return = service_manager_contract
            .avsDirectory()
            .call()
            .await
            .unwrap();

        let MockAvsServiceManager::avsDirectoryReturn {
            _0: avs_directory_address,
        } = avs_directory_address_return;

        (
            ELChainReader::new(
                get_test_logger().clone(),
                slasher_address,
                delegation_manager_address,
                avs_directory_address,
                http_endpoint,
            )
            .await,
            delegation_manager_address,
        )
    }

    /// Creates an instance of ELChainWriter.
    ///
    /// # Arguments
    ///
    /// * `http_endpoint` - The HTTP endpoint used to send transactions.
    /// * `private_key` - The private key used to sign transactions.
    ///
    /// # Returns
    ///
    /// A new instance of ELChainWriter.
    async fn new_test_writer_with_private_key(
        http_endpoint: String,
        private_key: String,
    ) -> ELChainWriter {
        let (el_chain_reader, _) = setup_el_chain_reader(http_endpoint.clone()).await;
        let strategy_manager = get_strategy_manager_address(http_endpoint.clone()).await;
        let rewards_coordinator = get_rewards_coordinator_address(http_endpoint.clone()).await;

        ELChainWriter::new(
            strategy_manager,
            rewards_coordinator,
            el_chain_reader,
            http_endpoint.clone(),
            private_key,
        )
        .await
    }

    async fn new_test_writer(http_endpoint: String) -> ELChainWriter {
        let private_key =
            "7c852118294e51e653712a81e05800f419141751be58f605c371e15141b007a6".to_string();
        new_test_writer_with_private_key(http_endpoint, private_key).await
    }

    #[tokio::test]
    #[serial]
    async fn test_register_operator() {
        let (_container, http_endpoint, _ws_endpoint) = start_anvil_container().await;
        let provider = get_provider(&http_endpoint);

        let (el_chain_reader, _delegation_manager_address) =
            setup_el_chain_reader(http_endpoint).await;

        let operator_pvt_key = "59c6995e998f97a5a0044966f0945389dc9e86dae88c7a8412f4603b6b78690d";
        let operator: PrivateKeySigner = (operator_pvt_key)
            .parse()
            .expect("failed to generate wallet");

        let contract_registry = ContractsRegistry::new(CONTRACTS_REGISTRY, provider);
        // Use these value in tests when needed
        let operator_index = "1".parse().unwrap();
        let get_test_values_return = contract_registry
            .get_test_values("test_register_operator".to_string(), operator_index)
            .call()
            .await
            .unwrap();
        let get_test_valuesReturn {
            _0: _timestamp,
            _1: _blocknumber,
            _2: _index,
        } = get_test_values_return;

        // operator who registered at index 1
        let operator_address = operator.address();
        assert!(el_chain_reader
            .is_operator_registered(operator_address)
            .await
            .unwrap());
    }

    #[tokio::test]
    #[serial]
    async fn test_register_and_update_operator() {
        let (_container, http_endpoint, _ws_endpoint) = start_anvil_container().await;
        let provider = get_provider(&http_endpoint);

        // Use a different account since all funded accounts are already registered as operators
        let private_key = UNREGISTERED_ACCOUNT_PRIVATE_KEY.to_string();
        let el_chain_writer =
            new_test_writer_with_private_key(http_endpoint.clone(), private_key).await;

        // Fund the unregistered account
        set_account_balance(&_container, UNREGISTERED_ACCOUNT_ADDRESS).await;

        // define an operator
        let wallet = PrivateKeySigner::from_str(
            "bead471191bea97fc3aeac36c9d74c895e8a6242602e144e43152f96219e96e8",
        )
        .expect("no key");

        let operator = Operator {
            address: wallet.address(),
            earnings_receiver_address: wallet.address(),
            delegation_approver_address: wallet.address(),
            staker_opt_out_window_blocks: 3,
            metadata_url: Some("eigensdk-rs".to_string()),
        };

        // First test: register as an operator
        let tx_hash = el_chain_writer
            .register_as_operator(operator)
            .await
            .unwrap();

        let receipt = provider.get_transaction_receipt(tx_hash).await.unwrap();
        assert!(receipt.unwrap().status());

        let wallet_modified = PrivateKeySigner::from_str(
            "2a871d0798f97d79848a013d4936a73bf4cc922c825d33c1cf7073dff6d409c6",
        )
        .expect("no key");

        let operator_modified = Operator {
            address: wallet_modified.address(),
            earnings_receiver_address: wallet_modified.address(),
            delegation_approver_address: wallet_modified.address(),
            staker_opt_out_window_blocks: 3,
            metadata_url: Some("eigensdk-rs".to_string()),
        };

        // Second test: update operator details
        let tx_hash = el_chain_writer
            .update_operator_details(operator_modified)
            .await
            .unwrap();

        let receipt = wait_transaction(&http_endpoint, tx_hash).await.unwrap();
        assert!(receipt.status());
    }

    #[tokio::test]
    #[serial]
    async fn test_deposit_erc20_into_strategy() {
        let (_container, http_endpoint, _ws_endpoint) = start_anvil_container().await;
        let el_chain_writer = new_test_writer(http_endpoint.clone()).await;

        let amount = U256::from_str("100").unwrap();
        let strategy_addr = get_erc20_mock_strategy(http_endpoint.clone()).await;
        let tx_hash = el_chain_writer
            .deposit_erc20_into_strategy(strategy_addr, amount)
            .await
            .unwrap();

        let receipt = wait_transaction(&http_endpoint, tx_hash).await.unwrap();
        assert!(receipt.status());
    }

    #[tokio::test]
    #[serial]
    async fn test_set_claimer_for() {
        let (_container, http_endpoint, _ws_endpoint) = start_anvil_container().await;
        let el_chain_writer = new_test_writer(http_endpoint.clone()).await;

        let claimer = address!("5eb15C0992734B5e77c888D713b4FC67b3D679A2");

        let tx_hash = el_chain_writer.set_claimer_for(claimer).await.unwrap();

        let receipt = wait_transaction(&http_endpoint, tx_hash).await.unwrap();
        assert!(receipt.status());
    }

    /// The claim can be submitted from [`ANVIL_FIRST_PRIVATE_KEY`]
    /// This is taken from the slashing PR, it is slightly changed since
    /// some chain reader functions are not available in this branch yet.
    pub async fn new_claim(
        http_endpoint: &str,
        cumulative_earnings: U256,
    ) -> (FixedBytes<32>, RewardsMerkleClaim) {
        let signer = get_signer(ANVIL_FIRST_PRIVATE_KEY, http_endpoint);
        let rewards_coordinator_address =
            get_rewards_coordinator_address(http_endpoint.to_string()).await;

        let (el_chain_reader, _) = setup_el_chain_reader(http_endpoint.to_string()).await;
        let mock_strategy = get_erc20_mock_strategy(http_endpoint.to_string()).await;
        let (_, token_address, _) = el_chain_reader
            .get_strategy_and_underlying_erc20_token(mock_strategy)
            .await
            .unwrap();

        // Initialize the rewards coordinator bindings
        let rewards_coordinator = IRewardsCoordinator::new(rewards_coordinator_address, &signer);

        // Mint tokens for the rewards coordinator
        let token = MockERC20::new(token_address, &signer);
        let receipt = token
            .mint(rewards_coordinator_address, cumulative_earnings)
            .send()
            .await
            .unwrap()
            .get_receipt()
            .await
            .unwrap();
        assert!(receipt.status());

        // Generate token tree leaf
        // For the tree structure, see https://github.com/Layr-Labs/eigenlayer-contracts/blob/a888a1cd1479438dda4b138245a69177b125a973/docs/core/RewardsCoordinator.md#rewards-merkle-tree-structure
        let earner_address = ANVIL_FIRST_ADDRESS;
        let token_leaves = vec![TokenTreeMerkleLeaf {
            token: token_address,
            cumulativeEarnings: cumulative_earnings,
        }];
        // Hash token tree leaf to get root
        let encoded_token_leaf = [
            // uint8 internal constant TOKEN_LEAF_SALT = 1;
            U8::from(1).to_be_bytes_vec(),
            token_leaves[0].token.abi_encode_packed(),
            token_leaves[0].cumulativeEarnings.abi_encode_packed(),
        ]
        .concat();
        let earner_token_root = keccak256(encoded_token_leaf);

        // Generate earner tree leaf
        let earner_leaf = EarnerTreeMerkleLeaf {
            earner: earner_address,
            earnerTokenRoot: earner_token_root,
        };
        // Hash earner tree leaf to get root
        let encoded_earner_leaf = [
            // uint8 internal constant EARNER_LEAF_SALT = 0;
            U8::from(0).to_be_bytes_vec(),
            earner_leaf.earner.abi_encode_packed(),
            earner_leaf.earnerTokenRoot.abi_encode_packed(),
        ]
        .concat();
        let earner_tree_root = keccak256(encoded_earner_leaf);

        // Fetch the next root index from contract
        let distribution_roots_length_return = rewards_coordinator
            .getDistributionRootsLength()
            .call()
            .await
            .unwrap();
        let getDistributionRootsLengthReturn {
            _0: next_root_index,
        } = distribution_roots_length_return;
        // Construct the claim
        let claim = RewardsMerkleClaim {
            rootIndex: next_root_index.try_into().unwrap(),
            earnerIndex: 0,
            // Empty proof because leaf == root
            earnerTreeProof: vec![].into(),
            earnerLeaf: earner_leaf,
            tokenIndices: vec![0],
            tokenTreeProofs: vec![
                // Empty proof because leaf == root
                vec![].into(),
            ],
            tokenLeaves: token_leaves,
        };

        let root = earner_tree_root;

        let activation_delay = 0;
        // Set the activation delay to zero so that the claim can be processed
        // right after setting the root
        let set_activation_delay = rewards_coordinator
            .setActivationDelay(activation_delay)
            .send()
            .await
            .unwrap();

        let receipt = set_activation_delay.get_receipt().await.unwrap();
        assert!(receipt.status());

        // Set the rewards updater so that we can submit the root
        let rewards_updater = ANVIL_FIRST_ADDRESS;
        let set_rewards_updater_tx = rewards_coordinator
            .setRewardsUpdater(rewards_updater)
            .send()
            .await
            .unwrap();
        let receipt = set_rewards_updater_tx.get_receipt().await.unwrap();
        assert!(receipt.status());

        // Fetch the current timestamp to increase it
        let curr_rewards_calculation_end_timestamp_return = rewards_coordinator
            .currRewardsCalculationEndTimestamp()
            .call()
            .await
            .unwrap();
        let IRewardsCoordinator::currRewardsCalculationEndTimestampReturn {
            _0: curr_rewards_calculation_end_timestamp,
        } = curr_rewards_calculation_end_timestamp_return;

        // Submit the root
        let submit_tx = rewards_coordinator
            .submitRoot(root, curr_rewards_calculation_end_timestamp + 1)
            .send()
            .await
            .unwrap();
        let submit_status = submit_tx.get_receipt().await.unwrap().status();
        assert!(submit_status);

        (root, claim)
    }

    #[tokio::test]
    async fn test_process_claim() {
        let (_container, http_endpoint, _ws_endpoint) = start_anvil_container().await;
        let private_key = ANVIL_FIRST_PRIVATE_KEY.to_string();
        let el_chain_writer =
            new_test_writer_with_private_key(http_endpoint.to_string(), private_key).await;
        let earnings = U256::from(42);
        let (_root, claim) = new_claim(&http_endpoint, earnings).await;
        let earner = ANVIL_FIRST_ADDRESS;
        let tx_hash = el_chain_writer.process_claim(earner, claim).await.unwrap();

        let receipt = wait_transaction(&http_endpoint, tx_hash).await.unwrap();
        assert!(receipt.status());
    }

    #[tokio::test]
    #[serial]
    async fn test_set_operator_avs_split() {
        let (_container, http_endpoint, _ws_endpoint) = start_anvil_container().await;
        let el_chain_writer = new_test_writer(http_endpoint.clone()).await;
        let operator = address!("90f79bf6eb2c4f870365e785982e1f101e93b906"); // derived from  test private key in new_test_writer
        let avs = get_service_manager_address(http_endpoint.clone()).await;
        let split = 1000;
        let tx_hash = el_chain_writer
            .set_operator_avs_split(operator, avs, split)
            .await
            .unwrap();
        let receipt = wait_transaction(&http_endpoint, tx_hash).await.unwrap();
        assert!(receipt.status());
    }

    #[tokio::test]
    #[serial]
    async fn test_set_operator_pi_split() {
        let (_container, http_endpoint, _ws_endpoint) = start_anvil_container().await;
        let el_chain_writer = new_test_writer(http_endpoint.clone()).await;
        let operator = address!("90f79bf6eb2c4f870365e785982e1f101e93b906"); // derived from  test private key in new_test_writer
        let split = 1000;
        let tx_hash = el_chain_writer
            .set_operator_pi_split(operator, split)
            .await
            .unwrap();
        let receipt = wait_transaction(&http_endpoint, tx_hash).await.unwrap();
        assert!(receipt.status());
    }
}<|MERGE_RESOLUTION|>--- conflicted
+++ resolved
@@ -29,12 +29,7 @@
 }
 
 impl ELChainWriter {
-<<<<<<< HEAD
-    pub async fn new(
-        delegation_manager: Address,
-=======
     pub fn new(
->>>>>>> 7fdacd03
         strategy_manager: Address,
         rewards_coordinator: Address,
         el_chain_reader: ELChainReader,
@@ -506,7 +501,6 @@
             http_endpoint.clone(),
             private_key,
         )
-        .await
     }
 
     async fn new_test_writer(http_endpoint: String) -> ELChainWriter {
