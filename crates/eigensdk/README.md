--- conflicted
+++ resolved
@@ -136,11 +136,7 @@
 
 ## Disclaimer
 
-<<<<<<< HEAD
 🚧 EigenSDK-rs is under active development and has not been audited. EigenSDK-rs is rapidly being upgraded, features may be added, removed or otherwise improved or modified and interfaces will have breaking changes. EigenSDK-rs should be used only for testing purposes and not in production. EigenSDK-rs is provided "as is" and Eigen Labs, Inc. does not guarantee its functionality or provide support for its use in production. 🚧
-=======
-🚧 Eigensdk-rs is under active development and has not been audited. Eigensdk-rs is rapidly being upgraded, features may be added, removed or otherwise improved or modified and interfaces will have breaking changes. Eigensdk-rs should be used only for testing purposes and not in production. Eigensdk-rs is provided "as is" and Eigen Labs, Inc. does not guarantee its functionality or provide support for its use in production. 🚧
->>>>>>> ad1dc05b
 
 ## Credits
 
