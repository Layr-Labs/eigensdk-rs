#[cfg(test)]
pub mod integration_test {
<<<<<<< HEAD
    use crate::bls_agg::{BlsAggregatorService, TaskSignature};
    use crate::bls_aggregation_service_response::BlsAggregationServiceResponse;
    use alloy::primitives::{aliases::U96, hex, Bytes, FixedBytes, B256, U256};
    use alloy::providers::Provider;
=======
    use crate::{
        bls_agg::BlsAggregatorService,
        bls_aggregation_service_response::BlsAggregationServiceResponse,
    };
    use alloy::primitives::{aliases::U96, Address, Bytes, FixedBytes, B256, U256};
    use alloy::providers::WalletProvider;
    use alloy::{providers::Provider, signers::local::PrivateKeySigner};
>>>>>>> b6dba325
    use eigen_client_avsregistry::{
        reader::AvsRegistryChainReader, writer::AvsRegistryChainWriter,
    };
    use eigen_client_elcontracts::{reader::ELChainReader, writer::ELChainWriter};
    use eigen_common::{get_provider, get_signer};
    use eigen_crypto_bls::{
        convert_to_bls_checker_g1_point, convert_to_bls_checker_g2_point, BlsKeyPair,
    };
    use eigen_logging::get_test_logger;
    use eigen_services_avsregistry::chaincaller::AvsRegistryServiceChainCaller;
    use eigen_services_operatorsinfo::operatorsinfo_inmemory::OperatorInfoServiceInMemory;
    use eigen_testing_utils::{
        anvil::{mine_anvil_blocks, start_anvil_container},
        anvil_constants::{
            get_allocation_manager_address, get_avs_directory_address,
            get_delegation_manager_address, get_erc20_mock_strategy,
            get_operator_state_retriever_address, get_registry_coordinator_address,
            get_rewards_coordinator_address, get_service_manager_address,
        },
        test_data::TestData,
        transaction::wait_transaction,
    };
    use eigen_types::{
        avs::TaskIndex,
        operator::{QuorumNum, QuorumThresholdPercentages},
    };
    use eigen_utils::middleware::{
        blsapkregistry::BLSApkRegistry,
        iblssignaturechecker::{
            IBLSSignatureChecker::{self, NonSignerStakesAndSignature},
            BN254::G1Point,
        },
        registrycoordinator::{
            IRegistryCoordinator::OperatorSetParam, IStakeRegistry::StrategyParams,
            RegistryCoordinator,
        },
    };
    use serde::Deserialize;
    use sha2::{Digest, Sha256};
    use std::str::FromStr;
    use std::time::Duration;
    use tokio::{task, time::sleep};
    use tokio_util::sync::CancellationToken;

    const PRIVATE_KEY_1: &str = "ac0974bec39a17e36ba4a6b4d238ff944bacb478cbed5efcae784d7bf4f2ff80"; // the owner addr
    const PRIVATE_KEY_2: &str = "59c6995e998f97a5a0044966f0945389dc9e86dae88c7a8412f4603b6b78690d";
    const BLS_KEY_1: &str =
        "1371012690269088913462269866874713266643928125698382731338806296762673180359922";
    const BLS_KEY_2: &str =
        "14610126902690889134622698668747132666439281256983827313388062967626731803500";

    fn hash(task_response: u64) -> B256 {
        let mut hasher = Sha256::new();
        hasher.update(task_response.to_be_bytes());
        B256::from_slice(hasher.finalize().as_ref())
    }

    fn agg_response_to_non_signer_stakes_and_signature(
        agg_response: BlsAggregationServiceResponse,
    ) -> NonSignerStakesAndSignature {
        let non_signer_pubkeys: Vec<G1Point> = agg_response
            .non_signers_pub_keys_g1
            .iter()
            .map(|point| convert_to_bls_checker_g1_point(point.g1()).unwrap())
            .collect();
        let quorum_apks = agg_response
            .quorum_apks_g1
            .iter()
            .map(|point| convert_to_bls_checker_g1_point(point.g1()).unwrap())
            .collect();

        NonSignerStakesAndSignature {
            nonSignerPubkeys: non_signer_pubkeys,
            quorumApks: quorum_apks,
            apkG2: convert_to_bls_checker_g2_point(agg_response.signers_apk_g2.g2()).unwrap(),
            sigma: convert_to_bls_checker_g1_point(agg_response.signers_agg_sig_g1.g1_point().g1())
                .unwrap(),
            nonSignerQuorumBitmapIndices: agg_response.non_signer_quorum_bitmap_indices,
            quorumApkIndices: agg_response.quorum_apk_indices,
            totalStakeIndices: agg_response.total_stake_indices,
            nonSignerStakeIndices: agg_response.non_signer_stake_indices,
        }
    }

    #[derive(Deserialize, Debug)]
    struct Input {
        bls_key: String,
        quorum_numbers: Vec<QuorumNum>,
        quorum_threshold_percentages: QuorumThresholdPercentages,
    }

    async fn register_operator(
        private_key: &str,
        rpc_url: &str,
        bls_key_pair: BlsKeyPair,
        quorum_nums: Bytes,
    ) -> FixedBytes<32> {
        let address = PrivateKeySigner::from_str(private_key).unwrap().address();

        let registry_coordinator = get_registry_coordinator_address(rpc_url.to_string()).await;
        let operator_state_retriever =
            get_operator_state_retriever_address(rpc_url.to_string()).await;
        let avs_writer = AvsRegistryChainWriter::build_avs_registry_chain_writer(
            get_test_logger(),
            rpc_url.to_string(),
            private_key.to_string(),
            registry_coordinator,
            operator_state_retriever,
        )
        .await
        .unwrap();
        let tx_hash = avs_writer
            .register_operator_in_quorum_with_avs_registry_coordinator(
                bls_key_pair,
                FixedBytes::from([0x02; 32]),
                U256::from_be_slice(&[0xff; 32]),
                quorum_nums,
                "socket".to_string(),
            )
            .await
            .unwrap();
        let registered_status = wait_transaction(rpc_url, tx_hash).await.unwrap().status();
        assert!(registered_status);

        let bls_apk_registry = BLSApkRegistry::new(registry_coordinator, get_provider(rpc_url));
        bls_apk_registry
            .getOperatorId(address)
            .call()
            .await
            .unwrap()
            ._0
    }

    async fn create_quorum(http_endpoint: &str) {
        let registry_coordinator_address =
            get_registry_coordinator_address(http_endpoint.to_string()).await;

        let contract_registry_coordinator = RegistryCoordinator::new(
            registry_coordinator_address,
            get_signer(PRIVATE_KEY_1, http_endpoint),
        );
        let operator_set_params = OperatorSetParam {
            maxOperatorCount: 10,
            kickBIPsOfOperatorStake: 100,
            kickBIPsOfTotalStake: 1000,
        };
        let strategy_params = StrategyParams {
            strategy: get_erc20_mock_strategy(http_endpoint.to_string()).await,
            multiplier: U96::from(1),
        };
        let _ = contract_registry_coordinator
            .createTotalDelegatedStakeQuorum(
                operator_set_params,
                U96::from(0),
                vec![strategy_params],
            )
            .send()
            .await
            .unwrap();
    }

    #[tokio::test]
    async fn test_bls_agg() {
        // test 1 quorum, 1 operator
        let (container, http_endpoint, ws_endpoint) = start_anvil_container().await;
        // if TEST_DATA_PATH is set, load the test data from the json file
        let default_input = Input {
            bls_key: BLS_KEY_1.to_string(),
            quorum_numbers: vec![1],
            quorum_threshold_percentages: vec![100_u8],
        };
        let test_data: TestData<Input> = TestData::new(default_input);

        let registry_coordinator_address =
            get_registry_coordinator_address(http_endpoint.clone()).await;
        let operator_state_retriever_address =
            get_operator_state_retriever_address(http_endpoint.clone()).await;
        let service_manager_address = get_service_manager_address(http_endpoint.clone()).await;
        let provider = get_provider(http_endpoint.as_str());
        let quorum_nums = Bytes::from(test_data.input.quorum_numbers);
        let quorum_threshold_percentages: QuorumThresholdPercentages =
            test_data.input.quorum_threshold_percentages;

        create_quorum(&http_endpoint).await;

        // Register operator
        let bls_key_pair = BlsKeyPair::new(test_data.input.bls_key).unwrap();
        let operator_id = register_operator(
            PRIVATE_KEY_1,
            http_endpoint.as_str(),
            bls_key_pair.clone(),
            quorum_nums.clone(),
        )
        .await;

        // Create avs clients to interact with contracts deployed on anvil
        let avs_registry_reader = AvsRegistryChainReader::new(
            get_test_logger(),
            registry_coordinator_address,
            operator_state_retriever_address,
            http_endpoint.clone(),
        )
        .await
        .unwrap();

        let operators_info = OperatorInfoServiceInMemory::new(
            get_test_logger(),
            avs_registry_reader.clone(),
            ws_endpoint,
        )
        .await
        .unwrap()
        .0;

        let cancellation_token = CancellationToken::new();
        let operators_info_clone = operators_info.clone();
        let token_clone = cancellation_token.clone();
        task::spawn(async move { operators_info_clone.start_service(&token_clone, 0, 0).await });
        // Sleep to wait for the operator info service to start
        sleep(Duration::from_secs(1)).await;

        // Create aggregation service
        let avs_registry_service =
            AvsRegistryServiceChainCaller::new(avs_registry_reader.clone(), operators_info);

        let bls_agg_service = BlsAggregatorService::new(avs_registry_service, get_test_logger());
        let current_block_num = provider.get_block_number().await.unwrap();
        mine_anvil_blocks(&container, 1).await;

        // Create the task related parameters
        let task_index: TaskIndex = 0;
        let time_to_expiry = Duration::from_secs(10);

        // Initialize the task
        bls_agg_service
            .initialize_new_task(
                task_index,
                current_block_num as u32,
                quorum_nums.to_vec(),
                quorum_threshold_percentages,
                time_to_expiry,
            )
            .await
            .unwrap();

        // Compute the signature and send it to the aggregation service
        let task_response = 123;
        let task_response_digest = hash(task_response);
        let bls_signature = bls_key_pair.sign_message(task_response_digest.as_ref());
        bls_agg_service
            .process_new_signature(task_index, task_response_digest, bls_signature, operator_id)
            .await
            .unwrap();

        // Wait for the response from the aggregation service
        let bls_agg_response = bls_agg_service
            .aggregated_response_receiver
            .lock()
            .await
            .recv()
            .await
            .unwrap()
            .unwrap();

        // Send the shutdown signal to the OperatorInfoServiceInMemory
        cancellation_token.cancel();

        // Check the response
        let service_manager = IBLSSignatureChecker::new(service_manager_address, provider);
        service_manager
            .checkSignatures(
                task_response_digest,
                quorum_nums,
                current_block_num as u32,
                agg_response_to_non_signer_stakes_and_signature(bls_agg_response),
            )
            .call()
            .await
            .unwrap();
    }

    #[tokio::test]
    async fn test_bls_agg_operator_sets_enabled() {
        let (container, http_endpoint, ws_endpoint) = start_anvil_container().await;

        let default_input = Input {
            bls_key: BLS_KEY_1.to_string(),
            quorum_numbers: vec![1],
            quorum_threshold_percentages: vec![100_u8],
        };
        let test_data: TestData<Input> = TestData::new(default_input);
        let quorum_nums = Bytes::from(test_data.input.quorum_numbers);
        let quorum_threshold_percentages: QuorumThresholdPercentages =
            test_data.input.quorum_threshold_percentages;
        let bls_key_pair = BlsKeyPair::new(test_data.input.bls_key).unwrap();

        let registry_coordinator_address =
            get_registry_coordinator_address(http_endpoint.clone()).await;
        let operator_state_retriever_address =
            get_operator_state_retriever_address(http_endpoint.clone()).await;
        let service_manager_address = get_service_manager_address(http_endpoint.clone()).await;
        let delegation_manager_address =
            get_delegation_manager_address(http_endpoint.clone()).await;
        let allocation_manager_address =
            get_allocation_manager_address(http_endpoint.clone()).await;
        let avs_directory_address = get_avs_directory_address(http_endpoint.clone()).await;
        let rewards_coordinator_address =
            get_rewards_coordinator_address(http_endpoint.clone()).await;
        let provider = get_provider(http_endpoint.as_str());

        let signer = get_signer(PRIVATE_KEY_1, &http_endpoint);

        let registry_coordinator_instance =
            RegistryCoordinator::new(registry_coordinator_address, signer.clone());
        let enable_operator_sets_status = registry_coordinator_instance
            .enableOperatorSets()
            .send()
            .await
            .unwrap()
            .get_receipt()
            .await
            .unwrap()
            .status();
        assert!(enable_operator_sets_status);
        let el_chain_reader = ELChainReader::new(
            get_test_logger(),
            allocation_manager_address,
            delegation_manager_address,
            rewards_coordinator_address,
            avs_directory_address,
            Address::ZERO,
            http_endpoint.clone(),
        );
        let el_chain_writer = ELChainWriter::new(
            Address::ZERO,
            rewards_coordinator_address,
            Address::ZERO,
            allocation_manager_address,
            registry_coordinator_address,
            el_chain_reader,
            http_endpoint.clone(),
            PRIVATE_KEY_1.to_string(),
        );

        create_quorum(&http_endpoint.clone()).await;
        let s = el_chain_writer
            .register_for_operator_sets(
                signer.default_signer_address(),
                service_manager_address,
                [1].to_vec(),
                bls_key_pair.clone(),
                "socket1",
            )
            .await
            .unwrap();
        let a = wait_transaction(&http_endpoint, s).await.unwrap().status();
        assert!(a);

        let avs_registry_reader = AvsRegistryChainReader::new(
            get_test_logger(),
            registry_coordinator_address,
            operator_state_retriever_address,
            http_endpoint.clone(),
        )
        .await
        .unwrap();

        let operators_info = OperatorInfoServiceInMemory::new(
            get_test_logger(),
            avs_registry_reader.clone(),
            ws_endpoint,
        )
        .await
        .unwrap()
        .0;

        let cancellation_token = CancellationToken::new();
        let operators_info_clone = operators_info.clone();
        let token_clone = cancellation_token.clone();
        task::spawn(async move { operators_info_clone.start_service(&token_clone, 0, 0).await });
        // Sleep to wait for the operator info service to start
        sleep(Duration::from_secs(1)).await;

        // Create aggregation service
        let avs_registry_service =
            AvsRegistryServiceChainCaller::new(avs_registry_reader.clone(), operators_info);

        let bls_agg_service = BlsAggregatorService::new(avs_registry_service, get_test_logger());
        let current_block_num = provider.get_block_number().await.unwrap();

        mine_anvil_blocks(&container, 1).await;

        // Create the task related parameters
        let task_index: TaskIndex = 0;
        let time_to_expiry = Duration::from_secs(10);

        // Initialize the task
        bls_agg_service
            .initialize_new_task(
                task_index,
                current_block_num as u32,
                quorum_nums.to_vec(),
                quorum_threshold_percentages,
                time_to_expiry,
            )
            .await
            .unwrap();

        // Compute the signature and send it to the aggregation service
        let task_response = 123;
        let task_response_digest = hash(task_response);
        let bls_signature = bls_key_pair.sign_message(task_response_digest.as_ref());
        let bls_apk_registry = BLSApkRegistry::new(
            registry_coordinator_address,
            get_provider(&http_endpoint.clone()),
        );
        let operator_id = bls_apk_registry
            .getOperatorId(signer.default_signer_address())
            .call()
            .await
            .unwrap()
            ._0;
        bls_agg_service
            .process_new_signature(TaskSignature::new(
                task_index,
                task_response_digest,
                bls_signature,
                operator_id,
            ))
            .await
            .unwrap();

        // Wait for the response from the aggregation service
        let bls_agg_response = bls_agg_service
            .aggregated_response_receiver
            .lock()
            .await
            .recv()
            .await
            .unwrap()
            .unwrap();

        // Send the shutdown signal to the OperatorInfoServiceInMemory
        cancellation_token.cancel();

        // Check the response
        let service_manager = IBLSSignatureChecker::new(service_manager_address, provider);
        service_manager
            .checkSignatures(
                task_response_digest,
                quorum_nums,
                current_block_num as u32,
                agg_response_to_non_signer_stakes_and_signature(bls_agg_response),
            )
            .call()
            .await
            .unwrap();
    }

    #[tokio::test]
    async fn test_1_quorum_2_operators() {
        let (container, http_endpoint, ws_endpoint) = start_anvil_container().await;

        let registry_coordinator_address =
            get_registry_coordinator_address(http_endpoint.clone()).await;
        let operator_state_retriever_address =
            get_operator_state_retriever_address(http_endpoint.clone()).await;
        let service_manager_address = get_service_manager_address(http_endpoint.clone()).await;
        let provider = get_provider(http_endpoint.as_str());

        // Anvil state has one single quorum created (with quorum number 0), so we create a quorum that will have quorum number 1
        let quorum_nums = Bytes::from([1u8]);
        let quorum_threshold_percentages: QuorumThresholdPercentages = vec![100];
        create_quorum(&http_endpoint).await;

        let bls_key_pair_1 = BlsKeyPair::new(BLS_KEY_1.to_string()).unwrap();
        let operator_id_1 = register_operator(
            PRIVATE_KEY_1,
            http_endpoint.as_str(),
            bls_key_pair_1.clone(),
            quorum_nums.clone(),
        )
        .await;

        let bls_key_pair_2 = BlsKeyPair::new(BLS_KEY_2.to_string()).unwrap();
        let operator_id_2 = register_operator(
            PRIVATE_KEY_2,
            http_endpoint.as_str(),
            bls_key_pair_2.clone(),
            quorum_nums.clone(),
        )
        .await;

        // Create avs clients to interact with contracts deployed on anvil
        let avs_registry_reader = AvsRegistryChainReader::new(
            get_test_logger(),
            registry_coordinator_address,
            operator_state_retriever_address,
            http_endpoint.clone(),
        )
        .await
        .unwrap();

        let operators_info = OperatorInfoServiceInMemory::new(
            get_test_logger(),
            avs_registry_reader.clone(),
            ws_endpoint,
        )
        .await
        .unwrap()
        .0;

        let current_block_num = provider.get_block_number().await.unwrap();
        let cancellation_token = CancellationToken::new();
        let operators_info_clone = operators_info.clone();
        let token_clone = cancellation_token.clone();
        task::spawn(async move {
            operators_info_clone
                .start_service(&token_clone, 0, current_block_num)
                .await
        });
        // Sleep to wait for the operator info service to start
        sleep(Duration::from_secs(1)).await;

        // Create aggregation service
        let avs_registry_service =
            AvsRegistryServiceChainCaller::new(avs_registry_reader.clone(), operators_info);

        let bls_agg_service = BlsAggregatorService::new(avs_registry_service, get_test_logger());

        let current_block_num = provider.get_block_number().await.unwrap();

        mine_anvil_blocks(&container, 1).await;

        // Create the task related parameters
        let task_index: TaskIndex = 0;
        let time_to_expiry = Duration::from_secs(10);

        // Initialize the task
        bls_agg_service
            .initialize_new_task(
                task_index,
                current_block_num as u32,
                quorum_nums.to_vec(),
                quorum_threshold_percentages,
                time_to_expiry,
            )
            .await
            .unwrap();

        // Compute the signature and send it to the aggregation service
        let task_response = 123;
        let task_response_digest = hash(task_response);

        let bls_signature_1 = bls_key_pair_1.sign_message(task_response_digest.as_ref());
        bls_agg_service
            .process_new_signature(TaskSignature::new(
                task_index,
                task_response_digest,
                bls_signature_1,
                operator_id_1,
            ))
            .await
            .unwrap();

        let bls_signature_2 = bls_key_pair_2.sign_message(task_response_digest.as_ref());
        bls_agg_service
            .process_new_signature(TaskSignature::new(
                task_index,
                task_response_digest,
                bls_signature_2,
                operator_id_2,
            ))
            .await
            .unwrap();

        // Wait for the response from the aggregation service
        let bls_agg_response = bls_agg_service
            .aggregated_response_receiver
            .lock()
            .await
            .recv()
            .await
            .unwrap()
            .unwrap();

        // Send the shutdown signal to the OperatorInfoServiceInMemory
        cancellation_token.cancel();

        // Check the response
        let service_manager = IBLSSignatureChecker::new(service_manager_address, provider);
        service_manager
            .checkSignatures(
                task_response_digest,
                quorum_nums,
                current_block_num as u32,
                agg_response_to_non_signer_stakes_and_signature(bls_agg_response),
            )
            .call()
            .await
            .unwrap();
    }

    #[tokio::test]
    async fn test_2_quorums_2_operators_separated() {
        // operator 1 stakes on quorum 1
        // operator 2 stakes on quorum 2
        let (container, http_endpoint, ws_endpoint) = start_anvil_container().await;

        let registry_coordinator_address =
            get_registry_coordinator_address(http_endpoint.clone()).await;
        let operator_state_retriever_address =
            get_operator_state_retriever_address(http_endpoint.clone()).await;
        let service_manager_address = get_service_manager_address(http_endpoint.clone()).await;
        let provider = get_provider(http_endpoint.as_str());

        let quorum_nums = Bytes::from([1u8, 2u8]);
        let quorum_threshold_percentages: QuorumThresholdPercentages = vec![100, 100];
        create_quorum(http_endpoint.as_str()).await;
        create_quorum(http_endpoint.as_str()).await;

        // Register operators
        let bls_key_pair_1 = BlsKeyPair::new(BLS_KEY_1.to_string()).unwrap();
        let operator_id_1 = register_operator(
            PRIVATE_KEY_1,
            http_endpoint.as_str(),
            bls_key_pair_1.clone(),
            Bytes::from([1]),
        )
        .await;

        let bls_key_pair_2 = BlsKeyPair::new(BLS_KEY_2.to_string()).unwrap();
        let operator_id_2 = register_operator(
            PRIVATE_KEY_2,
            http_endpoint.as_str(),
            bls_key_pair_2.clone(),
            Bytes::from([2]),
        )
        .await;

        // Create avs clients to interact with contracts deployed on anvil
        let avs_registry_reader = AvsRegistryChainReader::new(
            get_test_logger(),
            registry_coordinator_address,
            operator_state_retriever_address,
            http_endpoint.clone(),
        )
        .await
        .unwrap();

        let operators_info = OperatorInfoServiceInMemory::new(
            get_test_logger(),
            avs_registry_reader.clone(),
            ws_endpoint,
        )
        .await
        .unwrap()
        .0;

        let cancellation_token = CancellationToken::new();
        let operators_info_clone = operators_info.clone();
        let token_clone = cancellation_token.clone();
        task::spawn(async move { operators_info_clone.start_service(&token_clone, 0, 0).await });
        // Sleep to wait for the operator info service to start
        sleep(Duration::from_secs(1)).await;

        // Create aggregation service
        let avs_registry_service =
            AvsRegistryServiceChainCaller::new(avs_registry_reader.clone(), operators_info);

        let bls_agg_service = BlsAggregatorService::new(avs_registry_service, get_test_logger());

        let current_block_num = provider.get_block_number().await.unwrap();

        mine_anvil_blocks(&container, 1).await;

        // Create the task related parameters
        let task_index: TaskIndex = 0;
        let time_to_expiry = Duration::from_secs(10);

        // Initialize the task
        bls_agg_service
            .initialize_new_task(
                task_index,
                current_block_num as u32,
                quorum_nums.to_vec(),
                quorum_threshold_percentages,
                time_to_expiry,
            )
            .await
            .unwrap();

        // Compute the signature and send it to the aggregation service
        let task_response = 123;
        let task_response_digest = hash(task_response);

        let bls_signature_1 = bls_key_pair_1.sign_message(task_response_digest.as_ref());
        bls_agg_service
            .process_new_signature(TaskSignature::new(
                task_index,
                task_response_digest,
                bls_signature_1,
                operator_id_1,
            ))
            .await
            .unwrap();

        let bls_signature_2 = bls_key_pair_2.sign_message(task_response_digest.as_ref());
        bls_agg_service
            .process_new_signature(TaskSignature::new(
                task_index,
                task_response_digest,
                bls_signature_2,
                operator_id_2,
            ))
            .await
            .unwrap();

        // Wait for the response from the aggregation service
        let bls_agg_response = bls_agg_service
            .aggregated_response_receiver
            .lock()
            .await
            .recv()
            .await
            .unwrap()
            .unwrap();

        // Send the shutdown signal to the OperatorInfoServiceInMemory
        cancellation_token.cancel();

        // Check the response
        let service_manager = IBLSSignatureChecker::new(service_manager_address, provider);
        service_manager
            .checkSignatures(
                task_response_digest,
                quorum_nums,
                current_block_num as u32,
                agg_response_to_non_signer_stakes_and_signature(bls_agg_response),
            )
            .call()
            .await
            .unwrap();
    }

    #[tokio::test]
    async fn test_2_quorums_2_operators_shared() {
        // operator 1 stakes on quorums [1, 2]
        // operator 2 stakes on quorums [2]
        let (container, http_endpoint, ws_endpoint) = start_anvil_container().await;

        let registry_coordinator_address =
            get_registry_coordinator_address(http_endpoint.clone()).await;
        let operator_state_retriever_address =
            get_operator_state_retriever_address(http_endpoint.clone()).await;
        let service_manager_address = get_service_manager_address(http_endpoint.clone()).await;
        let provider = get_provider(http_endpoint.as_str());

        let bls_key_pair_1 = BlsKeyPair::new(BLS_KEY_1.to_string()).unwrap();
        let bls_key_pair_2 = BlsKeyPair::new(BLS_KEY_2.to_string()).unwrap();

        // Create quorums
        let quorum_nums = Bytes::from([1u8, 2u8]);
        let quorum_threshold_percentages: QuorumThresholdPercentages = vec![100, 100];
        create_quorum(http_endpoint.as_str()).await;
        create_quorum(http_endpoint.as_str()).await;

        // Create avs clients to interact with contracts deployed on anvil
        let avs_registry_reader = AvsRegistryChainReader::new(
            get_test_logger(),
            registry_coordinator_address,
            operator_state_retriever_address,
            http_endpoint.to_string(),
        )
        .await
        .unwrap();

        let operators_info = OperatorInfoServiceInMemory::new(
            get_test_logger(),
            avs_registry_reader.clone(),
            ws_endpoint.to_string(),
        )
        .await
        .unwrap()
        .0;

        let cancellation_token = CancellationToken::new();
        let operators_info_clone = operators_info.clone();
        let token_clone = cancellation_token.clone();
        task::spawn(async move { operators_info_clone.start_service(&token_clone, 0, 0).await });
        // Sleep to wait for the operator info service to start
        sleep(Duration::from_secs(1)).await;

        // Register operator
        let operator_id_1 = register_operator(
            PRIVATE_KEY_1,
            http_endpoint.as_str(),
            bls_key_pair_1.clone(),
            quorum_nums.clone(),
        )
        .await;
        let operator_id_2 = register_operator(
            PRIVATE_KEY_2,
            http_endpoint.as_str(),
            bls_key_pair_2.clone(),
            Bytes::from([2]),
        )
        .await;

        // Create aggregation service
        let avs_registry_service =
            AvsRegistryServiceChainCaller::new(avs_registry_reader.clone(), operators_info);

        let bls_agg_service = BlsAggregatorService::new(avs_registry_service, get_test_logger());

        let current_block_num = provider.get_block_number().await.unwrap();

        mine_anvil_blocks(&container, 1).await;

        // Create the task related parameters
        let task_index: TaskIndex = 0;
        let time_to_expiry = Duration::from_secs(1);

        // Initialize the task
        bls_agg_service
            .initialize_new_task(
                task_index,
                current_block_num as u32,
                quorum_nums.to_vec(),
                quorum_threshold_percentages,
                time_to_expiry,
            )
            .await
            .unwrap();

        // Compute the signature and send it to the aggregation service
        let task_response = 123;
        let task_response_digest = hash(task_response);

        let bls_signature_1 = bls_key_pair_1.sign_message(task_response_digest.as_ref());
        bls_agg_service
            .process_new_signature(TaskSignature::new(
                task_index,
                task_response_digest,
                bls_signature_1,
                operator_id_1,
            ))
            .await
            .unwrap();

        let bls_signature_2 = bls_key_pair_2.sign_message(task_response_digest.as_ref());
        bls_agg_service
            .process_new_signature(TaskSignature::new(
                task_index,
                task_response_digest,
                bls_signature_2,
                operator_id_2,
            ))
            .await
            .unwrap();

        // Wait for the response from the aggregation service
        let bls_agg_response = bls_agg_service
            .aggregated_response_receiver
            .lock()
            .await
            .recv()
            .await
            .unwrap()
            .unwrap();

        // Send the shutdown signal to the OperatorInfoServiceInMemory
        cancellation_token.cancel();

        // Check the response
        let service_manager = IBLSSignatureChecker::new(service_manager_address, provider);
        service_manager
            .checkSignatures(
                task_response_digest,
                quorum_nums,
                current_block_num as u32,
                agg_response_to_non_signer_stakes_and_signature(bls_agg_response),
            )
            .call()
            .await
            .unwrap();
    }

    #[tokio::test]
    async fn test_2_quorums_1_operator() {
        let (container, http_endpoint, ws_endpoint) = start_anvil_container().await;

        let registry_coordinator_address =
            get_registry_coordinator_address(http_endpoint.clone()).await;
        let operator_state_retriever_address =
            get_operator_state_retriever_address(http_endpoint.clone()).await;
        let service_manager_address = get_service_manager_address(http_endpoint.clone()).await;
        let provider = get_provider(http_endpoint.as_str());

        let bls_key_pair_1 = BlsKeyPair::new(BLS_KEY_1.to_string()).unwrap();

        // Create quorums
        let quorum_nums = Bytes::from([1u8, 2u8]);
        let quorum_threshold_percentages: QuorumThresholdPercentages = vec![100, 100];
        create_quorum(http_endpoint.as_str()).await;
        create_quorum(http_endpoint.as_str()).await;

        // Create avs clients to interact with contracts deployed on anvil
        let avs_registry_reader = AvsRegistryChainReader::new(
            get_test_logger(),
            registry_coordinator_address,
            operator_state_retriever_address,
            http_endpoint.to_string(),
        )
        .await
        .unwrap();

        let operators_info = OperatorInfoServiceInMemory::new(
            get_test_logger(),
            avs_registry_reader.clone(),
            ws_endpoint.to_string(),
        )
        .await
        .unwrap()
        .0;

        let cancellation_token = CancellationToken::new();
        let operators_info_clone = operators_info.clone();
        let token_clone = cancellation_token.clone();
        task::spawn(async move { operators_info_clone.start_service(&token_clone, 0, 0).await });
        sleep(Duration::from_secs(1)).await;

        // Register operator
        let operator_id_1 = register_operator(
            PRIVATE_KEY_1,
            http_endpoint.as_str(),
            bls_key_pair_1.clone(),
            quorum_nums.clone(),
        )
        .await;

        // Create aggregation service
        let avs_registry_service =
            AvsRegistryServiceChainCaller::new(avs_registry_reader.clone(), operators_info);

        let bls_agg_service = BlsAggregatorService::new(avs_registry_service, get_test_logger());

        let current_block_num = provider.get_block_number().await.unwrap();
        mine_anvil_blocks(&container, 1).await;

        // Create the task related parameters
        let task_index: TaskIndex = 0;
        let time_to_expiry = Duration::from_secs(1);

        // Initialize the task
        bls_agg_service
            .initialize_new_task(
                task_index,
                current_block_num as u32,
                quorum_nums.to_vec(),
                quorum_threshold_percentages,
                time_to_expiry,
            )
            .await
            .unwrap();

        // Compute the signature and send it to the aggregation service
        let task_response = 123;
        let task_response_digest = hash(task_response);

        let bls_signature_1 = bls_key_pair_1.sign_message(task_response_digest.as_ref());
        bls_agg_service
            .process_new_signature(TaskSignature::new(
                task_index,
                task_response_digest,
                bls_signature_1,
                operator_id_1,
            ))
            .await
            .unwrap();

        // Wait for the response from the aggregation service
        let bls_agg_response = bls_agg_service
            .aggregated_response_receiver
            .lock()
            .await
            .recv()
            .await
            .unwrap()
            .unwrap();

        // Send the shutdown signal to the OperatorInfoServiceInMemory
        cancellation_token.cancel();

        // Check the response
        let service_manager = IBLSSignatureChecker::new(service_manager_address, provider);
        service_manager
            .checkSignatures(
                task_response_digest,
                quorum_nums,
                current_block_num as u32,
                agg_response_to_non_signer_stakes_and_signature(bls_agg_response),
            )
            .call()
            .await
            .unwrap();
    }
}<|MERGE_RESOLUTION|>--- conflicted
+++ resolved
@@ -1,19 +1,12 @@
 #[cfg(test)]
 pub mod integration_test {
-<<<<<<< HEAD
-    use crate::bls_agg::{BlsAggregatorService, TaskSignature};
-    use crate::bls_aggregation_service_response::BlsAggregationServiceResponse;
-    use alloy::primitives::{aliases::U96, hex, Bytes, FixedBytes, B256, U256};
-    use alloy::providers::Provider;
-=======
     use crate::{
-        bls_agg::BlsAggregatorService,
+        bls_agg::{BlsAggregatorService, TaskSignature},
         bls_aggregation_service_response::BlsAggregationServiceResponse,
     };
     use alloy::primitives::{aliases::U96, Address, Bytes, FixedBytes, B256, U256};
     use alloy::providers::WalletProvider;
     use alloy::{providers::Provider, signers::local::PrivateKeySigner};
->>>>>>> b6dba325
     use eigen_client_avsregistry::{
         reader::AvsRegistryChainReader, writer::AvsRegistryChainWriter,
     };
@@ -264,7 +257,12 @@
         let task_response_digest = hash(task_response);
         let bls_signature = bls_key_pair.sign_message(task_response_digest.as_ref());
         bls_agg_service
-            .process_new_signature(task_index, task_response_digest, bls_signature, operator_id)
+            .process_new_signature(TaskSignature::new(
+                task_index,
+                task_response_digest,
+                bls_signature,
+                operator_id,
+            ))
             .await
             .unwrap();
 
@@ -436,13 +434,10 @@
             .await
             .unwrap()
             ._0;
-        bls_agg_service
-            .process_new_signature(TaskSignature::new(
-                task_index,
-                task_response_digest,
-                bls_signature,
-                operator_id,
-            ))
+        let task_signature =
+            TaskSignature::new(task_index, task_response_digest, bls_signature, operator_id);
+        bls_agg_service
+            .process_new_signature(task_signature)
             .await
             .unwrap();
 
