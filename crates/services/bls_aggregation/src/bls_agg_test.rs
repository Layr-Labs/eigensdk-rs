--- conflicted
+++ resolved
@@ -1,11 +1,7 @@
 #[cfg(test)]
 pub mod integration_test {
     use crate::{
-<<<<<<< HEAD
-        bls_agg::{BlsAggregatorService, TaskMetadata},
-=======
-        bls_agg::{BlsAggregatorService, TaskSignature},
->>>>>>> fe9fefe4
+        bls_agg::{BlsAggregatorService, TaskMetadata, TaskSignature},
         bls_aggregation_service_response::BlsAggregationServiceResponse,
     };
     use alloy::primitives::{aliases::U96, Address, Bytes, FixedBytes, B256, U256};
