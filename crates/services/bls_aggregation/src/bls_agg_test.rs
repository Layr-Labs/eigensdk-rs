--- conflicted
+++ resolved
@@ -1,19 +1,12 @@
 #[cfg(test)]
 pub mod integration_test {
-<<<<<<< HEAD
-    use crate::bls_agg::{BlsAggregatorService, TaskMetadata};
-    use crate::bls_aggregation_service_response::BlsAggregationServiceResponse;
-    use alloy::primitives::{aliases::U96, hex, Bytes, FixedBytes, B256, U256};
-    use alloy::providers::Provider;
-=======
     use crate::{
-        bls_agg::BlsAggregatorService,
+        bls_agg::{BlsAggregatorService, TaskMetadata},
         bls_aggregation_service_response::BlsAggregationServiceResponse,
     };
     use alloy::primitives::{aliases::U96, Address, Bytes, FixedBytes, B256, U256};
     use alloy::providers::WalletProvider;
     use alloy::{providers::Provider, signers::local::PrivateKeySigner};
->>>>>>> b6dba325
     use eigen_client_avsregistry::{
         reader::AvsRegistryChainReader, writer::AvsRegistryChainWriter,
     };
@@ -248,16 +241,14 @@
         let time_to_expiry = Duration::from_secs(10);
 
         // Initialize the task
-        bls_agg_service
-            .initialize_new_task(
-                task_index,
-                current_block_num as u32,
-                quorum_nums.to_vec(),
-                quorum_threshold_percentages,
-                time_to_expiry,
-            )
-            .await
-            .unwrap();
+        let metadata = TaskMetadata::new(
+            task_index,
+            current_block_num,
+            quorum_nums.to_vec(),
+            quorum_threshold_percentages,
+            time_to_expiry,
+        );
+        bls_agg_service.initialize_new_task(metadata).await.unwrap();
 
         // Compute the signature and send it to the aggregation service
         let task_response = 123;
