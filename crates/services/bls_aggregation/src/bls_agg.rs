use alloy_primitives::{FixedBytes, Uint, U256};
use ark_bn254::G2Affine;
use ark_ec::AffineRepr;
use eigen_crypto_bls::{BlsG1Point, BlsG2Point, Signature};
use eigen_crypto_bn254::utils::verify_message;
use eigen_services_avsregistry::AvsRegistryService;
use eigen_types::{
    avs::{SignatureVerificationError, SignedTaskResponseDigest, TaskIndex, TaskResponseDigest},
    operator::{OperatorAvsState, QuorumThresholdPercentage, QuorumThresholdPercentages},
};
use parking_lot::RwLock;
use serde::{Deserialize, Serialize};
use std::collections::HashMap;
use std::sync::Arc;
use thiserror::Error;
use tokio::{
    sync::{
        mpsc::{self, UnboundedReceiver, UnboundedSender},
        Mutex,
    },
    time::Duration,
};

/// The response from the BLS aggregation service
#[allow(unused)]
#[derive(Debug, Clone, PartialEq, Eq, Serialize, Deserialize)]
pub struct BlsAggregationServiceResponse {
    pub task_index: TaskIndex,
    pub task_response_digest: TaskResponseDigest,
    pub non_signers_pub_keys_g1: Vec<BlsG1Point>,
    pub quorum_apks_g1: Vec<BlsG1Point>,
    pub signers_apk_g2: BlsG2Point,
    pub signers_agg_sig_g1: Signature,
    pub non_signer_quorum_bitmap_indices: Vec<u32>,
    pub quorum_apk_indices: Vec<u32>,
    pub total_stake_indices: Vec<u32>,
    pub non_signer_stake_indices: Vec<Vec<u32>>,
}

/// Possible errors raised in BLS aggregation
#[derive(Error, Debug, Clone, PartialEq, Eq)]
pub enum BlsAggregationServiceError {
    #[error("task expired error")]
    TaskExpired,
    #[error("task not found error")]
    TaskNotFound,
    #[error("signature verification error")]
    SignatureVerificationError(SignatureVerificationError),
<<<<<<< HEAD
    #[error("channel was closed")]
    ChannelClosed,
    #[error("signatures channel was closed")]
    SignatureChannelClosed,
=======
    #[error("signatures channel was closed, can't send signatures to aggregator")]
    SignaturesChannelClosed,
>>>>>>> 317bca1f
    #[error("error sending to channel")]
    ChannelError,
    #[error("Avs Registry Error")]
    RegistryError,
    #[error("duplicate task index error")]
    DuplicateTaskIndex,
}

/// Contains the aggregated operators signers information
#[derive(Debug, Clone)]
pub struct AggregatedOperators {
    signers_apk_g2: BlsG2Point,
    signers_agg_sig_g1: Signature,
    signers_total_stake_per_quorum: HashMap<u8, U256>,
    pub signers_operator_ids_set: HashMap<FixedBytes<32>, bool>,
}

/// The BLS Aggregator Service main struct
#[derive(Debug)]
pub struct BlsAggregatorService<A: AvsRegistryService>
where
    A: Clone,
{
    aggregated_response_sender:
        UnboundedSender<Result<BlsAggregationServiceResponse, BlsAggregationServiceError>>,
    pub aggregated_response_receiver: Arc<
        Mutex<UnboundedReceiver<Result<BlsAggregationServiceResponse, BlsAggregationServiceError>>>,
    >,
    signed_task_response:
        Arc<RwLock<HashMap<TaskIndex, UnboundedSender<SignedTaskResponseDigest>>>>,

    avs_registry_service: A,
}

impl<A: AvsRegistryService + Send + Sync + Clone + 'static> BlsAggregatorService<A> {
    /// Creates a new instance of the BlsAggregatorService with the given AVS registry service
    ///
    /// Creates a tokio unbounded_channel to send and received aggregated responses.
    ///
    /// # Arguments
    ///
    /// * `avs_registry_service` - The AVS registry service
    pub fn new(avs_registry_service: A) -> Self {
        let (tx, rx) = tokio::sync::mpsc::unbounded_channel();
        Self {
            aggregated_response_sender: tx,
            aggregated_response_receiver: Arc::new(Mutex::new(rx)),
            signed_task_response: Arc::new(RwLock::new(HashMap::new())),
            avs_registry_service,
        }
    }

    ///   Creates a new task meant to process new signed task responses for a task tokio channel.
    ///
    /// # Arguments
    ///
    /// * `task_index` - The index of the task
    /// * `task_created_block` - The block number at which the task was created
    /// * `quorum_nums` - The quorum numbers for the task
    /// * `quorum_threshold_percentages` - The quorum threshold percentages for the task
    /// * `time_to_expiry` - The timeout for the task reader to expire
    ///
    /// # Error
    ///
    /// Returns error if the task index already exists
    pub async fn initialize_new_task(
        &self,
        task_index: TaskIndex,
        task_created_block: u32,
        quorum_nums: Vec<u8>,
        quorum_threshold_percentages: QuorumThresholdPercentages,
        time_to_expiry: Duration,
    ) -> Result<(), BlsAggregationServiceError> {
        self.initialize_new_task_with_window(
            task_index,
            task_created_block,
            quorum_nums,
            quorum_threshold_percentages,
            time_to_expiry,
            Duration::ZERO,
        )
        .await
    }

    ///   Creates a new task meant to process new signed task responses for a task tokio channel.
    ///
    /// # Arguments
    ///
    /// * `task_index` - The index of the task
    /// * `task_created_block` - The block number at which the task was created
    /// * `quorum_nums` - The quorum numbers for the task
    /// * `quorum_threshold_percentages` - The quorum threshold percentages for the task
    /// * `time_to_expiry` - The timeout for the task reader to expire
    /// * `window_duration` - The duration of the window to wait for signatures after quorum is reached
    ///
    /// # Error
    ///
    /// Returns error if the task index already exists
    pub async fn initialize_new_task_with_window(
        &self,
        task_index: TaskIndex,
        task_created_block: u32,
        quorum_nums: Vec<u8>,
        quorum_threshold_percentages: QuorumThresholdPercentages,
        time_to_expiry: Duration,
        window_duration: Duration,
    ) -> Result<(), BlsAggregationServiceError> {
        let signatures_rx = {
            let mut task_channel = self.signed_task_response.write();

            if task_channel.contains_key(&task_index) {
                return Err(BlsAggregationServiceError::DuplicateTaskIndex);
            }

            let (signatures_tx, signatures_rx) = mpsc::unbounded_channel();
            task_channel.insert(task_index, signatures_tx);
            signatures_rx
        };

        let avs_registry_service = self.avs_registry_service.clone();
        let aggregated_response_sender = self.aggregated_response_sender.clone();
        tokio::spawn(async move {
            // Process each signed response here
            let _ = BlsAggregatorService::<A>::single_task_aggregator(
                avs_registry_service,
                task_index,
                task_created_block,
                quorum_nums.clone(),
                quorum_threshold_percentages.clone(),
                time_to_expiry,
                aggregated_response_sender,
                signatures_rx,
                window_duration,
            )
            .await
            .inspect_err(|err| {
                println!("Error: {:?}", err);
            });
        });
        Ok(())
    }

    /// Processes signatures received from the channel and sends
    /// the signed task response to the task channel.
    ///
    /// # Arguments
    ///
    /// * `task_index` - The index of the task
    /// * `task_response_digest` - The digest of the task response
    /// * `bls_signature` - The BLS signature of the task response
    /// * `operator_id` - The operator ID of the operator that signed the task response
    ///
    /// # Errors
    ///
    /// Returns error:
    /// * `TaskNotFound` - If the task is not found.
    /// * `ChannelError` - If there is an error while sending the task through the channel.
    /// * `SignatureVerificationError` - If the signature verification fails.
    pub async fn process_new_signature(
        &self,
        task_index: TaskIndex,
        task_response_digest: TaskResponseDigest,
        bls_signature: Signature,
        operator_id: FixedBytes<32>,
    ) -> Result<(), BlsAggregationServiceError> {
        let (tx, rx) = mpsc::channel(1);
        let task = SignedTaskResponseDigest {
            task_response_digest,
            bls_signature,
            operator_id,
            signature_verification_channel: tx,
        };

        let mut rx = {
            let task_channel = self.signed_task_response.read();

            let sender = task_channel
                .get(&task_index)
                .ok_or(BlsAggregationServiceError::TaskNotFound)?;

            // send the task to the aggregator thread
            sender
                .send(task)
                .map_err(|_| BlsAggregationServiceError::ChannelError)?;
            rx
            // release the lock
        };

        // return the signature verification result
        rx.recv()
            .await
            .ok_or(BlsAggregationServiceError::SignaturesChannelClosed)?
            .map_err(BlsAggregationServiceError::SignatureVerificationError)
    }

    /// Adds a new operator to the aggregated operators by aggregating its public key, signature and stake.
    ///
    /// # Arguments
    ///
    /// - `aggregated_operators` - Contains the information of all the aggregated operators.
    /// - `operator_state` - The state of the operator, contains information about its stake.
    /// - `signed_task_digest` - Contains the id and signature of the new operator.
    ///
    /// # Returns
    ///
    /// The given aggregated operators, aggregated with the new operator info.
    fn aggregate_new_operator(
        aggregated_operators: &mut AggregatedOperators,
        operator_state: OperatorAvsState,
        signed_task_digest: SignedTaskResponseDigest,
    ) -> &mut AggregatedOperators {
        aggregated_operators.signers_agg_sig_g1 = Signature::new(
            (aggregated_operators.signers_agg_sig_g1.g1_point().g1()
                + signed_task_digest.bls_signature.g1_point().g1())
            .into(),
        );
        let operator_g2_pubkey = operator_state
            .operator_info
            .pub_keys
            .clone()
            .unwrap()
            .g2_pub_key
            .g2();
        aggregated_operators.signers_apk_g2 =
            BlsG2Point::new((aggregated_operators.signers_apk_g2.g2() + operator_g2_pubkey).into());
        aggregated_operators
            .signers_operator_ids_set
            .insert(signed_task_digest.operator_id, true);
        for (quorum_num, stake) in operator_state.stake_per_quorum.iter() {
            aggregated_operators
                .signers_total_stake_per_quorum
                .entry(*quorum_num)
                .and_modify(|v| *v += stake)
                .or_insert(*stake);
        }
        aggregated_operators
    }

    /// Processes each signed task responses given a task_index for a single task.
    ///
    /// It reads the signed task responses from the receiver channel and aggregates them.
    /// * If the quorum threshold is met, it sends the aggregated response to the aggregated response sender.
    /// * If the time to expiry is reached, it sends a task expired error to the aggregated response sender.
    /// * If the signature is incorrect, it sends an incorrect signature error to error channel.
    ///
    /// # Arguments
    ///
    /// * `task_index` - The index of the task
    /// * `task_created_block` - The block number at which the task was created
    /// * `quorum_nums` - The quorum numbers for the task
    /// * `quorum_threshold_percentages` - The quorum threshold percentages for the task
    /// * `time_to_expiry` - The timeout for the task reader to expire
    /// * `aggregated_response_sender` - The sender channel for the aggregated responses
    /// * `rx` - The receiver channel for the signed task responses
    #[allow(clippy::too_many_arguments)]
    pub async fn single_task_aggregator(
        avs_registry_service: A,
        task_index: TaskIndex,
        task_created_block: u32,
        quorum_nums: Vec<u8>,
        quorum_threshold_percentages: QuorumThresholdPercentages,
        time_to_expiry: Duration,
        aggregated_response_sender: UnboundedSender<
            Result<BlsAggregationServiceResponse, BlsAggregationServiceError>,
        >,
        signatures_rx: UnboundedReceiver<SignedTaskResponseDigest>,
        window_duration: Duration,
    ) -> Result<(), BlsAggregationServiceError> {
        let quorum_threshold_percentage_map: HashMap<u8, u8> = quorum_nums
            .iter()
            .enumerate()
            .map(|(i, quorum_number)| (*quorum_number, quorum_threshold_percentages[i]))
            .collect();

        let operator_state_avs = avs_registry_service
            .get_operators_avs_state_at_block(task_created_block, &quorum_nums)
            .await
            .map_err(|_| BlsAggregationServiceError::RegistryError)?;

        let quorums_avs_state = avs_registry_service
            .get_quorums_avs_state_at_block(&quorum_nums, task_created_block)
            .await
            .map_err(|_| BlsAggregationServiceError::RegistryError)?;
        let total_stake_per_quorum: HashMap<_, _> = quorums_avs_state
            .iter()
            .map(|(k, v)| (*k, v.total_stake))
            .collect();

        let quorum_apks_g1: Vec<BlsG1Point> = quorum_nums
            .iter()
            .filter_map(|quorum_num| quorums_avs_state.get(quorum_num))
            .map(|avs_state| avs_state.agg_pub_key_g1.clone())
            .collect();

        Self::loop_task_aggregator(
            avs_registry_service,
            task_index,
            task_created_block,
            time_to_expiry,
            aggregated_response_sender,
            signatures_rx,
            operator_state_avs,
            total_stake_per_quorum,
            quorum_threshold_percentage_map,
            quorum_apks_g1,
            quorum_nums,
            window_duration,
        )
        .await
    }

    #[allow(clippy::too_many_arguments)]
    async fn loop_task_aggregator(
        avs_registry_service: A,
        task_index: TaskIndex,
        task_created_block: u32,
        time_to_expiry: Duration,
        aggregated_response_sender: UnboundedSender<
            Result<BlsAggregationServiceResponse, BlsAggregationServiceError>,
        >,
        mut signatures_rx: UnboundedReceiver<SignedTaskResponseDigest>,
        operator_state_avs: HashMap<FixedBytes<32>, OperatorAvsState>,
        total_stake_per_quorum: HashMap<u8, Uint<256, 4>>,
        quorum_threshold_percentage_map: HashMap<u8, u8>,
        quorum_apks_g1: Vec<BlsG1Point>,
        quorum_nums: Vec<u8>,
        window_duration: Duration,
    ) -> Result<(), BlsAggregationServiceError> {
        let mut aggregated_operators: HashMap<FixedBytes<32>, AggregatedOperators> = HashMap::new();
        let mut open_window = false;
        let mut current_aggregated_response: Option<BlsAggregationServiceResponse> = None;
        let (window_tx, mut window_rx) = tokio::sync::mpsc::unbounded_channel::<bool>();
        let task_expired_timer = tokio::time::sleep(time_to_expiry);
        tokio::pin!(task_expired_timer);

        loop {
            tokio::select! {
                _ = &mut task_expired_timer => {
                    // Task expired. If window is open, send aggregated reponse. Else, send error
                    if open_window {
                        aggregated_response_sender
                            .send(Ok(current_aggregated_response.unwrap()))
                            .map_err(|_| BlsAggregationServiceError::ChannelError)?;
                    } else {
                        let _ = aggregated_response_sender.send(Err(BlsAggregationServiceError::TaskExpired));
                    }
                    return Ok(());
                },
                _ = window_rx.recv() => {
                    // Window finished. Send aggregated response
                    aggregated_response_sender
                        .send(Ok(current_aggregated_response.unwrap()))
                        .map_err(|_| BlsAggregationServiceError::ChannelError)?;
                    return Ok(());
                },
                signed_task_digest = signatures_rx.recv() =>{
                    // New signature, aggregate it. If threshold is met, start window
                    let Some(digest) = signed_task_digest else {
                        return Err(BlsAggregationServiceError::SignatureChannelClosed);
                    };
                    // check if the operator has already signed for this digest
                    if aggregated_operators
                        .get(&digest.task_response_digest)
                        .map(|operators| {
                            operators
                                .signers_operator_ids_set
                                .contains_key(&digest.operator_id)
                        })
                        .unwrap_or(false)
                    {
                        digest
                            .signature_verification_channel
                            .send(Err(SignatureVerificationError::DuplicateSignature))
                            .await
                            .map_err(|_| BlsAggregationServiceError::ChannelError)?;
                        continue;
                    }

                    let verification_result = BlsAggregatorService::<A>::verify_signature(
                        task_index,
                        &digest,
                        &operator_state_avs,
                    )
                    .await;
                    let verification_failed = verification_result.is_err();

                    digest
                        .signature_verification_channel
                        .send(verification_result)
                        .await
                        .map_err(|_| BlsAggregationServiceError::ChannelError)?;

                    if verification_failed {
                        continue;
                    }

                    let operator_state = operator_state_avs
                        .get(&digest.operator_id)
                        .unwrap();

                    let operator_g2_pubkey = operator_state
                        .operator_info
                        .pub_keys
                        .clone()
                        .unwrap()
                        .g2_pub_key
                        .g2();

                    let digest_aggregated_operators = aggregated_operators
                        .get_mut(&digest.task_response_digest)
                        .map(|digest_aggregated_operators| {
                            BlsAggregatorService::<A>::aggregate_new_operator(
                                digest_aggregated_operators,
                                operator_state.clone(),
                                digest.clone(),
                            )
                            .clone()
                        })
                        .unwrap_or(AggregatedOperators {
                            signers_apk_g2: BlsG2Point::new((G2Affine::zero() + operator_g2_pubkey).into()),
                            signers_agg_sig_g1: digest.bls_signature.clone(),
                            signers_operator_ids_set: HashMap::from([(
                                operator_state.operator_id.into(),
                                true,
                            )]),
                            signers_total_stake_per_quorum: operator_state.stake_per_quorum.clone(),
                        });

                    aggregated_operators.insert(
                        digest.task_response_digest,
                        digest_aggregated_operators.clone(),
                    );

                    if !BlsAggregatorService::<A>::check_if_stake_thresholds_met(
                        &digest_aggregated_operators.signers_total_stake_per_quorum,
                        &total_stake_per_quorum,
                        &quorum_threshold_percentage_map,
                    ) {
                        continue;
                    }

                    if !open_window {
                        open_window = true;
                        let sender_cloned = window_tx.clone();
                        tokio::spawn(async move {
                            tokio::time::sleep(window_duration).await;
                            let _ = sender_cloned.send(true);
                        });
                    }

                    current_aggregated_response = Some(BlsAggregatorService::build_aggregated_response(
                        task_index,
                        task_created_block,
                        digest,
                        &operator_state_avs,
                        digest_aggregated_operators,
                        &avs_registry_service,
                        &quorum_apks_g1,
                        &quorum_nums,
                    )
                    .await?);

                }
            }
        }
<<<<<<< HEAD
=======
        Err(BlsAggregationServiceError::SignaturesChannelClosed)
>>>>>>> 317bca1f
    }

    /// Builds the aggregated response containing all the aggregation info.
    ///
    /// # Arguments
    ///
    /// * `task_index` - The index of the task.
    /// * `task_created_block` - The block in which the task was created.
    /// * `signed_task_digest` - The signed task.
    /// * `operator_state_avs` - A hashmap with the operator state per operator id.
    /// * `digest_aggregated_operators` - The aggregated operators.
    /// * `avs_registry_service` - The avs registry service.
    /// * `quorum_apks_g1` - The quorum aggregated public keys.
    /// * `quorum_nums` - The quorum numbers.
    ///
    /// # Returns
    ///
    /// The BLS aggregation service response.
    #[allow(clippy::too_many_arguments)]
    async fn build_aggregated_response(
        task_index: TaskIndex,
        task_created_block: u32,
        signed_task_digest: SignedTaskResponseDigest,
        operator_state_avs: &HashMap<FixedBytes<32>, OperatorAvsState>,
        digest_aggregated_operators: AggregatedOperators,
        avs_registry_service: &A,
        quorum_apks_g1: &[BlsG1Point],
        quorum_nums: &[u8],
    ) -> Result<BlsAggregationServiceResponse, BlsAggregationServiceError> {
        let mut non_signers_operators_ids: Vec<FixedBytes<32>> = operator_state_avs
            .keys()
            .filter(|operator_id| {
                !digest_aggregated_operators
                    .signers_operator_ids_set
                    .contains_key(*operator_id)
            })
            .cloned()
            .collect::<Vec<_>>();

        non_signers_operators_ids.sort();

        let non_signers_pub_keys_g1: Vec<BlsG1Point> = non_signers_operators_ids
            .iter()
            .filter_map(|operator_id| operator_state_avs.get(operator_id))
            .filter_map(|operator_avs_state| operator_avs_state.operator_info.pub_keys.clone())
            .map(|pub_keys| pub_keys.g1_pub_key)
            .collect();

        let indices = avs_registry_service
            .get_check_signatures_indices(
                task_created_block,
                quorum_nums.into(),
                non_signers_operators_ids,
            )
            .await
            .map_err(|_err| BlsAggregationServiceError::RegistryError)?;

        Ok(BlsAggregationServiceResponse {
            task_index,
            task_response_digest: signed_task_digest.task_response_digest,
            non_signers_pub_keys_g1,
            quorum_apks_g1: quorum_apks_g1.into(),
            signers_apk_g2: digest_aggregated_operators.signers_apk_g2,
            signers_agg_sig_g1: digest_aggregated_operators.signers_agg_sig_g1,
            non_signer_quorum_bitmap_indices: indices.clone().nonSignerQuorumBitmapIndices,
            quorum_apk_indices: indices.quorumApkIndices,
            total_stake_indices: indices.totalStakeIndices,
            non_signer_stake_indices: indices.nonSignerStakeIndices,
        })
    }

    /// Verifies the signature of the task response given a `operator_avs_state`.
    /// If the signature is correct, it returns `Ok(())`, otherwise it returns an error.
    ///
    /// # Arguments
    ///
    /// * `task_index` - The index of the task
    /// * `signed_task_response_digest` - The signed task response digest
    /// * `operator_avs_state` - A hashmap containing the staked of all the operator indexed by operator_id.
    ///   This is used to get the `operator_state` to obtain the operator public key.
    ///
    /// # Error
    ///
    /// Returns error:
    /// - `SignatureVerificationError::OperatorNotFound` if the operator is not found,
    /// - `SignatureVerificationError::OperatorPublicKeyNotFound` if the operator public key is not found,
    /// - `SignatureVerificationError::IncorrectSignature` if the signature is incorrect.
    pub async fn verify_signature(
        _task_index: TaskIndex,
        signed_task_response_digest: &SignedTaskResponseDigest,
        operator_avs_state: &HashMap<FixedBytes<32>, OperatorAvsState>,
    ) -> Result<(), SignatureVerificationError> {
        let Some(operator_state) = operator_avs_state.get(&signed_task_response_digest.operator_id)
        else {
            return Err(SignatureVerificationError::OperatorNotFound);
        };

        let Some(pub_keys) = &operator_state.operator_info.pub_keys else {
            return Err(SignatureVerificationError::OperatorPublicKeyNotFound);
        };

        verify_message(
            pub_keys.g2_pub_key.g2(),
            signed_task_response_digest.task_response_digest.as_slice(),
            signed_task_response_digest.bls_signature.g1_point().g1(),
        )
        .then_some(())
        .ok_or(SignatureVerificationError::IncorrectSignature)
    }

    /// Checks if the stake thresholds are met for the given set of quorum members.
    ///
    /// # Arguments
    ///
    /// * `signed_stake_per_quorum` - The signed stake per quorum.
    /// * `total_stake_per_quorum` - The total stake per quorum.
    /// * `quorum_threshold_percentages_map` - The quorum threshold percentages map,
    ///   containing the quorum id as a key and its corresponding quorum threshold percentage.
    ///
    /// # Returns
    ///
    /// Returns `true` if the stake thresholds are met for all the members, otherwise `false`.
    pub fn check_if_stake_thresholds_met(
        signed_stake_per_quorum: &HashMap<u8, U256>,
        total_stake_per_quorum: &HashMap<u8, U256>,
        quorum_threshold_percentages_map: &HashMap<u8, QuorumThresholdPercentage>,
    ) -> bool {
        for (quorum_num, quorum_threshold_percentage) in quorum_threshold_percentages_map {
            let (Some(signed_stake_by_quorum), Some(total_stake_by_quorum)) = (
                signed_stake_per_quorum.get(quorum_num),
                total_stake_per_quorum.get(quorum_num),
            ) else {
                return false;
            };

            let signed_stake = signed_stake_by_quorum * U256::from(100);
            let threshold_stake = *total_stake_by_quorum * U256::from(*quorum_threshold_percentage);

            if signed_stake < threshold_stake {
                return false;
            }
        }
        true
    }
}

#[cfg(test)]
mod tests {
    use super::{BlsAggregationServiceError, BlsAggregationServiceResponse, BlsAggregatorService};
    use alloy_primitives::{B256, U256};
    use eigen_crypto_bls::{BlsG1Point, BlsG2Point, BlsKeyPair, Signature};
    use eigen_services_avsregistry::fake_avs_registry_service::FakeAvsRegistryService;
    use eigen_types::avs::SignatureVerificationError::{DuplicateSignature, IncorrectSignature};
    use eigen_types::operator::{QuorumNum, QuorumThresholdPercentages};
    use eigen_types::{avs::TaskIndex, test::TestOperator};
    use sha2::{Digest, Sha256};
    use std::collections::HashMap;
    use std::time::Duration;
    use std::vec;
    use tokio::time::{sleep, Instant};

    const PRIVATE_KEY_1: &str =
        "13710126902690889134622698668747132666439281256983827313388062967626731803599";
    const PRIVATE_KEY_2: &str =
        "14610126902690889134622698668747132666439281256983827313388062967626731803500";
    const PRIVATE_KEY_3: &str =
        "15610126902690889134622698668747132666439281256983827313388062967626731803501";

    fn hash(task_response: u64) -> B256 {
        let mut hasher = Sha256::new();
        hasher.update(task_response.to_be_bytes());
        B256::from_slice(hasher.finalize().as_ref())
    }

    fn aggregate_g1_public_keys(operators: &[TestOperator]) -> BlsG1Point {
        operators
            .iter()
            .map(|op| op.bls_keypair.public_key().g1())
            .reduce(|a, b| (a + b).into())
            .map(BlsG1Point::new)
            .unwrap()
    }

    fn aggregate_g2_public_keys(operators: &[TestOperator]) -> BlsG2Point {
        operators
            .iter()
            .map(|op| op.bls_keypair.public_key_g2().g2())
            .reduce(|a, b| (a + b).into())
            .map(BlsG2Point::new)
            .unwrap()
    }

    fn aggregate_g1_signatures(signatures: &[Signature]) -> Signature {
        let agg = signatures
            .iter()
            .map(|s| s.g1_point().g1())
            .reduce(|a, b| (a + b).into())
            .unwrap();
        Signature::new(agg)
    }

    #[tokio::test]
    async fn test_1_quorum_1_operator_1_correct_signature() {
        let test_operator_1 = TestOperator {
            operator_id: U256::from(1).into(),
            stake_per_quorum: HashMap::from([(0u8, U256::from(100)), (1u8, U256::from(200))]),
            bls_keypair: BlsKeyPair::new(PRIVATE_KEY_1.into()).unwrap(),
        };

        let block_number = 1;
        let task_index: TaskIndex = 0;
        let quorum_numbers = vec![0];
        let quorum_threshold_percentages: QuorumThresholdPercentages = vec![100];
        let time_to_expiry = Duration::from_secs(1);
        let task_response = 123; // Initialize with appropriate data

        let task_response_digest = hash(task_response);
        let bls_signature = test_operator_1
            .bls_keypair
            .sign_message(task_response_digest.as_ref());
        let fake_avs_registry_service =
            FakeAvsRegistryService::new(block_number, vec![test_operator_1.clone()]);
        let bls_agg_service = BlsAggregatorService::new(fake_avs_registry_service);
        bls_agg_service
            .initialize_new_task(
                task_index,
                block_number as u32,
                quorum_numbers,
                quorum_threshold_percentages,
                time_to_expiry,
            )
            .await
            .unwrap();

        bls_agg_service
            .process_new_signature(
                task_index,
                task_response_digest,
                bls_signature,
                test_operator_1.operator_id,
            )
            .await
            .unwrap();

        let expected_agg_service_response = BlsAggregationServiceResponse {
            task_index,
            task_response_digest,
            non_signers_pub_keys_g1: vec![],
            quorum_apks_g1: vec![test_operator_1.bls_keypair.public_key()],
            signers_apk_g2: test_operator_1.bls_keypair.public_key_g2(),
            signers_agg_sig_g1: test_operator_1
                .bls_keypair
                .sign_message(task_response_digest.as_ref()),
            non_signer_quorum_bitmap_indices: vec![],
            quorum_apk_indices: vec![],
            total_stake_indices: vec![],
            non_signer_stake_indices: vec![],
        };

        let response = bls_agg_service
            .aggregated_response_receiver
            .lock()
            .await
            .recv()
            .await;

        assert_eq!(
            expected_agg_service_response,
            response.clone().unwrap().unwrap()
        );
        assert_eq!(task_index, response.unwrap().unwrap().task_index);
    }

    #[tokio::test]
    async fn test_1_quorum_2_operator_2_duplicated_signatures() {
        let test_operator_1 = TestOperator {
            operator_id: U256::from(1).into(),
            stake_per_quorum: HashMap::from([(0u8, U256::from(100))]),
            bls_keypair: BlsKeyPair::new(PRIVATE_KEY_1.into()).unwrap(),
        };
        let test_operator_2 = TestOperator {
            operator_id: U256::from(2).into(),
            stake_per_quorum: HashMap::from([(0u8, U256::from(100))]),
            bls_keypair: BlsKeyPair::new(PRIVATE_KEY_2.into()).unwrap(),
        };
        let test_operators = vec![test_operator_1.clone(), test_operator_2.clone()];
        let block_number = 1;
        let task_index: TaskIndex = 0;
        let quorum_numbers = vec![0];
        let quorum_threshold_percentages: QuorumThresholdPercentages = vec![100];
        let time_to_expiry = Duration::from_secs(1);
        let task_response = 123; // Initialize with appropriate data
        let task_response_digest = hash(task_response);

        let fake_avs_registry_service =
            FakeAvsRegistryService::new(block_number, test_operators.clone());
        let bls_agg_service = BlsAggregatorService::new(fake_avs_registry_service);
        bls_agg_service
            .initialize_new_task(
                task_index,
                block_number as u32,
                quorum_numbers,
                quorum_threshold_percentages,
                time_to_expiry,
            )
            .await
            .unwrap();

        let bls_signature_1 = test_operator_1
            .bls_keypair
            .sign_message(task_response_digest.as_ref());
        bls_agg_service
            .process_new_signature(
                task_index,
                task_response_digest,
                bls_signature_1.clone(),
                test_operator_1.operator_id,
            )
            .await
            .unwrap();

        let second_signature_processing_result = bls_agg_service
            .process_new_signature(
                task_index,
                task_response_digest,
                bls_signature_1.clone(),
                test_operator_1.operator_id,
            )
            .await;

        assert_eq!(
            second_signature_processing_result,
            Err(BlsAggregationServiceError::SignatureVerificationError(
                DuplicateSignature
            ))
        );

        let bls_signature_2 = test_operator_2
            .bls_keypair
            .sign_message(task_response_digest.as_ref());
        bls_agg_service
            .process_new_signature(
                task_index,
                task_response_digest,
                bls_signature_2.clone(),
                test_operator_2.operator_id,
            )
            .await
            .unwrap();

        let quorum_apks_g1 = aggregate_g1_public_keys(&test_operators);
        let signers_apk_g2 = aggregate_g2_public_keys(&test_operators);
        let signers_agg_sig_g1 = aggregate_g1_signatures(&[bls_signature_1, bls_signature_2]);
        let expected_agg_service_response = BlsAggregationServiceResponse {
            task_index,
            task_response_digest,
            non_signers_pub_keys_g1: vec![],
            quorum_apks_g1: vec![quorum_apks_g1],
            signers_apk_g2,
            signers_agg_sig_g1,
            non_signer_quorum_bitmap_indices: vec![],
            quorum_apk_indices: vec![],
            total_stake_indices: vec![],
            non_signer_stake_indices: vec![],
        };

        let response = bls_agg_service
            .aggregated_response_receiver
            .lock()
            .await
            .recv()
            .await;

        assert_eq!(
            expected_agg_service_response,
            response.clone().unwrap().unwrap()
        );
        assert_eq!(task_index, response.unwrap().unwrap().task_index);
    }

    #[tokio::test]
    async fn test_1_quorum_3_operator_3_correct_signatures() {
        let test_operator_1 = TestOperator {
            operator_id: U256::from(1).into(),
            stake_per_quorum: HashMap::from([(0u8, U256::from(100)), (1u8, U256::from(200))]),
            bls_keypair: BlsKeyPair::new(PRIVATE_KEY_1.into()).unwrap(),
        };
        let test_operator_2 = TestOperator {
            operator_id: U256::from(2).into(),
            stake_per_quorum: HashMap::from([(0u8, U256::from(100)), (1u8, U256::from(200))]),
            bls_keypair: BlsKeyPair::new(PRIVATE_KEY_2.into()).unwrap(),
        };
        let test_operator_3 = TestOperator {
            operator_id: U256::from(3).into(),
            stake_per_quorum: HashMap::from([(0u8, U256::from(300)), (1u8, U256::from(100))]),
            bls_keypair: BlsKeyPair::new(PRIVATE_KEY_3.into()).unwrap(),
        };
        let test_operators = vec![
            test_operator_1.clone(),
            test_operator_2.clone(),
            test_operator_3.clone(),
        ];

        let block_number = 1;
        let task_index = 0;
        let quorum_numbers: Vec<QuorumNum> = vec![0];
        let quorum_threshold_percentages: QuorumThresholdPercentages = vec![100u8];
        let time_to_expiry = Duration::from_secs(1);
        let task_response = 123; // Initialize with appropriate data
        let task_response_digest = hash(task_response);

        let fake_avs_registry_service =
            FakeAvsRegistryService::new(block_number, test_operators.clone());
        let bls_agg_service = BlsAggregatorService::new(fake_avs_registry_service);

        bls_agg_service
            .initialize_new_task(
                task_index,
                block_number as u32,
                quorum_numbers,
                quorum_threshold_percentages,
                time_to_expiry,
            )
            .await
            .unwrap();
        let bls_sig_op_1 = test_operator_1
            .bls_keypair
            .sign_message(task_response_digest.as_ref());
        bls_agg_service
            .process_new_signature(
                task_index,
                task_response_digest,
                bls_sig_op_1.clone(),
                test_operator_1.operator_id,
            )
            .await
            .unwrap();

        let bls_sig_op_2 = test_operator_2
            .bls_keypair
            .sign_message(task_response_digest.as_ref());
        bls_agg_service
            .process_new_signature(
                task_index,
                task_response_digest,
                bls_sig_op_2.clone(),
                test_operator_2.operator_id,
            )
            .await
            .unwrap();

        let bls_sig_op_3 = test_operator_3
            .bls_keypair
            .sign_message(task_response_digest.as_ref());
        bls_agg_service
            .process_new_signature(
                task_index,
                task_response_digest,
                bls_sig_op_3.clone(),
                test_operator_3.operator_id,
            )
            .await
            .unwrap();

        let quorum_apks_g1 = aggregate_g1_public_keys(&test_operators);
        let signers_apk_g2 = aggregate_g2_public_keys(&test_operators);
        let signers_agg_sig_g1 =
            aggregate_g1_signatures(&vec![bls_sig_op_1, bls_sig_op_2, bls_sig_op_3]);

        let expected_agg_service_response = BlsAggregationServiceResponse {
            task_index,
            task_response_digest,
            non_signers_pub_keys_g1: vec![],
            quorum_apks_g1: vec![quorum_apks_g1],
            signers_apk_g2,
            signers_agg_sig_g1,
            non_signer_quorum_bitmap_indices: vec![],
            quorum_apk_indices: vec![],
            total_stake_indices: vec![],
            non_signer_stake_indices: vec![],
        };

        let response = bls_agg_service
            .aggregated_response_receiver
            .lock()
            .await
            .recv()
            .await;

        assert_eq!(
            expected_agg_service_response,
            response.clone().unwrap().unwrap()
        );
        assert_eq!(task_index, response.unwrap().unwrap().task_index);
    }

    #[tokio::test]
    async fn test_2_quorum_2_operator_2_correct_signatures() {
        let test_operator_1 = TestOperator {
            operator_id: U256::from(1).into(),
            stake_per_quorum: HashMap::from([(0u8, U256::from(100)), (1u8, U256::from(200))]),
            bls_keypair: BlsKeyPair::new(PRIVATE_KEY_1.into()).unwrap(),
        };
        let test_operator_2 = TestOperator {
            operator_id: U256::from(2).into(),
            stake_per_quorum: HashMap::from([(0u8, U256::from(100)), (1u8, U256::from(200))]),
            bls_keypair: BlsKeyPair::new(PRIVATE_KEY_2.into()).unwrap(),
        };
        let test_operators = vec![test_operator_1.clone(), test_operator_2.clone()];
        let block_number = 1;
        let task_index = 0;
        let quorum_numbers: Vec<QuorumNum> = vec![0, 1];
        let quorum_threshold_percentages: QuorumThresholdPercentages = vec![100u8, 100u8];
        let time_to_expiry = Duration::from_secs(1);
        let task_response = 123; // Initialize with appropriate data
        let task_response_digest = hash(task_response);

        let fake_avs_registry_service =
            FakeAvsRegistryService::new(block_number, test_operators.clone());
        let bls_agg_service = BlsAggregatorService::new(fake_avs_registry_service);

        bls_agg_service
            .initialize_new_task(
                task_index,
                block_number as u32,
                quorum_numbers,
                quorum_threshold_percentages,
                time_to_expiry,
            )
            .await
            .unwrap();
        let bls_sig_op_1 = test_operator_1
            .bls_keypair
            .sign_message(task_response_digest.as_ref());
        bls_agg_service
            .process_new_signature(
                task_index,
                task_response_digest,
                bls_sig_op_1.clone(),
                test_operator_1.operator_id,
            )
            .await
            .unwrap();

        let bls_sig_op_2 = test_operator_2
            .bls_keypair
            .sign_message(task_response_digest.as_ref());
        bls_agg_service
            .process_new_signature(
                task_index,
                task_response_digest,
                bls_sig_op_2.clone(),
                test_operator_2.operator_id,
            )
            .await
            .unwrap();

        let quorum_apks_g1 = aggregate_g1_public_keys(&test_operators);
        let signers_apk_g2 = aggregate_g2_public_keys(&test_operators);
        let signers_agg_sig_g1 = aggregate_g1_signatures(&[bls_sig_op_1, bls_sig_op_2]);

        let expected_agg_service_response = BlsAggregationServiceResponse {
            task_index,
            task_response_digest,
            non_signers_pub_keys_g1: vec![],
            quorum_apks_g1: vec![quorum_apks_g1.clone(), quorum_apks_g1],
            signers_apk_g2,
            signers_agg_sig_g1,
            non_signer_quorum_bitmap_indices: vec![],
            quorum_apk_indices: vec![],
            total_stake_indices: vec![],
            non_signer_stake_indices: vec![],
        };

        let response = bls_agg_service
            .aggregated_response_receiver
            .lock()
            .await
            .recv()
            .await;

        assert_eq!(expected_agg_service_response, response.unwrap().unwrap());
    }

    #[tokio::test]
    async fn test_2_concurrent_tasks_2_quorum_2_operator_2_correct_signatures() {
        let test_operator_1 = TestOperator {
            operator_id: U256::from(1).into(),
            stake_per_quorum: HashMap::from([(0u8, U256::from(100)), (1u8, U256::from(200))]),
            bls_keypair: BlsKeyPair::new(PRIVATE_KEY_1.into()).unwrap(),
        };
        let test_operator_2 = TestOperator {
            operator_id: U256::from(2).into(),
            stake_per_quorum: HashMap::from([(0u8, U256::from(100)), (1u8, U256::from(200))]),
            bls_keypair: BlsKeyPair::new(PRIVATE_KEY_2.into()).unwrap(),
        };
        let test_operators = vec![test_operator_1.clone(), test_operator_2.clone()];
        let block_number = 1;
        let quorum_numbers: Vec<QuorumNum> = vec![0, 1];
        let quorum_threshold_percentages: QuorumThresholdPercentages = vec![100u8, 100u8];
        let time_to_expiry = Duration::from_secs(1);

        let fake_avs_registry_service =
            FakeAvsRegistryService::new(block_number, test_operators.clone());
        let bls_agg_service = BlsAggregatorService::new(fake_avs_registry_service);

        // initialize 2 concurrent tasks
        let task_1_index = 1;
        let task_1_response = 123; // Initialize with appropriate data
        let task_1_response_digest = hash(task_1_response);
        bls_agg_service
            .initialize_new_task(
                task_1_index,
                block_number as u32,
                quorum_numbers.clone(),
                quorum_threshold_percentages.clone(),
                time_to_expiry,
            )
            .await
            .unwrap();

        let task_2_index = 2;
        let task_2_response = 234; // Initialize with appropriate data
        let task_2_response_digest = hash(task_2_response);
        bls_agg_service
            .initialize_new_task(
                task_2_index,
                block_number as u32,
                quorum_numbers,
                quorum_threshold_percentages,
                time_to_expiry,
            )
            .await
            .unwrap();

        let bls_sig_task_1_op_1 = test_operator_1
            .bls_keypair
            .sign_message(task_1_response_digest.as_ref());
        bls_agg_service
            .process_new_signature(
                task_1_index,
                task_1_response_digest,
                bls_sig_task_1_op_1.clone(),
                test_operator_1.operator_id,
            )
            .await
            .unwrap();

        let bls_sig_task_1_op_2 = test_operator_2
            .bls_keypair
            .sign_message(task_1_response_digest.as_ref());
        bls_agg_service
            .process_new_signature(
                task_1_index,
                task_1_response_digest,
                bls_sig_task_1_op_2.clone(),
                test_operator_2.operator_id,
            )
            .await
            .unwrap();

        let bls_sig_task_2_op_1 = test_operator_1
            .bls_keypair
            .sign_message(task_2_response_digest.as_ref());
        bls_agg_service
            .process_new_signature(
                task_2_index,
                task_2_response_digest,
                bls_sig_task_2_op_1.clone(),
                test_operator_1.operator_id,
            )
            .await
            .unwrap();

        let bls_sig_task_2_op_2 = test_operator_2
            .bls_keypair
            .sign_message(task_2_response_digest.as_ref());
        bls_agg_service
            .process_new_signature(
                task_2_index,
                task_2_response_digest,
                bls_sig_task_2_op_2.clone(),
                test_operator_2.operator_id,
            )
            .await
            .unwrap();

        let quorum_apks_g1 = aggregate_g1_public_keys(&test_operators);
        let signers_apk_g2 = aggregate_g2_public_keys(&test_operators);
        let signers_agg_sig_g1_task_1 =
            aggregate_g1_signatures(&[bls_sig_task_1_op_1, bls_sig_task_1_op_2]);

        let expected_response_task_1 = BlsAggregationServiceResponse {
            task_index: task_1_index,
            task_response_digest: task_1_response_digest,
            non_signers_pub_keys_g1: vec![],
            quorum_apks_g1: vec![quorum_apks_g1.clone(), quorum_apks_g1.clone()],
            signers_apk_g2: signers_apk_g2.clone(),
            signers_agg_sig_g1: signers_agg_sig_g1_task_1,
            non_signer_quorum_bitmap_indices: vec![],
            quorum_apk_indices: vec![],
            total_stake_indices: vec![],
            non_signer_stake_indices: vec![],
        };

        let signers_agg_sig_g1_task_2 =
            aggregate_g1_signatures(&[bls_sig_task_2_op_1, bls_sig_task_2_op_2]);

        let expected_response_task_2 = BlsAggregationServiceResponse {
            task_index: task_2_index,
            task_response_digest: task_2_response_digest,
            non_signers_pub_keys_g1: vec![],
            quorum_apks_g1: vec![quorum_apks_g1.clone(), quorum_apks_g1.clone()],
            signers_apk_g2,
            signers_agg_sig_g1: signers_agg_sig_g1_task_2,
            non_signer_quorum_bitmap_indices: vec![],
            quorum_apk_indices: vec![],
            total_stake_indices: vec![],
            non_signer_stake_indices: vec![],
        };

        let first_response = bls_agg_service
            .aggregated_response_receiver
            .lock()
            .await
            .recv()
            .await
            .unwrap();
        let second_response = bls_agg_service
            .aggregated_response_receiver
            .lock()
            .await
            .recv()
            .await
            .unwrap();

        let (task_1_response, task_2_response) = if first_response.clone().unwrap().task_index == 1
        {
            (first_response, second_response)
        } else {
            (second_response, first_response)
        };

        assert_eq!(expected_response_task_1, task_1_response.unwrap());
        assert_eq!(expected_response_task_2, task_2_response.unwrap());
    }

    #[tokio::test]
    async fn test_1_quorum_1_operator_0_signatures_task_expired() {
        let test_operator_1 = TestOperator {
            operator_id: U256::from(1).into(),
            stake_per_quorum: HashMap::from([(0u8, U256::from(100)), (1u8, U256::from(200))]),
            bls_keypair: BlsKeyPair::new(PRIVATE_KEY_1.into()).unwrap(),
        };

        let block_number = 1;
        let task_index: TaskIndex = 0;
        let quorum_numbers = vec![0];
        let quorum_threshold_percentages: QuorumThresholdPercentages = vec![100];
        let time_to_expiry = Duration::from_secs(1);
        let _task_response = 123; // Initialize with appropriate data

        let fake_avs_registry_service =
            FakeAvsRegistryService::new(block_number, vec![test_operator_1.clone()]);
        let bls_agg_service = BlsAggregatorService::new(fake_avs_registry_service);
        bls_agg_service
            .initialize_new_task(
                task_index,
                block_number as u32,
                quorum_numbers,
                quorum_threshold_percentages,
                time_to_expiry,
            )
            .await
            .unwrap();

        let response = bls_agg_service
            .aggregated_response_receiver
            .lock()
            .await
            .recv()
            .await;

        assert_eq!(
            Err(BlsAggregationServiceError::TaskExpired),
            response.unwrap()
        );
    }

    #[tokio::test]
    async fn test_1_quorum_2_operator_1_signatures_50_threshold() {
        let test_operator_1 = TestOperator {
            operator_id: U256::from(1).into(),
            stake_per_quorum: HashMap::from([(0u8, U256::from(100)), (1u8, U256::from(200))]),
            bls_keypair: BlsKeyPair::new(PRIVATE_KEY_1.into()).unwrap(),
        };
        let test_operator_2 = TestOperator {
            operator_id: U256::from(2).into(),
            stake_per_quorum: HashMap::from([(0u8, U256::from(100)), (1u8, U256::from(200))]),
            bls_keypair: BlsKeyPair::new(PRIVATE_KEY_2.into()).unwrap(),
        };
        let test_operators = vec![test_operator_1.clone(), test_operator_2.clone()];
        let block_number = 1;
        let task_index = 0;
        let quorum_numbers: Vec<QuorumNum> = vec![0];
        let quorum_threshold_percentages: QuorumThresholdPercentages = vec![50u8];
        let time_to_expiry = Duration::from_secs(1);
        let task_response = 123; // Initialize with appropriate data
        let task_response_digest = hash(task_response);
        let bls_sig_op_1 = test_operator_1
            .bls_keypair
            .sign_message(task_response_digest.as_ref());

        let fake_avs_registry_service =
            FakeAvsRegistryService::new(block_number, test_operators.clone());
        let bls_agg_service = BlsAggregatorService::new(fake_avs_registry_service);

        bls_agg_service
            .initialize_new_task(
                task_index,
                block_number as u32,
                quorum_numbers,
                quorum_threshold_percentages,
                time_to_expiry,
            )
            .await
            .unwrap();
        bls_agg_service
            .process_new_signature(
                task_index,
                task_response_digest,
                bls_sig_op_1.clone(),
                test_operator_1.operator_id,
            )
            .await
            .unwrap();

        let quorum_apks_g1 = aggregate_g1_public_keys(&test_operators);

        let signers_apk_g2: BlsG2Point = test_operator_1.bls_keypair.public_key_g2();

        let expected_agg_service_response = BlsAggregationServiceResponse {
            task_index,
            task_response_digest,
            non_signers_pub_keys_g1: vec![test_operator_2.bls_keypair.public_key()], //
            quorum_apks_g1: vec![quorum_apks_g1],
            signers_apk_g2,
            signers_agg_sig_g1: bls_sig_op_1,
            non_signer_quorum_bitmap_indices: vec![],
            quorum_apk_indices: vec![],
            total_stake_indices: vec![],
            non_signer_stake_indices: vec![],
        };

        let response = bls_agg_service
            .aggregated_response_receiver
            .lock()
            .await
            .recv()
            .await;

        assert_eq!(
            expected_agg_service_response,
            response.clone().unwrap().unwrap()
        );
        assert_eq!(task_index, response.unwrap().unwrap().task_index);
    }

    #[tokio::test]
    async fn test_1_quorum_2_operator_1_signatures_60_threshold() {
        let test_operator_1 = TestOperator {
            operator_id: U256::from(1).into(),
            stake_per_quorum: HashMap::from([(0u8, U256::from(100)), (1u8, U256::from(200))]),
            bls_keypair: BlsKeyPair::new(PRIVATE_KEY_1.into()).unwrap(),
        };
        let test_operator_2 = TestOperator {
            operator_id: U256::from(2).into(),
            stake_per_quorum: HashMap::from([(0u8, U256::from(100)), (1u8, U256::from(200))]),
            bls_keypair: BlsKeyPair::new(PRIVATE_KEY_2.into()).unwrap(),
        };
        let test_operators = vec![test_operator_1.clone(), test_operator_2.clone()];
        let block_number = 1;
        let task_index = 0;
        let quorum_numbers: Vec<QuorumNum> = vec![0];
        let quorum_threshold_percentages: QuorumThresholdPercentages = vec![60u8];
        let time_to_expiry = Duration::from_secs(1);
        let task_response = 123; // Initialize with appropriate data
        let task_response_digest = hash(task_response);
        let bls_sig_op_1 = test_operator_1
            .bls_keypair
            .sign_message(task_response_digest.as_ref());

        let fake_avs_registry_service = FakeAvsRegistryService::new(block_number, test_operators);
        let bls_agg_service = BlsAggregatorService::new(fake_avs_registry_service);

        bls_agg_service
            .initialize_new_task(
                task_index,
                block_number as u32,
                quorum_numbers,
                quorum_threshold_percentages,
                time_to_expiry,
            )
            .await
            .unwrap();
        bls_agg_service
            .process_new_signature(
                task_index,
                task_response_digest,
                bls_sig_op_1,
                test_operator_1.operator_id,
            )
            .await
            .unwrap();

        let response = bls_agg_service
            .aggregated_response_receiver
            .lock()
            .await
            .recv()
            .await;

        assert_eq!(
            Err(BlsAggregationServiceError::TaskExpired),
            response.unwrap()
        );
    }

    #[tokio::test]
    async fn test_2_quorums_2_operators_which_just_take_1_quorum_2_correct_signatures() {
        let test_operator_1 = TestOperator {
            operator_id: U256::from(1).into(),
            // Note the quorums is [0, 1], but operator id 1 just stake 0.
            stake_per_quorum: HashMap::from([(0u8, U256::from(100))]),
            bls_keypair: BlsKeyPair::new(PRIVATE_KEY_1.into()).unwrap(),
        };
        let test_operator_2 = TestOperator {
            operator_id: U256::from(2).into(),
            // Note the quorums is [0, 1], but operator id 2 just stake 1.
            stake_per_quorum: HashMap::from([(1u8, U256::from(200))]),
            bls_keypair: BlsKeyPair::new(PRIVATE_KEY_2.into()).unwrap(),
        };

        let test_operators = vec![test_operator_1.clone(), test_operator_2.clone()];
        let block_number = 1;
        let task_index = 0;
        let quorum_numbers: Vec<QuorumNum> = vec![0, 1];
        let quorum_threshold_percentages: QuorumThresholdPercentages = vec![100u8, 100u8];
        let time_to_expiry = Duration::from_secs(1);
        let task_response = 123; // Initialize with appropriate data
        let task_response_digest = hash(task_response);

        let fake_avs_registry_service =
            FakeAvsRegistryService::new(block_number, test_operators.clone());
        let bls_agg_service = BlsAggregatorService::new(fake_avs_registry_service);

        bls_agg_service
            .initialize_new_task(
                task_index,
                block_number as u32,
                quorum_numbers,
                quorum_threshold_percentages,
                time_to_expiry,
            )
            .await
            .unwrap();

        let bls_sig_op_1 = test_operator_1
            .bls_keypair
            .sign_message(task_response_digest.as_ref());
        bls_agg_service
            .process_new_signature(
                task_index,
                task_response_digest,
                bls_sig_op_1.clone(),
                test_operator_1.operator_id,
            )
            .await
            .unwrap();

        let bls_sig_op_2 = test_operator_2
            .bls_keypair
            .sign_message(task_response_digest.as_ref());
        bls_agg_service
            .process_new_signature(
                task_index,
                task_response_digest,
                bls_sig_op_2.clone(),
                test_operator_2.operator_id,
            )
            .await
            .unwrap();

        let signers_apk_g2 = aggregate_g2_public_keys(&test_operators);
        let signers_agg_sig_g1 = aggregate_g1_signatures(&[bls_sig_op_1, bls_sig_op_2]);

        let expected_agg_service_response = BlsAggregationServiceResponse {
            task_index,
            task_response_digest,
            non_signers_pub_keys_g1: vec![],
            quorum_apks_g1: vec![
                test_operator_1.bls_keypair.public_key(),
                test_operator_2.bls_keypair.public_key(),
            ],
            signers_apk_g2,
            signers_agg_sig_g1,
            non_signer_quorum_bitmap_indices: vec![],
            quorum_apk_indices: vec![],
            total_stake_indices: vec![],
            non_signer_stake_indices: vec![],
        };

        let response = bls_agg_service
            .aggregated_response_receiver
            .lock()
            .await
            .recv()
            .await;

        assert_eq!(
            expected_agg_service_response,
            response.clone().unwrap().unwrap()
        );
        assert_eq!(task_index, response.unwrap().unwrap().task_index);
    }

    #[tokio::test]
    async fn test_2_quorums_3_operators_which_just_stake_1_quorum_50_threshold() {
        let test_operator_1 = TestOperator {
            operator_id: U256::from(1).into(),
            // Note the quorums is [0, 1], but operator id 1 just stake 0.
            stake_per_quorum: HashMap::from([(0u8, U256::from(100))]),
            bls_keypair: BlsKeyPair::new(PRIVATE_KEY_1.into()).unwrap(),
        };
        let test_operator_2 = TestOperator {
            operator_id: U256::from(2).into(),
            // Note the quorums is [0, 1], but operator id 2 just stake 1.
            stake_per_quorum: HashMap::from([(1u8, U256::from(200))]),
            bls_keypair: BlsKeyPair::new(PRIVATE_KEY_2.into()).unwrap(),
        };

        let test_operator_3 = TestOperator {
            operator_id: U256::from(3).into(),
            // Note the quorums is [0, 1], but operator id 3 just stake 0.
            stake_per_quorum: HashMap::from([(0u8, U256::from(100)), (1u8, U256::from(200))]),
            bls_keypair: BlsKeyPair::new(PRIVATE_KEY_3.into()).unwrap(),
        };

        let test_operators = vec![
            test_operator_1.clone(),
            test_operator_2.clone(),
            test_operator_3.clone(),
        ];
        let block_number = 1;
        let task_index = 0;
        let quorum_numbers: Vec<QuorumNum> = vec![0, 1];
        let quorum_threshold_percentages: QuorumThresholdPercentages = vec![50u8, 50u8];
        let time_to_expiry = Duration::from_secs(1);
        let task_response = 123; // Initialize with appropriate data
        let task_response_digest = hash(task_response);

        let fake_avs_registry_service =
            FakeAvsRegistryService::new(block_number, test_operators.clone());
        let bls_agg_service = BlsAggregatorService::new(fake_avs_registry_service);

        bls_agg_service
            .initialize_new_task(
                task_index,
                block_number as u32,
                quorum_numbers,
                quorum_threshold_percentages,
                time_to_expiry,
            )
            .await
            .unwrap();

        let bls_sig_op_1 = test_operator_1
            .bls_keypair
            .sign_message(task_response_digest.as_ref());
        bls_agg_service
            .process_new_signature(
                task_index,
                task_response_digest,
                bls_sig_op_1.clone(),
                test_operator_1.operator_id,
            )
            .await
            .unwrap();

        let bls_sig_op_2 = test_operator_2
            .bls_keypair
            .sign_message(task_response_digest.as_ref());
        bls_agg_service
            .process_new_signature(
                task_index,
                task_response_digest,
                bls_sig_op_2.clone(),
                test_operator_2.operator_id,
            )
            .await
            .unwrap();
        let signers_apk_g2 =
            aggregate_g2_public_keys(&vec![test_operator_1.clone(), test_operator_2.clone()]);
        let signers_agg_sig_g1 = aggregate_g1_signatures(&[bls_sig_op_1, bls_sig_op_2]);
        let quorum_apks_g1 = vec![
            aggregate_g1_public_keys(&vec![test_operator_1, test_operator_3.clone()]),
            aggregate_g1_public_keys(&vec![test_operator_2, test_operator_3.clone()]),
        ];

        let expected_agg_service_response = BlsAggregationServiceResponse {
            task_index,
            task_response_digest,
            non_signers_pub_keys_g1: vec![test_operator_3.bls_keypair.public_key()],
            quorum_apks_g1,
            signers_apk_g2,
            signers_agg_sig_g1,
            non_signer_quorum_bitmap_indices: vec![],
            quorum_apk_indices: vec![],
            total_stake_indices: vec![],
            non_signer_stake_indices: vec![],
        };

        let response = bls_agg_service
            .aggregated_response_receiver
            .lock()
            .await
            .recv()
            .await;

        assert_eq!(
            expected_agg_service_response,
            response.clone().unwrap().unwrap()
        );
        assert_eq!(task_index, response.unwrap().unwrap().task_index);
    }

    #[tokio::test]
    async fn test_2_quorums_3_operators_which_just_stake_1_quorum_60_threshold() {
        // results in `task expired`
        let test_operator_1 = TestOperator {
            operator_id: U256::from(1).into(),
            // Note the quorums is [0, 1], but operator id 1 just stake 0.
            stake_per_quorum: HashMap::from([(0u8, U256::from(100))]),
            bls_keypair: BlsKeyPair::new(PRIVATE_KEY_1.into()).unwrap(),
        };
        let test_operator_2 = TestOperator {
            operator_id: U256::from(2).into(),
            // Note the quorums is [0, 1], but operator id 2 just stake 1.
            stake_per_quorum: HashMap::from([(1u8, U256::from(200))]),
            bls_keypair: BlsKeyPair::new(PRIVATE_KEY_2.into()).unwrap(),
        };

        let test_operator_3 = TestOperator {
            operator_id: U256::from(3).into(),
            // Note the quorums is [0, 1], but operator id 3 just stake 0.
            stake_per_quorum: HashMap::from([(0u8, U256::from(100)), (1u8, U256::from(200))]),
            bls_keypair: BlsKeyPair::new(PRIVATE_KEY_3.into()).unwrap(),
        };

        let test_operators = vec![
            test_operator_1.clone(),
            test_operator_2.clone(),
            test_operator_3.clone(),
        ];
        let block_number = 1;
        let task_index = 0;
        let quorum_numbers: Vec<QuorumNum> = vec![0, 1];
        let quorum_threshold_percentages: QuorumThresholdPercentages = vec![60u8, 60u8];
        let time_to_expiry = Duration::from_secs(1);
        let task_response = 123; // Initialize with appropriate data
        let task_response_digest = hash(task_response);

        let fake_avs_registry_service = FakeAvsRegistryService::new(block_number, test_operators);
        let bls_agg_service = BlsAggregatorService::new(fake_avs_registry_service);

        bls_agg_service
            .initialize_new_task(
                task_index,
                block_number as u32,
                quorum_numbers,
                quorum_threshold_percentages,
                time_to_expiry,
            )
            .await
            .unwrap();

        let bls_sig_op_1 = test_operator_1
            .bls_keypair
            .sign_message(task_response_digest.as_ref());
        bls_agg_service
            .process_new_signature(
                task_index,
                task_response_digest,
                bls_sig_op_1.clone(),
                test_operator_1.operator_id,
            )
            .await
            .unwrap();

        let bls_sig_op_2 = test_operator_2
            .bls_keypair
            .sign_message(task_response_digest.as_ref());

        bls_agg_service
            .process_new_signature(
                task_index,
                task_response_digest,
                bls_sig_op_2.clone(),
                test_operator_2.operator_id,
            )
            .await
            .unwrap();

        let response = bls_agg_service
            .aggregated_response_receiver
            .lock()
            .await
            .recv()
            .await;

        assert_eq!(
            Err(BlsAggregationServiceError::TaskExpired),
            response.unwrap()
        );
    }

    #[tokio::test]
    async fn test_2_quorums_1_operator_which_just_take_1_quorum_1_signature_task_expired() {
        let test_operator_1 = TestOperator {
            operator_id: U256::from(1).into(),
            // Note the quorums is [0, 1], but operator id 1 just stake 0.
            stake_per_quorum: HashMap::from([(0u8, U256::from(100))]),
            bls_keypair: BlsKeyPair::new(PRIVATE_KEY_1.into()).unwrap(),
        };

        let block_number = 1;
        let task_index = 0;
        let quorum_numbers: Vec<QuorumNum> = vec![0, 1];
        let quorum_threshold_percentages: QuorumThresholdPercentages = vec![100, 100];
        let time_to_expiry = Duration::from_secs(1);
        let task_response = 123; // Initialize with appropriate data
        let task_response_digest = hash(task_response);

        let fake_avs_registry_service =
            FakeAvsRegistryService::new(block_number, vec![test_operator_1.clone()]);
        let bls_agg_service = BlsAggregatorService::new(fake_avs_registry_service);

        bls_agg_service
            .initialize_new_task(
                task_index,
                block_number as u32,
                quorum_numbers,
                quorum_threshold_percentages,
                time_to_expiry,
            )
            .await
            .unwrap();

        let bls_sig_op_1 = test_operator_1
            .bls_keypair
            .sign_message(task_response_digest.as_ref());

        bls_agg_service
            .process_new_signature(
                task_index,
                task_response_digest,
                bls_sig_op_1.clone(),
                test_operator_1.operator_id,
            )
            .await
            .unwrap();

        let response = bls_agg_service
            .aggregated_response_receiver
            .lock()
            .await
            .recv()
            .await;
        assert_eq!(
            Err(BlsAggregationServiceError::TaskExpired),
            response.unwrap()
        );
    }

    #[tokio::test]
    async fn test_2_quorums_2_operators_where_1_operator_just_take_1_quorum_1_signature_task_expired(
    ) {
        let test_operator_1 = TestOperator {
            operator_id: U256::from(1).into(),
            // Note the quorums is [0, 1], but operator id 1 just stake 0.
            stake_per_quorum: HashMap::from([(0u8, U256::from(100))]),
            bls_keypair: BlsKeyPair::new(PRIVATE_KEY_1.into()).unwrap(),
        };
        let test_operator_2 = TestOperator {
            operator_id: U256::from(2).into(),
            // Note the quorums is [0, 1], but operator id 2 just stake 1.
            stake_per_quorum: HashMap::from([(1u8, U256::from(200))]),
            bls_keypair: BlsKeyPair::new(PRIVATE_KEY_2.into()).unwrap(),
        };

        let block_number = 1;
        let task_index = 0;
        let quorum_numbers: Vec<QuorumNum> = vec![0, 1];
        let quorum_threshold_percentages: QuorumThresholdPercentages = vec![100, 100];
        let time_to_expiry = Duration::from_secs(1);
        let task_response = 123; // Initialize with appropriate data
        let task_response_digest = hash(task_response);
        let test_operators = vec![test_operator_1.clone(), test_operator_2.clone()];

        let fake_avs_registry_service = FakeAvsRegistryService::new(block_number, test_operators);
        let bls_agg_service = BlsAggregatorService::new(fake_avs_registry_service);

        bls_agg_service
            .initialize_new_task(
                task_index,
                block_number as u32,
                quorum_numbers,
                quorum_threshold_percentages,
                time_to_expiry,
            )
            .await
            .unwrap();

        let bls_sig_op_1 = test_operator_1
            .bls_keypair
            .sign_message(task_response_digest.as_ref());
        bls_agg_service
            .process_new_signature(
                task_index,
                task_response_digest,
                bls_sig_op_1,
                test_operator_1.operator_id,
            )
            .await
            .unwrap();

        let response = bls_agg_service
            .aggregated_response_receiver
            .lock()
            .await
            .recv()
            .await;

        assert_eq!(
            Err(BlsAggregationServiceError::TaskExpired),
            response.unwrap()
        );
    }

    #[tokio::test]
    async fn send_signature_of_task_not_initialized() {
        let test_operator_1 = TestOperator {
            operator_id: U256::from(1).into(),
            // Note the quorums is [0, 1], but operator id 1 just stake 0.
            stake_per_quorum: HashMap::from([(0u8, U256::from(100))]),
            bls_keypair: BlsKeyPair::new(PRIVATE_KEY_1.into()).unwrap(),
        };

        let block_number = 1;
        let task_index = 0;
        let task_response = 123; // Initialize with appropriate data
        let task_response_digest = hash(task_response);

        let fake_avs_registry_service =
            FakeAvsRegistryService::new(block_number, vec![test_operator_1.clone()]);
        let bls_agg_service = BlsAggregatorService::new(fake_avs_registry_service);

        let bls_sig_op_1 = test_operator_1
            .bls_keypair
            .sign_message(task_response_digest.as_ref());

        let result = bls_agg_service
            .process_new_signature(
                task_index,
                task_response_digest,
                bls_sig_op_1.clone(),
                test_operator_1.operator_id,
            )
            .await;

        assert_eq!(Err(BlsAggregationServiceError::TaskNotFound), result);
    }

    #[tokio::test]
    async fn test_1_quorum_2_operator_2_signatures_on_2_different_msgs() {
        let test_operator_1 = TestOperator {
            operator_id: U256::from(1).into(),
            stake_per_quorum: HashMap::from([(0u8, U256::from(100)), (1u8, U256::from(200))]),
            bls_keypair: BlsKeyPair::new(PRIVATE_KEY_1.into()).unwrap(),
        };
        let test_operator_2 = TestOperator {
            operator_id: U256::from(2).into(),
            stake_per_quorum: HashMap::from([(0u8, U256::from(100)), (1u8, U256::from(200))]),
            bls_keypair: BlsKeyPair::new(PRIVATE_KEY_2.into()).unwrap(),
        };
        let test_operators = vec![test_operator_1.clone(), test_operator_2.clone()];
        let block_number = 1;
        let task_index = 0;
        let quorum_numbers: Vec<QuorumNum> = vec![0];
        let quorum_threshold_percentages: QuorumThresholdPercentages = vec![100u8];
        let time_to_expiry = Duration::from_secs(1);
        let fake_avs_registry_service = FakeAvsRegistryService::new(block_number, test_operators);
        let bls_agg_service = BlsAggregatorService::new(fake_avs_registry_service);

        bls_agg_service
            .initialize_new_task(
                task_index,
                block_number as u32,
                quorum_numbers,
                quorum_threshold_percentages,
                time_to_expiry,
            )
            .await
            .unwrap();

        let task_response_1 = 123; // Initialize with appropriate data
        let task_response_1_digest = hash(task_response_1);
        let bls_sig_op_1 = test_operator_1
            .bls_keypair
            .sign_message(task_response_1_digest.as_ref());
        bls_agg_service
            .process_new_signature(
                task_index,
                task_response_1_digest,
                bls_sig_op_1.clone(),
                test_operator_1.operator_id,
            )
            .await
            .unwrap();

        let task_response_2 = 456; // Initialize with appropriate data
        let task_response_2_digest = hash(task_response_2);
        let bls_sig_op_2 = test_operator_1
            .bls_keypair
            .sign_message(task_response_2_digest.as_ref());
        bls_agg_service
            .process_new_signature(
                task_index,
                task_response_2_digest,
                bls_sig_op_2.clone(),
                test_operator_1.operator_id,
            )
            .await
            .unwrap();

        let response = bls_agg_service
            .aggregated_response_receiver
            .lock()
            .await
            .recv()
            .await;

        assert_eq!(
            Err(BlsAggregationServiceError::TaskExpired),
            response.unwrap()
        );
    }

    #[tokio::test]
    async fn test_1_quorum_1_operator_1_invalid_signature() {
        let test_operator_1 = TestOperator {
            operator_id: U256::from(1).into(),
            stake_per_quorum: HashMap::from([(0u8, U256::from(100)), (1u8, U256::from(200))]),
            bls_keypair: BlsKeyPair::new(PRIVATE_KEY_1.into()).unwrap(),
        };

        let block_number = 1;
        let task_index = 0;
        let quorum_numbers = vec![0];
        let quorum_threshold_percentages: QuorumThresholdPercentages = vec![100];
        let time_to_expiry = Duration::from_secs(1);
        let task_response = 123; // Initialize with appropriate data

        let wrong_task_response_digest = hash(task_response + 1);
        let bls_signature = test_operator_1
            .bls_keypair
            .sign_message(hash(task_response).as_ref());
        let fake_avs_registry_service =
            FakeAvsRegistryService::new(block_number, vec![test_operator_1.clone()]);
        let bls_agg_service = BlsAggregatorService::new(fake_avs_registry_service);
        bls_agg_service
            .initialize_new_task(
                task_index,
                block_number as u32,
                quorum_numbers,
                quorum_threshold_percentages,
                time_to_expiry,
            )
            .await
            .unwrap();

        let result = bls_agg_service
            .process_new_signature(
                task_index,
                wrong_task_response_digest,
                bls_signature,
                test_operator_1.operator_id,
            )
            .await;

        assert_eq!(
            Err(BlsAggregationServiceError::SignatureVerificationError(
                IncorrectSignature
            )),
            result
        );

        // Also test that the aggregator service is not affected by the invalid signature, so the task should expire
        let response = bls_agg_service
            .aggregated_response_receiver
            .lock()
            .await
            .recv()
            .await;

        assert_eq!(
            Err(BlsAggregationServiceError::TaskExpired),
            response.unwrap()
        );
    }

    #[tokio::test]
    async fn test_signatures_are_processed_during_window_after_quorum() {
        let test_operator_1 = TestOperator {
            operator_id: U256::from(1).into(),
            stake_per_quorum: HashMap::from([(0u8, U256::from(100))]),
            bls_keypair: BlsKeyPair::new(PRIVATE_KEY_1.into()).unwrap(),
        };
        let test_operator_2 = TestOperator {
            operator_id: U256::from(2).into(),
            stake_per_quorum: HashMap::from([(0u8, U256::from(100))]),
            bls_keypair: BlsKeyPair::new(PRIVATE_KEY_2.into()).unwrap(),
        };
        let test_operator_3 = TestOperator {
            operator_id: U256::from(3).into(),
            stake_per_quorum: HashMap::from([(0u8, U256::from(100))]),
            bls_keypair: BlsKeyPair::new(PRIVATE_KEY_3.into()).unwrap(),
        };
        let test_operators = vec![
            test_operator_1.clone(),
            test_operator_2.clone(),
            test_operator_3.clone(),
        ];
        let block_number = 1;
        let task_index = 0;
        let task_response = 123;
        let quorum_numbers: Vec<QuorumNum> = vec![0];
        let quorum_threshold_percentages: QuorumThresholdPercentages = vec![50_u8];
        let fake_avs_registry_service = FakeAvsRegistryService::new(block_number, test_operators);
        let bls_agg_service = BlsAggregatorService::new(fake_avs_registry_service);

        let time_to_expiry = Duration::from_secs(5);
        let window_duration = Duration::from_secs(1);

        let start = Instant::now();
        bls_agg_service
            .initialize_new_task_with_window(
                task_index,
                block_number as u32,
                quorum_numbers,
                quorum_threshold_percentages,
                time_to_expiry,
                window_duration,
            )
            .await
            .unwrap();

        let task_response_1_digest = hash(task_response);
        let bls_sig_op_1 = test_operator_1
            .bls_keypair
            .sign_message(task_response_1_digest.as_ref());
        bls_agg_service
            .process_new_signature(
                task_index,
                task_response_1_digest,
                bls_sig_op_1.clone(),
                test_operator_1.operator_id,
            )
            .await
            .unwrap();

        let task_response_2_digest = hash(task_response);
        let bls_sig_op_2 = test_operator_2
            .bls_keypair
            .sign_message(task_response_2_digest.as_ref());
        bls_agg_service
            .process_new_signature(
                task_index,
                task_response_2_digest,
                bls_sig_op_2.clone(),
                test_operator_2.operator_id,
            )
            .await
            .unwrap();

        // quorum reached here, window should be open receiving signatures for 1 second
        sleep(Duration::from_millis(500)).await;
        let task_response_3_digest = hash(task_response);
        let bls_sig_op_3 = test_operator_3
            .bls_keypair
            .sign_message(task_response_3_digest.as_ref());
        bls_agg_service
            .process_new_signature(
                task_index,
                task_response_3_digest,
                bls_sig_op_3.clone(),
                test_operator_3.operator_id,
            )
            .await
            .unwrap();

        let signers_apk_g2 = aggregate_g2_public_keys(&vec![
            test_operator_1.clone(),
            test_operator_2.clone(),
            test_operator_3.clone(),
        ]);
        let signers_agg_sig_g1 =
            aggregate_g1_signatures(&[bls_sig_op_1, bls_sig_op_2, bls_sig_op_3]);
        let quorum_apks_g1 = vec![aggregate_g1_public_keys(&vec![
            test_operator_1,
            test_operator_2,
            test_operator_3,
        ])];

        let expected_agg_service_response = BlsAggregationServiceResponse {
            task_index,
            task_response_digest: task_response_3_digest,
            non_signers_pub_keys_g1: vec![],
            quorum_apks_g1,
            signers_apk_g2,
            signers_agg_sig_g1,
            non_signer_quorum_bitmap_indices: vec![],
            quorum_apk_indices: vec![],
            total_stake_indices: vec![],
            non_signer_stake_indices: vec![],
        };

        let response = bls_agg_service
            .aggregated_response_receiver
            .lock()
            .await
            .recv()
            .await;

        let elapsed = start.elapsed();
        assert_eq!(
            expected_agg_service_response,
            response.clone().unwrap().unwrap()
        );
        assert_eq!(task_index, response.unwrap().unwrap().task_index);
        assert!(elapsed < time_to_expiry);
        assert!(elapsed >= window_duration);
    }

    #[tokio::test]
    async fn test_if_quorum_has_been_reached_and_the_task_expires_during_window_the_response_is_sent(
    ) {
        let test_operator_1 = TestOperator {
            operator_id: U256::from(1).into(),
            stake_per_quorum: HashMap::from([(0u8, U256::from(100))]),
            bls_keypair: BlsKeyPair::new(PRIVATE_KEY_1.into()).unwrap(),
        };
        let test_operator_2 = TestOperator {
            operator_id: U256::from(2).into(),
            stake_per_quorum: HashMap::from([(0u8, U256::from(100))]),
            bls_keypair: BlsKeyPair::new(PRIVATE_KEY_2.into()).unwrap(),
        };
        let test_operators = vec![test_operator_1.clone(), test_operator_2.clone()];
        let block_number = 1;
        let task_index = 0;
        let task_response = 123;
        let quorum_numbers: Vec<QuorumNum> = vec![0];
        let quorum_threshold_percentages: QuorumThresholdPercentages = vec![40_u8];
        let fake_avs_registry_service = FakeAvsRegistryService::new(block_number, test_operators);
        let bls_agg_service = BlsAggregatorService::new(fake_avs_registry_service);

        let time_to_expiry = Duration::from_secs(2);
        let window_duration = Duration::from_secs(10);

        let start = Instant::now();
        bls_agg_service
            .initialize_new_task_with_window(
                task_index,
                block_number as u32,
                quorum_numbers,
                quorum_threshold_percentages,
                time_to_expiry,
                window_duration,
            )
            .await
            .unwrap();

        let task_response_1_digest = hash(task_response);
        let bls_sig_op_1 = test_operator_1
            .bls_keypair
            .sign_message(task_response_1_digest.as_ref());
        bls_agg_service
            .process_new_signature(
                task_index,
                task_response_1_digest,
                bls_sig_op_1.clone(),
                test_operator_1.operator_id,
            )
            .await
            .unwrap();

        // quorum reached here, window should be open receiving signatures

        let task_response_2_digest = hash(task_response);
        let bls_sig_op_2 = test_operator_2
            .bls_keypair
            .sign_message(task_response_2_digest.as_ref());
        bls_agg_service
            .process_new_signature(
                task_index,
                task_response_2_digest,
                bls_sig_op_2.clone(),
                test_operator_2.operator_id,
            )
            .await
            .unwrap();

        let signers_apk_g2 =
            aggregate_g2_public_keys(&vec![test_operator_1.clone(), test_operator_2.clone()]);
        let signers_agg_sig_g1 = aggregate_g1_signatures(&[bls_sig_op_1, bls_sig_op_2]);
        let quorum_apks_g1 = vec![aggregate_g1_public_keys(&vec![
            test_operator_1,
            test_operator_2,
        ])];

        let expected_agg_service_response = BlsAggregationServiceResponse {
            task_index,
            task_response_digest: task_response_2_digest,
            non_signers_pub_keys_g1: vec![],
            quorum_apks_g1,
            signers_apk_g2,
            signers_agg_sig_g1,
            non_signer_quorum_bitmap_indices: vec![],
            quorum_apk_indices: vec![],
            total_stake_indices: vec![],
            non_signer_stake_indices: vec![],
        };

        let response = bls_agg_service
            .aggregated_response_receiver
            .lock()
            .await
            .recv()
            .await;

        let elapsed = start.elapsed();
        assert_eq!(
            expected_agg_service_response,
            response.clone().unwrap().unwrap()
        );
        assert_eq!(task_index, response.unwrap().unwrap().task_index);
        assert!(elapsed >= time_to_expiry);
        assert!(elapsed < window_duration);
    }

    #[tokio::test]
    async fn test_if_window_duration_is_zero_no_signatures_are_aggregated_after_reaching_quorum() {
        let test_operator_1 = TestOperator {
            operator_id: U256::from(1).into(),
            stake_per_quorum: HashMap::from([(0u8, U256::from(100))]),
            bls_keypair: BlsKeyPair::new(PRIVATE_KEY_1.into()).unwrap(),
        };
        let test_operator_2 = TestOperator {
            operator_id: U256::from(2).into(),
            stake_per_quorum: HashMap::from([(0u8, U256::from(100))]),
            bls_keypair: BlsKeyPair::new(PRIVATE_KEY_2.into()).unwrap(),
        };
        let test_operators = vec![test_operator_1.clone(), test_operator_2.clone()];
        let block_number = 1;
        let task_index = 0;
        let task_response = 123;
        let quorum_numbers: Vec<QuorumNum> = vec![0];
        let quorum_threshold_percentages: QuorumThresholdPercentages = vec![40_u8];
        let fake_avs_registry_service = FakeAvsRegistryService::new(block_number, test_operators);
        let bls_agg_service = BlsAggregatorService::new(fake_avs_registry_service);

        let time_to_expiry = Duration::from_secs(2);
        let window_duration = Duration::ZERO;

        let start = Instant::now();
        bls_agg_service
            .initialize_new_task_with_window(
                task_index,
                block_number as u32,
                quorum_numbers,
                quorum_threshold_percentages,
                time_to_expiry,
                window_duration,
            )
            .await
            .unwrap();

        let task_response_1_digest = hash(task_response);
        let bls_sig_op_1 = test_operator_1
            .bls_keypair
            .sign_message(task_response_1_digest.as_ref());
        bls_agg_service
            .process_new_signature(
                task_index,
                task_response_1_digest,
                bls_sig_op_1.clone(),
                test_operator_1.operator_id,
            )
            .await
            .unwrap();

        // quorum reached here but window duration is zero, so no more signatures should be aggregated
        sleep(Duration::from_millis(1)).await;

        let task_response_2_digest = hash(task_response);
        let bls_sig_op_2 = test_operator_2
            .bls_keypair
            .sign_message(task_response_2_digest.as_ref());
        let process_signature_result = bls_agg_service
            .process_new_signature(
                task_index,
                task_response_2_digest,
                bls_sig_op_2.clone(),
                test_operator_2.operator_id,
            )
            .await;
        assert_eq!(
            Err(BlsAggregationServiceError::ChannelError), // TODO: change this error to be more representative
            process_signature_result
        );

        let signers_apk_g2 = aggregate_g2_public_keys(&[test_operator_1.clone()]);
        let signers_agg_sig_g1 = aggregate_g1_signatures(&[bls_sig_op_1]);
        let quorum_apks_g1 = vec![aggregate_g1_public_keys(&vec![
            test_operator_1,
            test_operator_2.clone(),
        ])];

        let expected_agg_service_response = BlsAggregationServiceResponse {
            task_index,
            task_response_digest: task_response_1_digest,
            non_signers_pub_keys_g1: vec![test_operator_2.bls_keypair.public_key()],
            quorum_apks_g1,
            signers_apk_g2,
            signers_agg_sig_g1,
            non_signer_quorum_bitmap_indices: vec![],
            quorum_apk_indices: vec![],
            total_stake_indices: vec![],
            non_signer_stake_indices: vec![],
        };

        let response = bls_agg_service
            .aggregated_response_receiver
            .lock()
            .await
            .recv()
            .await;

        let elapsed = start.elapsed();
        assert_eq!(
            expected_agg_service_response,
            response.clone().unwrap().unwrap()
        );
        assert_eq!(task_index, response.unwrap().unwrap().task_index);
        assert!(elapsed < time_to_expiry);
    }

    #[tokio::test]
    async fn test_no_signatures_are_aggregated_after_window() {
        let test_operator_1 = TestOperator {
            operator_id: U256::from(1).into(),
            stake_per_quorum: HashMap::from([(0u8, U256::from(100))]),
            bls_keypair: BlsKeyPair::new(PRIVATE_KEY_1.into()).unwrap(),
        };
        let test_operator_2 = TestOperator {
            operator_id: U256::from(2).into(),
            stake_per_quorum: HashMap::from([(0u8, U256::from(100))]),
            bls_keypair: BlsKeyPair::new(PRIVATE_KEY_2.into()).unwrap(),
        };
        let test_operators = vec![test_operator_1.clone(), test_operator_2.clone()];
        let block_number = 1;
        let task_index = 0;
        let task_response = 123;
        let quorum_numbers: Vec<QuorumNum> = vec![0];
        let quorum_threshold_percentages: QuorumThresholdPercentages = vec![40_u8];
        let fake_avs_registry_service = FakeAvsRegistryService::new(block_number, test_operators);
        let bls_agg_service = BlsAggregatorService::new(fake_avs_registry_service);

        let time_to_expiry = Duration::from_secs(5);
        let window_duration = Duration::from_secs(1);

        let start = Instant::now();
        bls_agg_service
            .initialize_new_task_with_window(
                task_index,
                block_number as u32,
                quorum_numbers,
                quorum_threshold_percentages,
                time_to_expiry,
                window_duration,
            )
            .await
            .unwrap();

        let task_response_1_digest = hash(task_response);
        let bls_sig_op_1 = test_operator_1
            .bls_keypair
            .sign_message(task_response_1_digest.as_ref());
        bls_agg_service
            .process_new_signature(
                task_index,
                task_response_1_digest,
                bls_sig_op_1.clone(),
                test_operator_1.operator_id,
            )
            .await
            .unwrap();

        // quorum reached here, window should be open for 1 second
        sleep(Duration::from_secs(2)).await;

        let task_response_2_digest = hash(task_response);
        let bls_sig_op_2 = test_operator_2
            .bls_keypair
            .sign_message(task_response_2_digest.as_ref());
        let process_signature_result = bls_agg_service
            .process_new_signature(
                task_index,
                task_response_2_digest,
                bls_sig_op_2.clone(),
                test_operator_2.operator_id,
            )
            .await;
        assert_eq!(
            Err(BlsAggregationServiceError::ChannelError), // TODO: change this error to be more representative
            process_signature_result
        );

        let signers_apk_g2 = aggregate_g2_public_keys(&[test_operator_1.clone()]);
        let signers_agg_sig_g1 = aggregate_g1_signatures(&[bls_sig_op_1]);
        let quorum_apks_g1 = vec![aggregate_g1_public_keys(&vec![
            test_operator_1,
            test_operator_2.clone(),
        ])];

        let expected_agg_service_response = BlsAggregationServiceResponse {
            task_index,
            task_response_digest: task_response_1_digest,
            non_signers_pub_keys_g1: vec![test_operator_2.bls_keypair.public_key()],
            quorum_apks_g1,
            signers_apk_g2,
            signers_agg_sig_g1,
            non_signer_quorum_bitmap_indices: vec![],
            quorum_apk_indices: vec![],
            total_stake_indices: vec![],
            non_signer_stake_indices: vec![],
        };

        let response = bls_agg_service
            .aggregated_response_receiver
            .lock()
            .await
            .recv()
            .await;

        let elapsed = start.elapsed();
        assert_eq!(
            expected_agg_service_response,
            response.clone().unwrap().unwrap()
        );
        assert_eq!(task_index, response.unwrap().unwrap().task_index);
        assert!(elapsed < time_to_expiry);
    }
}<|MERGE_RESOLUTION|>--- conflicted
+++ resolved
@@ -46,15 +46,8 @@
     TaskNotFound,
     #[error("signature verification error")]
     SignatureVerificationError(SignatureVerificationError),
-<<<<<<< HEAD
-    #[error("channel was closed")]
-    ChannelClosed,
-    #[error("signatures channel was closed")]
-    SignatureChannelClosed,
-=======
     #[error("signatures channel was closed, can't send signatures to aggregator")]
     SignaturesChannelClosed,
->>>>>>> 317bca1f
     #[error("error sending to channel")]
     ChannelError,
     #[error("Avs Registry Error")]
@@ -413,7 +406,7 @@
                 signed_task_digest = signatures_rx.recv() =>{
                     // New signature, aggregate it. If threshold is met, start window
                     let Some(digest) = signed_task_digest else {
-                        return Err(BlsAggregationServiceError::SignatureChannelClosed);
+                        return Err(BlsAggregationServiceError::SignaturesChannelClosed);
                     };
                     // check if the operator has already signed for this digest
                     if aggregated_operators
@@ -520,10 +513,6 @@
                 }
             }
         }
-<<<<<<< HEAD
-=======
-        Err(BlsAggregationServiceError::SignaturesChannelClosed)
->>>>>>> 317bca1f
     }
 
     /// Builds the aggregated response containing all the aggregation info.
