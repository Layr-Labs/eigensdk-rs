<<<<<<< HEAD
use alloy_primitives::{FixedBytes, Uint, U256};
use ark_bn254::G2Affine;
=======
use alloy_primitives::{FixedBytes, U256};
use ark_bn254::{G1Affine, G2Affine};
>>>>>>> 7967e1c4
use ark_ec::AffineRepr;
use eigen_crypto_bls::{BlsG1Point, BlsG2Point, Signature};
use eigen_crypto_bn254::utils::verify_message;
use eigen_services_avsregistry::AvsRegistryService;
use eigen_types::{
    avs::{SignatureVerificationError, SignedTaskResponseDigest, TaskIndex, TaskResponseDigest},
    operator::{OperatorAvsState, QuorumThresholdPercentage, QuorumThresholdPercentages},
};
use parking_lot::RwLock;
use serde::{Deserialize, Serialize};
use std::collections::HashMap;
use std::sync::Arc;
use thiserror::Error;
use tokio::{
    sync::{
        mpsc::{self, UnboundedReceiver, UnboundedSender},
        Mutex,
    },
    time::Duration,
};

/// The response from the BLS aggregation service
#[allow(unused)]
#[derive(Debug, Clone, PartialEq, Eq, Serialize, Deserialize)]
pub struct BlsAggregationServiceResponse {
    pub task_index: TaskIndex,
    pub task_response_digest: TaskResponseDigest,
    pub non_signers_pub_keys_g1: Vec<BlsG1Point>,
    pub quorum_apks_g1: Vec<BlsG1Point>,
    pub signers_apk_g2: BlsG2Point,
    pub signers_agg_sig_g1: Signature,
    pub non_signer_quorum_bitmap_indices: Vec<u32>,
    pub quorum_apk_indices: Vec<u32>,
    pub total_stake_indices: Vec<u32>,
    pub non_signer_stake_indices: Vec<Vec<u32>>,
}

/// Possible errors raised in BLS aggregation
#[derive(Error, Debug, Clone, PartialEq, Eq)]
pub enum BlsAggregationServiceError {
    #[error("task expired error")]
    TaskExpired,
    #[error("task not found error")]
    TaskNotFound,
    #[error("signature verification error")]
    SignatureVerificationError(SignatureVerificationError),
    #[error("signatures channel was closed, can't send signatures to aggregator")]
    SignaturesChannelClosed,
    #[error("error sending to channel")]
    ChannelError,
    #[error("Avs Registry Error")]
    RegistryError,
    #[error("duplicate task index error")]
    DuplicateTaskIndex,
}

/// Contains the aggregated operators signers information
#[derive(Debug, Clone)]
pub struct AggregatedOperators {
    signers_apk_g2: BlsG2Point,
    signers_agg_sig_g1: Signature,
    signers_total_stake_per_quorum: HashMap<u8, U256>,
    pub signers_operator_ids_set: HashMap<FixedBytes<32>, bool>,
}

/// The BLS Aggregator Service main struct
#[derive(Debug)]
pub struct BlsAggregatorService<A: AvsRegistryService>
where
    A: Clone,
{
    aggregated_response_sender:
        UnboundedSender<Result<BlsAggregationServiceResponse, BlsAggregationServiceError>>,
    pub aggregated_response_receiver: Arc<
        Mutex<UnboundedReceiver<Result<BlsAggregationServiceResponse, BlsAggregationServiceError>>>,
    >,
    signed_task_response:
        Arc<RwLock<HashMap<TaskIndex, UnboundedSender<SignedTaskResponseDigest>>>>,

    avs_registry_service: A,
}

impl<A: AvsRegistryService + Send + Sync + Clone + 'static> BlsAggregatorService<A> {
    /// Creates a new instance of the BlsAggregatorService with the given AVS registry service
    ///
    /// Creates a tokio unbounded_channel to send and received aggregated responses.
    ///
    /// # Arguments
    ///
    /// * `avs_registry_service` - The AVS registry service
    pub fn new(avs_registry_service: A) -> Self {
        let (tx, rx) = tokio::sync::mpsc::unbounded_channel();
        Self {
            aggregated_response_sender: tx,
            aggregated_response_receiver: Arc::new(Mutex::new(rx)),
            signed_task_response: Arc::new(RwLock::new(HashMap::new())),
            avs_registry_service,
        }
    }

    ///   Creates a new task meant to process new signed task responses for a task tokio channel.
    ///
    /// # Arguments
    ///
    /// * `task_index` - The index of the task
    /// * `task_created_block` - The block number at which the task was created
    /// * `quorum_nums` - The quorum numbers for the task
    /// * `quorum_threshold_percentages` - The quorum threshold percentages for the task
    /// * `time_to_expiry` - The timeout for the task reader to expire
    ///
    /// # Error
    ///
    /// Returns error if the task index already exists
    pub async fn initialize_new_task(
        &self,
        task_index: TaskIndex,
        task_created_block: u32,
        quorum_nums: Vec<u8>,
        quorum_threshold_percentages: QuorumThresholdPercentages,
        time_to_expiry: Duration,
    ) -> Result<(), BlsAggregationServiceError> {
        self.initialize_new_task_with_window(
            task_index,
            task_created_block,
            quorum_nums,
            quorum_threshold_percentages,
            time_to_expiry,
            Duration::ZERO,
        )
        .await
    }

    ///   Creates a new task meant to process new signed task responses for a task tokio channel.
    ///
    /// # Arguments
    ///
    /// * `task_index` - The index of the task
    /// * `task_created_block` - The block number at which the task was created
    /// * `quorum_nums` - The quorum numbers for the task
    /// * `quorum_threshold_percentages` - The quorum threshold percentages for the task
    /// * `time_to_expiry` - The timeout for the task reader to expire
    /// * `window_duration` - The duration of the window to wait for signatures after quorum is reached
    ///
    /// # Error
    ///
    /// Returns error if the task index already exists
    pub async fn initialize_new_task_with_window(
        &self,
        task_index: TaskIndex,
        task_created_block: u32,
        quorum_nums: Vec<u8>,
        quorum_threshold_percentages: QuorumThresholdPercentages,
        time_to_expiry: Duration,
        window_duration: Duration,
    ) -> Result<(), BlsAggregationServiceError> {
        let signatures_rx = {
            let mut task_channel = self.signed_task_response.write();

            if task_channel.contains_key(&task_index) {
                return Err(BlsAggregationServiceError::DuplicateTaskIndex);
            }

            let (signatures_tx, signatures_rx) = mpsc::unbounded_channel();
            task_channel.insert(task_index, signatures_tx);
            signatures_rx
        };

        let avs_registry_service = self.avs_registry_service.clone();
        let aggregated_response_sender = self.aggregated_response_sender.clone();
        tokio::spawn(async move {
            // Process each signed response here
            let _ = BlsAggregatorService::<A>::single_task_aggregator(
                avs_registry_service,
                task_index,
                task_created_block,
                quorum_nums.clone(),
                quorum_threshold_percentages.clone(),
                time_to_expiry,
                aggregated_response_sender,
                signatures_rx,
                window_duration,
            )
            .await
            .inspect_err(|err| {
                println!("Error: {:?}", err);
            });
        });
        Ok(())
    }

    /// Processes signatures received from the channel and sends
    /// the signed task response to the task channel.
    ///
    /// # Arguments
    ///
    /// * `task_index` - The index of the task
    /// * `task_response_digest` - The digest of the task response
    /// * `bls_signature` - The BLS signature of the task response
    /// * `operator_id` - The operator ID of the operator that signed the task response
    ///
    /// # Errors
    ///
    /// Returns error:
    /// * `TaskNotFound` - If the task is not found.
    /// * `ChannelError` - If there is an error while sending the task through the channel.
    /// * `SignatureVerificationError` - If the signature verification fails.
    pub async fn process_new_signature(
        &self,
        task_index: TaskIndex,
        task_response_digest: TaskResponseDigest,
        bls_signature: Signature,
        operator_id: FixedBytes<32>,
    ) -> Result<(), BlsAggregationServiceError> {
        let (tx, rx) = mpsc::channel(1);
        let task = SignedTaskResponseDigest {
            task_response_digest,
            bls_signature,
            operator_id,
            signature_verification_channel: tx,
        };

        let mut rx = {
            let task_channel = self.signed_task_response.read();

            let sender = task_channel
                .get(&task_index)
                .ok_or(BlsAggregationServiceError::TaskNotFound)?;

            // send the task to the aggregator thread
            sender
                .send(task)
                .map_err(|_| BlsAggregationServiceError::ChannelError)?;
            rx
            // release the lock
        };

        // return the signature verification result
        rx.recv()
            .await
            .ok_or(BlsAggregationServiceError::SignaturesChannelClosed)?
            .map_err(BlsAggregationServiceError::SignatureVerificationError)
    }

    /// Adds a new operator to the aggregated operators by aggregating its public key, signature and stake.
    ///
    /// # Arguments
    ///
    /// - `aggregated_operators` - Contains the information of all the aggregated operators.
    /// - `operator_state` - The state of the operator, contains information about its stake.
    /// - `signed_task_digest` - Contains the id and signature of the new operator.
    ///
    /// # Returns
    ///
    /// The given aggregated operators, aggregated with the new operator info.
    fn aggregate_new_operator(
        aggregated_operators: &mut AggregatedOperators,
        operator_state: OperatorAvsState,
        signed_task_digest: SignedTaskResponseDigest,
    ) -> &mut AggregatedOperators {
        let operator_g2_pubkey = operator_state
            .operator_info
            .pub_keys
            .clone()
            .unwrap()
            .g2_pub_key
            .g2();
        aggregated_operators
            .signers_operator_ids_set
            .insert(signed_task_digest.operator_id, true);
        for (quorum_num, stake) in operator_state.stake_per_quorum.iter() {
            // For each quorum the operator has stake in, we aggregate the signature and update the stake
            aggregated_operators.signers_agg_sig_g1 = Signature::new(
                (aggregated_operators.signers_agg_sig_g1.g1_point().g1()
                    + signed_task_digest.bls_signature.g1_point().g1())
                .into(),
            );
            aggregated_operators.signers_apk_g2 = BlsG2Point::new(
                (aggregated_operators.signers_apk_g2.g2() + operator_g2_pubkey).into(),
            );
            aggregated_operators
                .signers_total_stake_per_quorum
                .entry(*quorum_num)
                .and_modify(|v| *v += stake)
                .or_insert(*stake);
        }
        aggregated_operators
    }

    /// Processes each signed task responses given a task_index for a single task.
    ///
    /// It reads the signed task responses from the receiver channel and aggregates them.
    /// * If the quorum threshold is met, it sends the aggregated response to the aggregated response sender.
    /// * If the time to expiry is reached, it sends a task expired error to the aggregated response sender.
    /// * If the signature is incorrect, it sends an incorrect signature error to error channel.
    ///
    /// # Arguments
    ///
    /// * `task_index` - The index of the task
    /// * `task_created_block` - The block number at which the task was created
    /// * `quorum_nums` - The quorum numbers for the task
    /// * `quorum_threshold_percentages` - The quorum threshold percentages for the task
    /// * `time_to_expiry` - The timeout for the task reader to expire
    /// * `aggregated_response_sender` - The sender channel for the aggregated responses
    /// * `rx` - The receiver channel for the signed task responses
    #[allow(clippy::too_many_arguments)]
    pub async fn single_task_aggregator(
        avs_registry_service: A,
        task_index: TaskIndex,
        task_created_block: u32,
        quorum_nums: Vec<u8>,
        quorum_threshold_percentages: QuorumThresholdPercentages,
        time_to_expiry: Duration,
        aggregated_response_sender: UnboundedSender<
            Result<BlsAggregationServiceResponse, BlsAggregationServiceError>,
        >,
        signatures_rx: UnboundedReceiver<SignedTaskResponseDigest>,
        window_duration: Duration,
    ) -> Result<(), BlsAggregationServiceError> {
        let quorum_threshold_percentage_map: HashMap<u8, u8> = quorum_nums
            .iter()
            .enumerate()
            .map(|(i, quorum_number)| (*quorum_number, quorum_threshold_percentages[i]))
            .collect();

        let operator_state_avs = avs_registry_service
            .get_operators_avs_state_at_block(task_created_block, &quorum_nums)
            .await
            .map_err(|_| BlsAggregationServiceError::RegistryError)?;

        let quorums_avs_state = avs_registry_service
            .get_quorums_avs_state_at_block(&quorum_nums, task_created_block)
            .await
            .map_err(|_| BlsAggregationServiceError::RegistryError)?;
        let total_stake_per_quorum: HashMap<_, _> = quorums_avs_state
            .iter()
            .map(|(k, v)| (*k, v.total_stake))
            .collect();

        let quorum_apks_g1: Vec<BlsG1Point> = quorum_nums
            .iter()
            .filter_map(|quorum_num| quorums_avs_state.get(quorum_num))
            .map(|avs_state| avs_state.agg_pub_key_g1.clone())
            .collect();

        Self::loop_task_aggregator(
            avs_registry_service,
            task_index,
            task_created_block,
            time_to_expiry,
            aggregated_response_sender,
            signatures_rx,
            operator_state_avs,
            total_stake_per_quorum,
            quorum_threshold_percentage_map,
            quorum_apks_g1,
            quorum_nums,
            window_duration,
        )
        .await
    }

    #[allow(clippy::too_many_arguments)]
    async fn loop_task_aggregator(
        avs_registry_service: A,
        task_index: TaskIndex,
        task_created_block: u32,
        time_to_expiry: Duration,
        aggregated_response_sender: UnboundedSender<
            Result<BlsAggregationServiceResponse, BlsAggregationServiceError>,
        >,
        mut signatures_rx: UnboundedReceiver<SignedTaskResponseDigest>,
        operator_state_avs: HashMap<FixedBytes<32>, OperatorAvsState>,
        total_stake_per_quorum: HashMap<u8, Uint<256, 4>>,
        quorum_threshold_percentage_map: HashMap<u8, u8>,
        quorum_apks_g1: Vec<BlsG1Point>,
        quorum_nums: Vec<u8>,
        window_duration: Duration,
    ) -> Result<(), BlsAggregationServiceError> {
        let mut aggregated_operators: HashMap<FixedBytes<32>, AggregatedOperators> = HashMap::new();
        let mut open_window = false;
        let mut current_aggregated_response: Option<BlsAggregationServiceResponse> = None;
        let (window_tx, mut window_rx) = tokio::sync::mpsc::unbounded_channel::<bool>();
        let task_expired_timer = tokio::time::sleep(time_to_expiry);
        tokio::pin!(task_expired_timer);

        loop {
            tokio::select! {
                _ = &mut task_expired_timer => {
                    // Task expired. If window is open, send aggregated reponse. Else, send error
                    if open_window {
                        aggregated_response_sender
                            .send(Ok(current_aggregated_response.unwrap()))
                            .map_err(|_| BlsAggregationServiceError::ChannelError)?;
                    } else {
                        let _ = aggregated_response_sender.send(Err(BlsAggregationServiceError::TaskExpired));
                    }
                    return Ok(());
                },
                _ = window_rx.recv() => {
                    // Window finished. Send aggregated response
                    aggregated_response_sender
                        .send(Ok(current_aggregated_response.unwrap()))
                        .map_err(|_| BlsAggregationServiceError::ChannelError)?;
                    return Ok(());
                },
                signed_task_digest = signatures_rx.recv() =>{
                    // New signature, aggregate it. If threshold is met, start window
                    let Some(digest) = signed_task_digest else {
                        return Err(BlsAggregationServiceError::SignaturesChannelClosed);
                    };
                    // check if the operator has already signed for this digest
                    if aggregated_operators
                        .get(&digest.task_response_digest)
                        .map(|operators| {
                            operators
                                .signers_operator_ids_set
                                .contains_key(&digest.operator_id)
                        })
                        .unwrap_or(false)
                    {
                        digest
                            .signature_verification_channel
                            .send(Err(SignatureVerificationError::DuplicateSignature))
                            .await
                            .map_err(|_| BlsAggregationServiceError::ChannelError)?;
                        continue;
                    }

                    let verification_result = BlsAggregatorService::<A>::verify_signature(
                        task_index,
                        &digest,
                        &operator_state_avs,
                    )
                    .await;
                    let verification_failed = verification_result.is_err();

                    digest
                        .signature_verification_channel
                        .send(verification_result)
                        .await
                        .map_err(|_| BlsAggregationServiceError::ChannelError)?;

                    if verification_failed {
                        continue;
                    }

                    let operator_state = operator_state_avs
                        .get(&digest.operator_id)
                        .unwrap();

                    let operator_g2_pubkey = operator_state
                        .operator_info
                        .pub_keys
                        .clone()
                        .unwrap()
                        .g2_pub_key
                        .g2();

                    let digest_aggregated_operators = aggregated_operators
                        .get_mut(&digest.task_response_digest)
                        .map(|digest_aggregated_operators| {
                            BlsAggregatorService::<A>::aggregate_new_operator(
                                digest_aggregated_operators,
                                operator_state.clone(),
                                digest.clone(),
                            )
                            .clone()
                        })
                        .unwrap_or(AggregatedOperators {
                            signers_apk_g2: BlsG2Point::new((G2Affine::zero() + operator_g2_pubkey).into()),
                            signers_agg_sig_g1: digest.bls_signature.clone(),
                            signers_operator_ids_set: HashMap::from([(
                                operator_state.operator_id.into(),
                                true,
                            )]),
                            signers_total_stake_per_quorum: operator_state.stake_per_quorum.clone(),
                        });

                    aggregated_operators.insert(
                        digest.task_response_digest,
                        digest_aggregated_operators.clone(),
                    );

                    if !BlsAggregatorService::<A>::check_if_stake_thresholds_met(
                        &digest_aggregated_operators.signers_total_stake_per_quorum,
                        &total_stake_per_quorum,
                        &quorum_threshold_percentage_map,
                    ) {
                        continue;
                    }

                    if !open_window {
                        open_window = true;
                        let sender_cloned = window_tx.clone();
                        tokio::spawn(async move {
                            tokio::time::sleep(window_duration).await;
                            let _ = sender_cloned.send(true);
                        });
                    }

                    current_aggregated_response = Some(BlsAggregatorService::build_aggregated_response(
                        task_index,
                        task_created_block,
                        digest,
                        &operator_state_avs,
                        digest_aggregated_operators,
                        &avs_registry_service,
                        &quorum_apks_g1,
                        &quorum_nums,
                    )
<<<<<<< HEAD
                    .await?);
=======
                    .clone()
                })
                .unwrap_or_else(|| {
                    let mut signers_apk_g2 = BlsG2Point::new(G2Affine::zero());
                    let mut signers_agg_sig_g1 = Signature::new(G1Affine::zero());
                    for _ in 0..operator_state.stake_per_quorum.len() {
                        // for each quorum the operator has stake in, the signature is aggregated
                        // see signature verification logic here:
                        // https://github.com/Layr-Labs/eigenlayer-middleware/blob/7d49b5181b09198ed275783453aa082bb3766990/src/BLSSignatureChecker.sol#L161-L168
                        signers_apk_g2 =
                            BlsG2Point::new((signers_apk_g2.g2() + operator_g2_pubkey).into());
                        signers_agg_sig_g1 = Signature::new(
                            (signers_agg_sig_g1.g1_point().g1()
                                + signed_task_digest.bls_signature.g1_point().g1())
                            .into(),
                        );
                    }
                    AggregatedOperators {
                        signers_apk_g2,
                        signers_agg_sig_g1,
                        signers_operator_ids_set: HashMap::from([(
                            operator_state.operator_id.into(),
                            true,
                        )]),
                        signers_total_stake_per_quorum: operator_state.stake_per_quorum.clone(),
                    }
                });

            aggregated_operators.insert(
                signed_task_digest.task_response_digest,
                digest_aggregated_operators.clone(),
            );

            if !BlsAggregatorService::<A>::check_if_stake_thresholds_met(
                &digest_aggregated_operators.signers_total_stake_per_quorum,
                &total_stake_per_quorum,
                &quorum_threshold_percentage_map,
            ) {
                continue;
            }

            let bls_aggregation_service_response = BlsAggregatorService::build_aggregated_response(
                task_index,
                task_created_block,
                signed_task_digest,
                &operator_state_avs,
                digest_aggregated_operators,
                &avs_registry_service,
                &quorum_apks_g1,
                &quorum_nums,
            )
            .await?;
>>>>>>> 7967e1c4

                }
            }
        }
    }

    /// Builds the aggregated response containing all the aggregation info.
    ///
    /// # Arguments
    ///
    /// * `task_index` - The index of the task.
    /// * `task_created_block` - The block in which the task was created.
    /// * `signed_task_digest` - The signed task.
    /// * `operator_state_avs` - A hashmap with the operator state per operator id.
    /// * `digest_aggregated_operators` - The aggregated operators.
    /// * `avs_registry_service` - The avs registry service.
    /// * `quorum_apks_g1` - The quorum aggregated public keys.
    /// * `quorum_nums` - The quorum numbers.
    ///
    /// # Returns
    ///
    /// The BLS aggregation service response.
    #[allow(clippy::too_many_arguments)]
    async fn build_aggregated_response(
        task_index: TaskIndex,
        task_created_block: u32,
        signed_task_digest: SignedTaskResponseDigest,
        operator_state_avs: &HashMap<FixedBytes<32>, OperatorAvsState>,
        digest_aggregated_operators: AggregatedOperators,
        avs_registry_service: &A,
        quorum_apks_g1: &[BlsG1Point],
        quorum_nums: &[u8],
    ) -> Result<BlsAggregationServiceResponse, BlsAggregationServiceError> {
        let mut non_signers_operators_ids: Vec<FixedBytes<32>> = operator_state_avs
            .keys()
            .filter(|operator_id| {
                !digest_aggregated_operators
                    .signers_operator_ids_set
                    .contains_key(*operator_id)
            })
            .cloned()
            .collect::<Vec<_>>();

        non_signers_operators_ids.sort();

        let non_signers_pub_keys_g1: Vec<BlsG1Point> = non_signers_operators_ids
            .iter()
            .filter_map(|operator_id| operator_state_avs.get(operator_id))
            .filter_map(|operator_avs_state| operator_avs_state.operator_info.pub_keys.clone())
            .map(|pub_keys| pub_keys.g1_pub_key)
            .collect();

        let indices = avs_registry_service
            .get_check_signatures_indices(
                task_created_block,
                quorum_nums.into(),
                non_signers_operators_ids,
            )
            .await
            .map_err(|_err| BlsAggregationServiceError::RegistryError)?;

        Ok(BlsAggregationServiceResponse {
            task_index,
            task_response_digest: signed_task_digest.task_response_digest,
            non_signers_pub_keys_g1,
            quorum_apks_g1: quorum_apks_g1.into(),
            signers_apk_g2: digest_aggregated_operators.signers_apk_g2,
            signers_agg_sig_g1: digest_aggregated_operators.signers_agg_sig_g1,
            non_signer_quorum_bitmap_indices: indices.clone().nonSignerQuorumBitmapIndices,
            quorum_apk_indices: indices.quorumApkIndices,
            total_stake_indices: indices.totalStakeIndices,
            non_signer_stake_indices: indices.nonSignerStakeIndices,
        })
    }

    /// Verifies the signature of the task response given a `operator_avs_state`.
    /// If the signature is correct, it returns `Ok(())`, otherwise it returns an error.
    ///
    /// # Arguments
    ///
    /// * `task_index` - The index of the task
    /// * `signed_task_response_digest` - The signed task response digest
    /// * `operator_avs_state` - A hashmap containing the staked of all the operator indexed by operator_id.
    ///   This is used to get the `operator_state` to obtain the operator public key.
    ///
    /// # Error
    ///
    /// Returns error:
    /// - `SignatureVerificationError::OperatorNotFound` if the operator is not found,
    /// - `SignatureVerificationError::OperatorPublicKeyNotFound` if the operator public key is not found,
    /// - `SignatureVerificationError::IncorrectSignature` if the signature is incorrect.
    pub async fn verify_signature(
        _task_index: TaskIndex,
        signed_task_response_digest: &SignedTaskResponseDigest,
        operator_avs_state: &HashMap<FixedBytes<32>, OperatorAvsState>,
    ) -> Result<(), SignatureVerificationError> {
        let Some(operator_state) = operator_avs_state.get(&signed_task_response_digest.operator_id)
        else {
            return Err(SignatureVerificationError::OperatorNotFound);
        };

        let Some(pub_keys) = &operator_state.operator_info.pub_keys else {
            return Err(SignatureVerificationError::OperatorPublicKeyNotFound);
        };

        verify_message(
            pub_keys.g2_pub_key.g2(),
            signed_task_response_digest.task_response_digest.as_slice(),
            signed_task_response_digest.bls_signature.g1_point().g1(),
        )
        .then_some(())
        .ok_or(SignatureVerificationError::IncorrectSignature)
    }

    /// Checks if the stake thresholds are met for the given set of quorum members.
    ///
    /// # Arguments
    ///
    /// * `signed_stake_per_quorum` - The signed stake per quorum.
    /// * `total_stake_per_quorum` - The total stake per quorum.
    /// * `quorum_threshold_percentages_map` - The quorum threshold percentages map,
    ///   containing the quorum id as a key and its corresponding quorum threshold percentage.
    ///
    /// # Returns
    ///
    /// Returns `true` if the stake thresholds are met for all the members, otherwise `false`.
    pub fn check_if_stake_thresholds_met(
        signed_stake_per_quorum: &HashMap<u8, U256>,
        total_stake_per_quorum: &HashMap<u8, U256>,
        quorum_threshold_percentages_map: &HashMap<u8, QuorumThresholdPercentage>,
    ) -> bool {
        for (quorum_num, quorum_threshold_percentage) in quorum_threshold_percentages_map {
            let (Some(signed_stake_by_quorum), Some(total_stake_by_quorum)) = (
                signed_stake_per_quorum.get(quorum_num),
                total_stake_per_quorum.get(quorum_num),
            ) else {
                return false;
            };

            let signed_stake = signed_stake_by_quorum * U256::from(100);
            let threshold_stake = *total_stake_by_quorum * U256::from(*quorum_threshold_percentage);

            if signed_stake < threshold_stake {
                return false;
            }
        }
        true
    }
}

#[cfg(test)]
mod tests {
    use super::{BlsAggregationServiceError, BlsAggregationServiceResponse, BlsAggregatorService};
    use alloy_primitives::{B256, U256};
    use eigen_crypto_bls::{BlsG1Point, BlsG2Point, BlsKeyPair, Signature};
    use eigen_services_avsregistry::fake_avs_registry_service::FakeAvsRegistryService;
    use eigen_types::avs::SignatureVerificationError::{DuplicateSignature, IncorrectSignature};
    use eigen_types::operator::{QuorumNum, QuorumThresholdPercentages};
    use eigen_types::{avs::TaskIndex, test::TestOperator};
    use sha2::{Digest, Sha256};
    use std::collections::HashMap;
    use std::time::Duration;
    use std::vec;
    use tokio::time::{sleep, Instant};

    const PRIVATE_KEY_1: &str =
        "13710126902690889134622698668747132666439281256983827313388062967626731803599";
    const PRIVATE_KEY_2: &str =
        "14610126902690889134622698668747132666439281256983827313388062967626731803500";
    const PRIVATE_KEY_3: &str =
        "15610126902690889134622698668747132666439281256983827313388062967626731803501";

    fn hash(task_response: u64) -> B256 {
        let mut hasher = Sha256::new();
        hasher.update(task_response.to_be_bytes());
        B256::from_slice(hasher.finalize().as_ref())
    }

    fn aggregate_g1_public_keys(operators: &[TestOperator]) -> BlsG1Point {
        operators
            .iter()
            .map(|op| op.bls_keypair.public_key().g1())
            .reduce(|a, b| (a + b).into())
            .map(BlsG1Point::new)
            .unwrap()
    }

    fn aggregate_g2_public_keys(operators: &[TestOperator]) -> BlsG2Point {
        operators
            .iter()
            .map(|op| op.bls_keypair.public_key_g2().g2())
            .reduce(|a, b| (a + b).into())
            .map(BlsG2Point::new)
            .unwrap()
    }

    fn aggregate_g1_signatures(signatures: &[Signature]) -> Signature {
        let agg = signatures
            .iter()
            .map(|s| s.g1_point().g1())
            .reduce(|a, b| (a + b).into())
            .unwrap();
        Signature::new(agg)
    }

    #[tokio::test]
    async fn test_1_quorum_1_operator_1_correct_signature() {
        let test_operator_1 = TestOperator {
            operator_id: U256::from(1).into(),
            stake_per_quorum: HashMap::from([(0u8, U256::from(100)), (1u8, U256::from(200))]),
            bls_keypair: BlsKeyPair::new(PRIVATE_KEY_1.into()).unwrap(),
        };

        let block_number = 1;
        let task_index: TaskIndex = 0;
        let quorum_numbers = vec![0];
        let quorum_threshold_percentages: QuorumThresholdPercentages = vec![100];
        let time_to_expiry = Duration::from_secs(1);
        let task_response = 123; // Initialize with appropriate data

        let task_response_digest = hash(task_response);
        let bls_signature = test_operator_1
            .bls_keypair
            .sign_message(task_response_digest.as_ref());
        let fake_avs_registry_service =
            FakeAvsRegistryService::new(block_number, vec![test_operator_1.clone()]);
        let bls_agg_service = BlsAggregatorService::new(fake_avs_registry_service);
        bls_agg_service
            .initialize_new_task(
                task_index,
                block_number as u32,
                quorum_numbers,
                quorum_threshold_percentages,
                time_to_expiry,
            )
            .await
            .unwrap();

        bls_agg_service
            .process_new_signature(
                task_index,
                task_response_digest,
                bls_signature,
                test_operator_1.operator_id,
            )
            .await
            .unwrap();

        let expected_agg_service_response = BlsAggregationServiceResponse {
            task_index,
            task_response_digest,
            non_signers_pub_keys_g1: vec![],
            quorum_apks_g1: vec![test_operator_1.bls_keypair.public_key()],
            signers_apk_g2: test_operator_1.bls_keypair.public_key_g2(),
            signers_agg_sig_g1: test_operator_1
                .bls_keypair
                .sign_message(task_response_digest.as_ref()),
            non_signer_quorum_bitmap_indices: vec![],
            quorum_apk_indices: vec![],
            total_stake_indices: vec![],
            non_signer_stake_indices: vec![],
        };

        let response = bls_agg_service
            .aggregated_response_receiver
            .lock()
            .await
            .recv()
            .await;

        assert_eq!(
            expected_agg_service_response,
            response.clone().unwrap().unwrap()
        );
        assert_eq!(task_index, response.unwrap().unwrap().task_index);
    }

    #[tokio::test]
    async fn test_1_quorum_2_operator_2_duplicated_signatures() {
        let test_operator_1 = TestOperator {
            operator_id: U256::from(1).into(),
            stake_per_quorum: HashMap::from([(0u8, U256::from(100))]),
            bls_keypair: BlsKeyPair::new(PRIVATE_KEY_1.into()).unwrap(),
        };
        let test_operator_2 = TestOperator {
            operator_id: U256::from(2).into(),
            stake_per_quorum: HashMap::from([(0u8, U256::from(100))]),
            bls_keypair: BlsKeyPair::new(PRIVATE_KEY_2.into()).unwrap(),
        };
        let test_operators = vec![test_operator_1.clone(), test_operator_2.clone()];
        let block_number = 1;
        let task_index: TaskIndex = 0;
        let quorum_numbers = vec![0];
        let quorum_threshold_percentages: QuorumThresholdPercentages = vec![100];
        let time_to_expiry = Duration::from_secs(1);
        let task_response = 123; // Initialize with appropriate data
        let task_response_digest = hash(task_response);

        let fake_avs_registry_service =
            FakeAvsRegistryService::new(block_number, test_operators.clone());
        let bls_agg_service = BlsAggregatorService::new(fake_avs_registry_service);
        bls_agg_service
            .initialize_new_task(
                task_index,
                block_number as u32,
                quorum_numbers,
                quorum_threshold_percentages,
                time_to_expiry,
            )
            .await
            .unwrap();

        let bls_signature_1 = test_operator_1
            .bls_keypair
            .sign_message(task_response_digest.as_ref());
        bls_agg_service
            .process_new_signature(
                task_index,
                task_response_digest,
                bls_signature_1.clone(),
                test_operator_1.operator_id,
            )
            .await
            .unwrap();

        let second_signature_processing_result = bls_agg_service
            .process_new_signature(
                task_index,
                task_response_digest,
                bls_signature_1.clone(),
                test_operator_1.operator_id,
            )
            .await;

        assert_eq!(
            second_signature_processing_result,
            Err(BlsAggregationServiceError::SignatureVerificationError(
                DuplicateSignature
            ))
        );

        let bls_signature_2 = test_operator_2
            .bls_keypair
            .sign_message(task_response_digest.as_ref());
        bls_agg_service
            .process_new_signature(
                task_index,
                task_response_digest,
                bls_signature_2.clone(),
                test_operator_2.operator_id,
            )
            .await
            .unwrap();

        let quorum_apks_g1 = aggregate_g1_public_keys(&test_operators);
        let signers_apk_g2 = aggregate_g2_public_keys(&test_operators);
        let signers_agg_sig_g1 = aggregate_g1_signatures(&[bls_signature_1, bls_signature_2]);
        let expected_agg_service_response = BlsAggregationServiceResponse {
            task_index,
            task_response_digest,
            non_signers_pub_keys_g1: vec![],
            quorum_apks_g1: vec![quorum_apks_g1],
            signers_apk_g2,
            signers_agg_sig_g1,
            non_signer_quorum_bitmap_indices: vec![],
            quorum_apk_indices: vec![],
            total_stake_indices: vec![],
            non_signer_stake_indices: vec![],
        };

        let response = bls_agg_service
            .aggregated_response_receiver
            .lock()
            .await
            .recv()
            .await;

        assert_eq!(
            expected_agg_service_response,
            response.clone().unwrap().unwrap()
        );
        assert_eq!(task_index, response.unwrap().unwrap().task_index);
    }

    #[tokio::test]
    async fn test_1_quorum_3_operator_3_correct_signatures() {
        let test_operator_1 = TestOperator {
            operator_id: U256::from(1).into(),
            stake_per_quorum: HashMap::from([(0u8, U256::from(100)), (1u8, U256::from(200))]),
            bls_keypair: BlsKeyPair::new(PRIVATE_KEY_1.into()).unwrap(),
        };
        let test_operator_2 = TestOperator {
            operator_id: U256::from(2).into(),
            stake_per_quorum: HashMap::from([(0u8, U256::from(100)), (1u8, U256::from(200))]),
            bls_keypair: BlsKeyPair::new(PRIVATE_KEY_2.into()).unwrap(),
        };
        let test_operator_3 = TestOperator {
            operator_id: U256::from(3).into(),
            stake_per_quorum: HashMap::from([(0u8, U256::from(300)), (1u8, U256::from(100))]),
            bls_keypair: BlsKeyPair::new(PRIVATE_KEY_3.into()).unwrap(),
        };
        let test_operators = vec![
            test_operator_1.clone(),
            test_operator_2.clone(),
            test_operator_3.clone(),
        ];

        let block_number = 1;
        let task_index = 0;
        let quorum_numbers: Vec<QuorumNum> = vec![0];
        let quorum_threshold_percentages: QuorumThresholdPercentages = vec![100u8];
        let time_to_expiry = Duration::from_secs(1);
        let task_response = 123; // Initialize with appropriate data
        let task_response_digest = hash(task_response);

        let fake_avs_registry_service =
            FakeAvsRegistryService::new(block_number, test_operators.clone());
        let bls_agg_service = BlsAggregatorService::new(fake_avs_registry_service);

        bls_agg_service
            .initialize_new_task(
                task_index,
                block_number as u32,
                quorum_numbers,
                quorum_threshold_percentages,
                time_to_expiry,
            )
            .await
            .unwrap();
        let bls_sig_op_1 = test_operator_1
            .bls_keypair
            .sign_message(task_response_digest.as_ref());
        bls_agg_service
            .process_new_signature(
                task_index,
                task_response_digest,
                bls_sig_op_1.clone(),
                test_operator_1.operator_id,
            )
            .await
            .unwrap();

        let bls_sig_op_2 = test_operator_2
            .bls_keypair
            .sign_message(task_response_digest.as_ref());
        bls_agg_service
            .process_new_signature(
                task_index,
                task_response_digest,
                bls_sig_op_2.clone(),
                test_operator_2.operator_id,
            )
            .await
            .unwrap();

        let bls_sig_op_3 = test_operator_3
            .bls_keypair
            .sign_message(task_response_digest.as_ref());
        bls_agg_service
            .process_new_signature(
                task_index,
                task_response_digest,
                bls_sig_op_3.clone(),
                test_operator_3.operator_id,
            )
            .await
            .unwrap();

        let quorum_apks_g1 = aggregate_g1_public_keys(&test_operators);
        let signers_apk_g2 = aggregate_g2_public_keys(&test_operators);
        let signers_agg_sig_g1 =
            aggregate_g1_signatures(&vec![bls_sig_op_1, bls_sig_op_2, bls_sig_op_3]);

        let expected_agg_service_response = BlsAggregationServiceResponse {
            task_index,
            task_response_digest,
            non_signers_pub_keys_g1: vec![],
            quorum_apks_g1: vec![quorum_apks_g1],
            signers_apk_g2,
            signers_agg_sig_g1,
            non_signer_quorum_bitmap_indices: vec![],
            quorum_apk_indices: vec![],
            total_stake_indices: vec![],
            non_signer_stake_indices: vec![],
        };

        let response = bls_agg_service
            .aggregated_response_receiver
            .lock()
            .await
            .recv()
            .await;

        assert_eq!(
            expected_agg_service_response,
            response.clone().unwrap().unwrap()
        );
        assert_eq!(task_index, response.unwrap().unwrap().task_index);
    }

    #[tokio::test]
    async fn test_2_quorum_2_operator_2_correct_signatures() {
        let test_operator_1 = TestOperator {
            operator_id: U256::from(1).into(),
            stake_per_quorum: HashMap::from([(0u8, U256::from(100)), (1u8, U256::from(200))]),
            bls_keypair: BlsKeyPair::new(PRIVATE_KEY_1.into()).unwrap(),
        };
        let test_operator_2 = TestOperator {
            operator_id: U256::from(2).into(),
            stake_per_quorum: HashMap::from([(0u8, U256::from(100)), (1u8, U256::from(200))]),
            bls_keypair: BlsKeyPair::new(PRIVATE_KEY_2.into()).unwrap(),
        };
        let test_operators = vec![test_operator_1.clone(), test_operator_2.clone()];
        let block_number = 1;
        let task_index = 0;
        let quorum_numbers: Vec<QuorumNum> = vec![0, 1];
        let quorum_threshold_percentages: QuorumThresholdPercentages = vec![100u8, 100u8];
        let time_to_expiry = Duration::from_secs(1);
        let task_response = 123; // Initialize with appropriate data
        let task_response_digest = hash(task_response);

        let fake_avs_registry_service =
            FakeAvsRegistryService::new(block_number, test_operators.clone());
        let bls_agg_service = BlsAggregatorService::new(fake_avs_registry_service);

        bls_agg_service
            .initialize_new_task(
                task_index,
                block_number as u32,
                quorum_numbers,
                quorum_threshold_percentages,
                time_to_expiry,
            )
            .await
            .unwrap();
        let bls_sig_op_1 = test_operator_1
            .bls_keypair
            .sign_message(task_response_digest.as_ref());
        bls_agg_service
            .process_new_signature(
                task_index,
                task_response_digest,
                bls_sig_op_1.clone(),
                test_operator_1.operator_id,
            )
            .await
            .unwrap();

        let bls_sig_op_2 = test_operator_2
            .bls_keypair
            .sign_message(task_response_digest.as_ref());
        bls_agg_service
            .process_new_signature(
                task_index,
                task_response_digest,
                bls_sig_op_2.clone(),
                test_operator_2.operator_id,
            )
            .await
            .unwrap();

        let quorum_apks_g1 = aggregate_g1_public_keys(&test_operators);
        let signers_apk_g2 =
            aggregate_g2_public_keys(&[test_operators.clone(), test_operators].concat());
        let signers_agg_sig_g1 = aggregate_g1_signatures(&[
            bls_sig_op_1.clone(),
            bls_sig_op_1,
            bls_sig_op_2.clone(),
            bls_sig_op_2,
        ]);

        let expected_agg_service_response = BlsAggregationServiceResponse {
            task_index,
            task_response_digest,
            non_signers_pub_keys_g1: vec![],
            quorum_apks_g1: vec![quorum_apks_g1.clone(), quorum_apks_g1],
            signers_apk_g2,
            signers_agg_sig_g1,
            non_signer_quorum_bitmap_indices: vec![],
            quorum_apk_indices: vec![],
            total_stake_indices: vec![],
            non_signer_stake_indices: vec![],
        };

        let response = bls_agg_service
            .aggregated_response_receiver
            .lock()
            .await
            .recv()
            .await;

        assert_eq!(expected_agg_service_response, response.unwrap().unwrap());
    }

    #[tokio::test]
    async fn test_2_concurrent_tasks_2_quorum_2_operator_2_correct_signatures() {
        let test_operator_1 = TestOperator {
            operator_id: U256::from(1).into(),
            stake_per_quorum: HashMap::from([(0u8, U256::from(100)), (1u8, U256::from(200))]),
            bls_keypair: BlsKeyPair::new(PRIVATE_KEY_1.into()).unwrap(),
        };
        let test_operator_2 = TestOperator {
            operator_id: U256::from(2).into(),
            stake_per_quorum: HashMap::from([(0u8, U256::from(100)), (1u8, U256::from(200))]),
            bls_keypair: BlsKeyPair::new(PRIVATE_KEY_2.into()).unwrap(),
        };
        let test_operators = vec![test_operator_1.clone(), test_operator_2.clone()];
        let block_number = 1;
        let quorum_numbers: Vec<QuorumNum> = vec![0, 1];
        let quorum_threshold_percentages: QuorumThresholdPercentages = vec![100u8, 100u8];
        let time_to_expiry = Duration::from_secs(1);

        let fake_avs_registry_service =
            FakeAvsRegistryService::new(block_number, test_operators.clone());
        let bls_agg_service = BlsAggregatorService::new(fake_avs_registry_service);

        // initialize 2 concurrent tasks
        let task_1_index = 1;
        let task_1_response = 123; // Initialize with appropriate data
        let task_1_response_digest = hash(task_1_response);
        bls_agg_service
            .initialize_new_task(
                task_1_index,
                block_number as u32,
                quorum_numbers.clone(),
                quorum_threshold_percentages.clone(),
                time_to_expiry,
            )
            .await
            .unwrap();

        let task_2_index = 2;
        let task_2_response = 234; // Initialize with appropriate data
        let task_2_response_digest = hash(task_2_response);
        bls_agg_service
            .initialize_new_task(
                task_2_index,
                block_number as u32,
                quorum_numbers,
                quorum_threshold_percentages,
                time_to_expiry,
            )
            .await
            .unwrap();

        let bls_sig_task_1_op_1 = test_operator_1
            .bls_keypair
            .sign_message(task_1_response_digest.as_ref());
        bls_agg_service
            .process_new_signature(
                task_1_index,
                task_1_response_digest,
                bls_sig_task_1_op_1.clone(),
                test_operator_1.operator_id,
            )
            .await
            .unwrap();

        let bls_sig_task_1_op_2 = test_operator_2
            .bls_keypair
            .sign_message(task_1_response_digest.as_ref());
        bls_agg_service
            .process_new_signature(
                task_1_index,
                task_1_response_digest,
                bls_sig_task_1_op_2.clone(),
                test_operator_2.operator_id,
            )
            .await
            .unwrap();

        let bls_sig_task_2_op_1 = test_operator_1
            .bls_keypair
            .sign_message(task_2_response_digest.as_ref());
        bls_agg_service
            .process_new_signature(
                task_2_index,
                task_2_response_digest,
                bls_sig_task_2_op_1.clone(),
                test_operator_1.operator_id,
            )
            .await
            .unwrap();

        let bls_sig_task_2_op_2 = test_operator_2
            .bls_keypair
            .sign_message(task_2_response_digest.as_ref());
        bls_agg_service
            .process_new_signature(
                task_2_index,
                task_2_response_digest,
                bls_sig_task_2_op_2.clone(),
                test_operator_2.operator_id,
            )
            .await
            .unwrap();

        let quorum_apks_g1 = aggregate_g1_public_keys(&test_operators);
        let signers_apk_g2 =
            aggregate_g2_public_keys(&[test_operators.clone(), test_operators].concat());
        let signers_agg_sig_g1_task_1 = aggregate_g1_signatures(&[
            bls_sig_task_1_op_1.clone(),
            bls_sig_task_1_op_1,
            bls_sig_task_1_op_2.clone(),
            bls_sig_task_1_op_2,
        ]);

        let expected_response_task_1 = BlsAggregationServiceResponse {
            task_index: task_1_index,
            task_response_digest: task_1_response_digest,
            non_signers_pub_keys_g1: vec![],
            quorum_apks_g1: vec![quorum_apks_g1.clone(), quorum_apks_g1.clone()],
            signers_apk_g2: signers_apk_g2.clone(),
            signers_agg_sig_g1: signers_agg_sig_g1_task_1,
            non_signer_quorum_bitmap_indices: vec![],
            quorum_apk_indices: vec![],
            total_stake_indices: vec![],
            non_signer_stake_indices: vec![],
        };

        let signers_agg_sig_g1_task_2 = aggregate_g1_signatures(&[
            bls_sig_task_2_op_1.clone(),
            bls_sig_task_2_op_1,
            bls_sig_task_2_op_2.clone(),
            bls_sig_task_2_op_2,
        ]);

        let expected_response_task_2 = BlsAggregationServiceResponse {
            task_index: task_2_index,
            task_response_digest: task_2_response_digest,
            non_signers_pub_keys_g1: vec![],
            quorum_apks_g1: vec![quorum_apks_g1.clone(), quorum_apks_g1.clone()],
            signers_apk_g2,
            signers_agg_sig_g1: signers_agg_sig_g1_task_2,
            non_signer_quorum_bitmap_indices: vec![],
            quorum_apk_indices: vec![],
            total_stake_indices: vec![],
            non_signer_stake_indices: vec![],
        };

        let first_response = bls_agg_service
            .aggregated_response_receiver
            .lock()
            .await
            .recv()
            .await
            .unwrap();
        let second_response = bls_agg_service
            .aggregated_response_receiver
            .lock()
            .await
            .recv()
            .await
            .unwrap();

        let (task_1_response, task_2_response) = if first_response.clone().unwrap().task_index == 1
        {
            (first_response, second_response)
        } else {
            (second_response, first_response)
        };

        assert_eq!(expected_response_task_1, task_1_response.unwrap());
        assert_eq!(expected_response_task_2, task_2_response.unwrap());
    }

    #[tokio::test]
    async fn test_1_quorum_1_operator_0_signatures_task_expired() {
        let test_operator_1 = TestOperator {
            operator_id: U256::from(1).into(),
            stake_per_quorum: HashMap::from([(0u8, U256::from(100)), (1u8, U256::from(200))]),
            bls_keypair: BlsKeyPair::new(PRIVATE_KEY_1.into()).unwrap(),
        };

        let block_number = 1;
        let task_index: TaskIndex = 0;
        let quorum_numbers = vec![0];
        let quorum_threshold_percentages: QuorumThresholdPercentages = vec![100];
        let time_to_expiry = Duration::from_secs(1);
        let _task_response = 123; // Initialize with appropriate data

        let fake_avs_registry_service =
            FakeAvsRegistryService::new(block_number, vec![test_operator_1.clone()]);
        let bls_agg_service = BlsAggregatorService::new(fake_avs_registry_service);
        bls_agg_service
            .initialize_new_task(
                task_index,
                block_number as u32,
                quorum_numbers,
                quorum_threshold_percentages,
                time_to_expiry,
            )
            .await
            .unwrap();

        let response = bls_agg_service
            .aggregated_response_receiver
            .lock()
            .await
            .recv()
            .await;

        assert_eq!(
            Err(BlsAggregationServiceError::TaskExpired),
            response.unwrap()
        );
    }

    #[tokio::test]
    async fn test_1_quorum_2_operator_1_signatures_50_threshold() {
        let test_operator_1 = TestOperator {
            operator_id: U256::from(1).into(),
            stake_per_quorum: HashMap::from([(0u8, U256::from(100)), (1u8, U256::from(200))]),
            bls_keypair: BlsKeyPair::new(PRIVATE_KEY_1.into()).unwrap(),
        };
        let test_operator_2 = TestOperator {
            operator_id: U256::from(2).into(),
            stake_per_quorum: HashMap::from([(0u8, U256::from(100)), (1u8, U256::from(200))]),
            bls_keypair: BlsKeyPair::new(PRIVATE_KEY_2.into()).unwrap(),
        };
        let test_operators = vec![test_operator_1.clone(), test_operator_2.clone()];
        let block_number = 1;
        let task_index = 0;
        let quorum_numbers: Vec<QuorumNum> = vec![0];
        let quorum_threshold_percentages: QuorumThresholdPercentages = vec![50u8];
        let time_to_expiry = Duration::from_secs(1);
        let task_response = 123; // Initialize with appropriate data
        let task_response_digest = hash(task_response);
        let bls_sig_op_1 = test_operator_1
            .bls_keypair
            .sign_message(task_response_digest.as_ref());

        let fake_avs_registry_service =
            FakeAvsRegistryService::new(block_number, test_operators.clone());
        let bls_agg_service = BlsAggregatorService::new(fake_avs_registry_service);

        bls_agg_service
            .initialize_new_task(
                task_index,
                block_number as u32,
                quorum_numbers,
                quorum_threshold_percentages,
                time_to_expiry,
            )
            .await
            .unwrap();
        bls_agg_service
            .process_new_signature(
                task_index,
                task_response_digest,
                bls_sig_op_1.clone(),
                test_operator_1.operator_id,
            )
            .await
            .unwrap();

        let quorum_apks_g1 = aggregate_g1_public_keys(&test_operators);

        let signers_apk_g2: BlsG2Point = test_operator_1.bls_keypair.public_key_g2();

        let expected_agg_service_response = BlsAggregationServiceResponse {
            task_index,
            task_response_digest,
            non_signers_pub_keys_g1: vec![test_operator_2.bls_keypair.public_key()], //
            quorum_apks_g1: vec![quorum_apks_g1],
            signers_apk_g2,
            signers_agg_sig_g1: bls_sig_op_1,
            non_signer_quorum_bitmap_indices: vec![],
            quorum_apk_indices: vec![],
            total_stake_indices: vec![],
            non_signer_stake_indices: vec![],
        };

        let response = bls_agg_service
            .aggregated_response_receiver
            .lock()
            .await
            .recv()
            .await;

        assert_eq!(
            expected_agg_service_response,
            response.clone().unwrap().unwrap()
        );
        assert_eq!(task_index, response.unwrap().unwrap().task_index);
    }

    #[tokio::test]
    async fn test_1_quorum_2_operator_1_signatures_60_threshold() {
        let test_operator_1 = TestOperator {
            operator_id: U256::from(1).into(),
            stake_per_quorum: HashMap::from([(0u8, U256::from(100)), (1u8, U256::from(200))]),
            bls_keypair: BlsKeyPair::new(PRIVATE_KEY_1.into()).unwrap(),
        };
        let test_operator_2 = TestOperator {
            operator_id: U256::from(2).into(),
            stake_per_quorum: HashMap::from([(0u8, U256::from(100)), (1u8, U256::from(200))]),
            bls_keypair: BlsKeyPair::new(PRIVATE_KEY_2.into()).unwrap(),
        };
        let test_operators = vec![test_operator_1.clone(), test_operator_2.clone()];
        let block_number = 1;
        let task_index = 0;
        let quorum_numbers: Vec<QuorumNum> = vec![0];
        let quorum_threshold_percentages: QuorumThresholdPercentages = vec![60u8];
        let time_to_expiry = Duration::from_secs(1);
        let task_response = 123; // Initialize with appropriate data
        let task_response_digest = hash(task_response);
        let bls_sig_op_1 = test_operator_1
            .bls_keypair
            .sign_message(task_response_digest.as_ref());

        let fake_avs_registry_service = FakeAvsRegistryService::new(block_number, test_operators);
        let bls_agg_service = BlsAggregatorService::new(fake_avs_registry_service);

        bls_agg_service
            .initialize_new_task(
                task_index,
                block_number as u32,
                quorum_numbers,
                quorum_threshold_percentages,
                time_to_expiry,
            )
            .await
            .unwrap();
        bls_agg_service
            .process_new_signature(
                task_index,
                task_response_digest,
                bls_sig_op_1,
                test_operator_1.operator_id,
            )
            .await
            .unwrap();

        let response = bls_agg_service
            .aggregated_response_receiver
            .lock()
            .await
            .recv()
            .await;

        assert_eq!(
            Err(BlsAggregationServiceError::TaskExpired),
            response.unwrap()
        );
    }

    #[tokio::test]
    async fn test_2_quorums_2_operators_which_just_take_1_quorum_2_correct_signatures() {
        let test_operator_1 = TestOperator {
            operator_id: U256::from(1).into(),
            // Note the quorums is [0, 1], but operator id 1 just stake 0.
            stake_per_quorum: HashMap::from([(0u8, U256::from(100))]),
            bls_keypair: BlsKeyPair::new(PRIVATE_KEY_1.into()).unwrap(),
        };
        let test_operator_2 = TestOperator {
            operator_id: U256::from(2).into(),
            // Note the quorums is [0, 1], but operator id 2 just stake 1.
            stake_per_quorum: HashMap::from([(1u8, U256::from(200))]),
            bls_keypair: BlsKeyPair::new(PRIVATE_KEY_2.into()).unwrap(),
        };

        let test_operators = vec![test_operator_1.clone(), test_operator_2.clone()];
        let block_number = 1;
        let task_index = 0;
        let quorum_numbers: Vec<QuorumNum> = vec![0, 1];
        let quorum_threshold_percentages: QuorumThresholdPercentages = vec![100u8, 100u8];
        let time_to_expiry = Duration::from_secs(1);
        let task_response = 123; // Initialize with appropriate data
        let task_response_digest = hash(task_response);

        let fake_avs_registry_service =
            FakeAvsRegistryService::new(block_number, test_operators.clone());
        let bls_agg_service = BlsAggregatorService::new(fake_avs_registry_service);

        bls_agg_service
            .initialize_new_task(
                task_index,
                block_number as u32,
                quorum_numbers,
                quorum_threshold_percentages,
                time_to_expiry,
            )
            .await
            .unwrap();

        let bls_sig_op_1 = test_operator_1
            .bls_keypair
            .sign_message(task_response_digest.as_ref());
        bls_agg_service
            .process_new_signature(
                task_index,
                task_response_digest,
                bls_sig_op_1.clone(),
                test_operator_1.operator_id,
            )
            .await
            .unwrap();

        let bls_sig_op_2 = test_operator_2
            .bls_keypair
            .sign_message(task_response_digest.as_ref());
        bls_agg_service
            .process_new_signature(
                task_index,
                task_response_digest,
                bls_sig_op_2.clone(),
                test_operator_2.operator_id,
            )
            .await
            .unwrap();

        let signers_apk_g2 = aggregate_g2_public_keys(&test_operators);
        let signers_agg_sig_g1 = aggregate_g1_signatures(&[bls_sig_op_1, bls_sig_op_2]);

        let expected_agg_service_response = BlsAggregationServiceResponse {
            task_index,
            task_response_digest,
            non_signers_pub_keys_g1: vec![],
            quorum_apks_g1: vec![
                test_operator_1.bls_keypair.public_key(),
                test_operator_2.bls_keypair.public_key(),
            ],
            signers_apk_g2,
            signers_agg_sig_g1,
            non_signer_quorum_bitmap_indices: vec![],
            quorum_apk_indices: vec![],
            total_stake_indices: vec![],
            non_signer_stake_indices: vec![],
        };

        let response = bls_agg_service
            .aggregated_response_receiver
            .lock()
            .await
            .recv()
            .await;

        assert_eq!(
            expected_agg_service_response,
            response.clone().unwrap().unwrap()
        );
        assert_eq!(task_index, response.unwrap().unwrap().task_index);
    }

    #[tokio::test]
    async fn test_2_quorums_3_operators_which_just_stake_1_quorum_50_threshold() {
        let test_operator_1 = TestOperator {
            operator_id: U256::from(1).into(),
            // Note the quorums is [0, 1], but operator id 1 just stake 0.
            stake_per_quorum: HashMap::from([(0u8, U256::from(100))]),
            bls_keypair: BlsKeyPair::new(PRIVATE_KEY_1.into()).unwrap(),
        };
        let test_operator_2 = TestOperator {
            operator_id: U256::from(2).into(),
            // Note the quorums is [0, 1], but operator id 2 just stake 1.
            stake_per_quorum: HashMap::from([(1u8, U256::from(200))]),
            bls_keypair: BlsKeyPair::new(PRIVATE_KEY_2.into()).unwrap(),
        };

        let test_operator_3 = TestOperator {
            operator_id: U256::from(3).into(),
            // Note the quorums is [0, 1], but operator id 3 just stake 0.
            stake_per_quorum: HashMap::from([(0u8, U256::from(100)), (1u8, U256::from(200))]),
            bls_keypair: BlsKeyPair::new(PRIVATE_KEY_3.into()).unwrap(),
        };

        let test_operators = vec![
            test_operator_1.clone(),
            test_operator_2.clone(),
            test_operator_3.clone(),
        ];
        let block_number = 1;
        let task_index = 0;
        let quorum_numbers: Vec<QuorumNum> = vec![0, 1];
        let quorum_threshold_percentages: QuorumThresholdPercentages = vec![50u8, 50u8];
        let time_to_expiry = Duration::from_secs(1);
        let task_response = 123; // Initialize with appropriate data
        let task_response_digest = hash(task_response);

        let fake_avs_registry_service =
            FakeAvsRegistryService::new(block_number, test_operators.clone());
        let bls_agg_service = BlsAggregatorService::new(fake_avs_registry_service);

        bls_agg_service
            .initialize_new_task(
                task_index,
                block_number as u32,
                quorum_numbers,
                quorum_threshold_percentages,
                time_to_expiry,
            )
            .await
            .unwrap();

        let bls_sig_op_1 = test_operator_1
            .bls_keypair
            .sign_message(task_response_digest.as_ref());
        bls_agg_service
            .process_new_signature(
                task_index,
                task_response_digest,
                bls_sig_op_1.clone(),
                test_operator_1.operator_id,
            )
            .await
            .unwrap();

        let bls_sig_op_2 = test_operator_2
            .bls_keypair
            .sign_message(task_response_digest.as_ref());
        bls_agg_service
            .process_new_signature(
                task_index,
                task_response_digest,
                bls_sig_op_2.clone(),
                test_operator_2.operator_id,
            )
            .await
            .unwrap();
        let signers_apk_g2 =
            aggregate_g2_public_keys(&vec![test_operator_1.clone(), test_operator_2.clone()]);
        let signers_agg_sig_g1 = aggregate_g1_signatures(&[bls_sig_op_1, bls_sig_op_2]);
        let quorum_apks_g1 = vec![
            aggregate_g1_public_keys(&vec![test_operator_1, test_operator_3.clone()]),
            aggregate_g1_public_keys(&vec![test_operator_2, test_operator_3.clone()]),
        ];

        let expected_agg_service_response = BlsAggregationServiceResponse {
            task_index,
            task_response_digest,
            non_signers_pub_keys_g1: vec![test_operator_3.bls_keypair.public_key()],
            quorum_apks_g1,
            signers_apk_g2,
            signers_agg_sig_g1,
            non_signer_quorum_bitmap_indices: vec![],
            quorum_apk_indices: vec![],
            total_stake_indices: vec![],
            non_signer_stake_indices: vec![],
        };

        let response = bls_agg_service
            .aggregated_response_receiver
            .lock()
            .await
            .recv()
            .await;

        assert_eq!(
            expected_agg_service_response,
            response.clone().unwrap().unwrap()
        );
        assert_eq!(task_index, response.unwrap().unwrap().task_index);
    }

    #[tokio::test]
    async fn test_2_quorums_3_operators_which_just_stake_1_quorum_60_threshold() {
        // results in `task expired`
        let test_operator_1 = TestOperator {
            operator_id: U256::from(1).into(),
            // Note the quorums is [0, 1], but operator id 1 just stake 0.
            stake_per_quorum: HashMap::from([(0u8, U256::from(100))]),
            bls_keypair: BlsKeyPair::new(PRIVATE_KEY_1.into()).unwrap(),
        };
        let test_operator_2 = TestOperator {
            operator_id: U256::from(2).into(),
            // Note the quorums is [0, 1], but operator id 2 just stake 1.
            stake_per_quorum: HashMap::from([(1u8, U256::from(200))]),
            bls_keypair: BlsKeyPair::new(PRIVATE_KEY_2.into()).unwrap(),
        };

        let test_operator_3 = TestOperator {
            operator_id: U256::from(3).into(),
            // Note the quorums is [0, 1], but operator id 3 just stake 0.
            stake_per_quorum: HashMap::from([(0u8, U256::from(100)), (1u8, U256::from(200))]),
            bls_keypair: BlsKeyPair::new(PRIVATE_KEY_3.into()).unwrap(),
        };

        let test_operators = vec![
            test_operator_1.clone(),
            test_operator_2.clone(),
            test_operator_3.clone(),
        ];
        let block_number = 1;
        let task_index = 0;
        let quorum_numbers: Vec<QuorumNum> = vec![0, 1];
        let quorum_threshold_percentages: QuorumThresholdPercentages = vec![60u8, 60u8];
        let time_to_expiry = Duration::from_secs(1);
        let task_response = 123; // Initialize with appropriate data
        let task_response_digest = hash(task_response);

        let fake_avs_registry_service = FakeAvsRegistryService::new(block_number, test_operators);
        let bls_agg_service = BlsAggregatorService::new(fake_avs_registry_service);

        bls_agg_service
            .initialize_new_task(
                task_index,
                block_number as u32,
                quorum_numbers,
                quorum_threshold_percentages,
                time_to_expiry,
            )
            .await
            .unwrap();

        let bls_sig_op_1 = test_operator_1
            .bls_keypair
            .sign_message(task_response_digest.as_ref());
        bls_agg_service
            .process_new_signature(
                task_index,
                task_response_digest,
                bls_sig_op_1.clone(),
                test_operator_1.operator_id,
            )
            .await
            .unwrap();

        let bls_sig_op_2 = test_operator_2
            .bls_keypair
            .sign_message(task_response_digest.as_ref());

        bls_agg_service
            .process_new_signature(
                task_index,
                task_response_digest,
                bls_sig_op_2.clone(),
                test_operator_2.operator_id,
            )
            .await
            .unwrap();

        let response = bls_agg_service
            .aggregated_response_receiver
            .lock()
            .await
            .recv()
            .await;

        assert_eq!(
            Err(BlsAggregationServiceError::TaskExpired),
            response.unwrap()
        );
    }

    #[tokio::test]
    async fn test_2_quorums_1_operator_which_just_take_1_quorum_1_signature_task_expired() {
        let test_operator_1 = TestOperator {
            operator_id: U256::from(1).into(),
            // Note the quorums is [0, 1], but operator id 1 just stake 0.
            stake_per_quorum: HashMap::from([(0u8, U256::from(100))]),
            bls_keypair: BlsKeyPair::new(PRIVATE_KEY_1.into()).unwrap(),
        };

        let block_number = 1;
        let task_index = 0;
        let quorum_numbers: Vec<QuorumNum> = vec![0, 1];
        let quorum_threshold_percentages: QuorumThresholdPercentages = vec![100, 100];
        let time_to_expiry = Duration::from_secs(1);
        let task_response = 123; // Initialize with appropriate data
        let task_response_digest = hash(task_response);

        let fake_avs_registry_service =
            FakeAvsRegistryService::new(block_number, vec![test_operator_1.clone()]);
        let bls_agg_service = BlsAggregatorService::new(fake_avs_registry_service);

        bls_agg_service
            .initialize_new_task(
                task_index,
                block_number as u32,
                quorum_numbers,
                quorum_threshold_percentages,
                time_to_expiry,
            )
            .await
            .unwrap();

        let bls_sig_op_1 = test_operator_1
            .bls_keypair
            .sign_message(task_response_digest.as_ref());

        bls_agg_service
            .process_new_signature(
                task_index,
                task_response_digest,
                bls_sig_op_1.clone(),
                test_operator_1.operator_id,
            )
            .await
            .unwrap();

        let response = bls_agg_service
            .aggregated_response_receiver
            .lock()
            .await
            .recv()
            .await;
        assert_eq!(
            Err(BlsAggregationServiceError::TaskExpired),
            response.unwrap()
        );
    }

    #[tokio::test]
    async fn test_2_quorums_2_operators_where_1_operator_just_take_1_quorum_1_signature_task_expired(
    ) {
        let test_operator_1 = TestOperator {
            operator_id: U256::from(1).into(),
            // Note the quorums is [0, 1], but operator id 1 just stake 0.
            stake_per_quorum: HashMap::from([(0u8, U256::from(100))]),
            bls_keypair: BlsKeyPair::new(PRIVATE_KEY_1.into()).unwrap(),
        };
        let test_operator_2 = TestOperator {
            operator_id: U256::from(2).into(),
            // Note the quorums is [0, 1], but operator id 2 just stake 1.
            stake_per_quorum: HashMap::from([(1u8, U256::from(200))]),
            bls_keypair: BlsKeyPair::new(PRIVATE_KEY_2.into()).unwrap(),
        };

        let block_number = 1;
        let task_index = 0;
        let quorum_numbers: Vec<QuorumNum> = vec![0, 1];
        let quorum_threshold_percentages: QuorumThresholdPercentages = vec![100, 100];
        let time_to_expiry = Duration::from_secs(1);
        let task_response = 123; // Initialize with appropriate data
        let task_response_digest = hash(task_response);
        let test_operators = vec![test_operator_1.clone(), test_operator_2.clone()];

        let fake_avs_registry_service = FakeAvsRegistryService::new(block_number, test_operators);
        let bls_agg_service = BlsAggregatorService::new(fake_avs_registry_service);

        bls_agg_service
            .initialize_new_task(
                task_index,
                block_number as u32,
                quorum_numbers,
                quorum_threshold_percentages,
                time_to_expiry,
            )
            .await
            .unwrap();

        let bls_sig_op_1 = test_operator_1
            .bls_keypair
            .sign_message(task_response_digest.as_ref());
        bls_agg_service
            .process_new_signature(
                task_index,
                task_response_digest,
                bls_sig_op_1,
                test_operator_1.operator_id,
            )
            .await
            .unwrap();

        let response = bls_agg_service
            .aggregated_response_receiver
            .lock()
            .await
            .recv()
            .await;

        assert_eq!(
            Err(BlsAggregationServiceError::TaskExpired),
            response.unwrap()
        );
    }

    #[tokio::test]
    async fn send_signature_of_task_not_initialized() {
        let test_operator_1 = TestOperator {
            operator_id: U256::from(1).into(),
            // Note the quorums is [0, 1], but operator id 1 just stake 0.
            stake_per_quorum: HashMap::from([(0u8, U256::from(100))]),
            bls_keypair: BlsKeyPair::new(PRIVATE_KEY_1.into()).unwrap(),
        };

        let block_number = 1;
        let task_index = 0;
        let task_response = 123; // Initialize with appropriate data
        let task_response_digest = hash(task_response);

        let fake_avs_registry_service =
            FakeAvsRegistryService::new(block_number, vec![test_operator_1.clone()]);
        let bls_agg_service = BlsAggregatorService::new(fake_avs_registry_service);

        let bls_sig_op_1 = test_operator_1
            .bls_keypair
            .sign_message(task_response_digest.as_ref());

        let result = bls_agg_service
            .process_new_signature(
                task_index,
                task_response_digest,
                bls_sig_op_1.clone(),
                test_operator_1.operator_id,
            )
            .await;

        assert_eq!(Err(BlsAggregationServiceError::TaskNotFound), result);
    }

    #[tokio::test]
    async fn test_1_quorum_2_operator_2_signatures_on_2_different_msgs() {
        let test_operator_1 = TestOperator {
            operator_id: U256::from(1).into(),
            stake_per_quorum: HashMap::from([(0u8, U256::from(100)), (1u8, U256::from(200))]),
            bls_keypair: BlsKeyPair::new(PRIVATE_KEY_1.into()).unwrap(),
        };
        let test_operator_2 = TestOperator {
            operator_id: U256::from(2).into(),
            stake_per_quorum: HashMap::from([(0u8, U256::from(100)), (1u8, U256::from(200))]),
            bls_keypair: BlsKeyPair::new(PRIVATE_KEY_2.into()).unwrap(),
        };
        let test_operators = vec![test_operator_1.clone(), test_operator_2.clone()];
        let block_number = 1;
        let task_index = 0;
        let quorum_numbers: Vec<QuorumNum> = vec![0];
        let quorum_threshold_percentages: QuorumThresholdPercentages = vec![100u8];
        let time_to_expiry = Duration::from_secs(1);
        let fake_avs_registry_service = FakeAvsRegistryService::new(block_number, test_operators);
        let bls_agg_service = BlsAggregatorService::new(fake_avs_registry_service);

        bls_agg_service
            .initialize_new_task(
                task_index,
                block_number as u32,
                quorum_numbers,
                quorum_threshold_percentages,
                time_to_expiry,
            )
            .await
            .unwrap();

        let task_response_1 = 123; // Initialize with appropriate data
        let task_response_1_digest = hash(task_response_1);
        let bls_sig_op_1 = test_operator_1
            .bls_keypair
            .sign_message(task_response_1_digest.as_ref());
        bls_agg_service
            .process_new_signature(
                task_index,
                task_response_1_digest,
                bls_sig_op_1.clone(),
                test_operator_1.operator_id,
            )
            .await
            .unwrap();

        let task_response_2 = 456; // Initialize with appropriate data
        let task_response_2_digest = hash(task_response_2);
        let bls_sig_op_2 = test_operator_1
            .bls_keypair
            .sign_message(task_response_2_digest.as_ref());
        bls_agg_service
            .process_new_signature(
                task_index,
                task_response_2_digest,
                bls_sig_op_2.clone(),
                test_operator_1.operator_id,
            )
            .await
            .unwrap();

        let response = bls_agg_service
            .aggregated_response_receiver
            .lock()
            .await
            .recv()
            .await;

        assert_eq!(
            Err(BlsAggregationServiceError::TaskExpired),
            response.unwrap()
        );
    }

    #[tokio::test]
    async fn test_1_quorum_1_operator_1_invalid_signature() {
        let test_operator_1 = TestOperator {
            operator_id: U256::from(1).into(),
            stake_per_quorum: HashMap::from([(0u8, U256::from(100)), (1u8, U256::from(200))]),
            bls_keypair: BlsKeyPair::new(PRIVATE_KEY_1.into()).unwrap(),
        };

        let block_number = 1;
        let task_index = 0;
        let quorum_numbers = vec![0];
        let quorum_threshold_percentages: QuorumThresholdPercentages = vec![100];
        let time_to_expiry = Duration::from_secs(1);
        let task_response = 123; // Initialize with appropriate data

        let wrong_task_response_digest = hash(task_response + 1);
        let bls_signature = test_operator_1
            .bls_keypair
            .sign_message(hash(task_response).as_ref());
        let fake_avs_registry_service =
            FakeAvsRegistryService::new(block_number, vec![test_operator_1.clone()]);
        let bls_agg_service = BlsAggregatorService::new(fake_avs_registry_service);
        bls_agg_service
            .initialize_new_task(
                task_index,
                block_number as u32,
                quorum_numbers,
                quorum_threshold_percentages,
                time_to_expiry,
            )
            .await
            .unwrap();

        let result = bls_agg_service
            .process_new_signature(
                task_index,
                wrong_task_response_digest,
                bls_signature,
                test_operator_1.operator_id,
            )
            .await;

        assert_eq!(
            Err(BlsAggregationServiceError::SignatureVerificationError(
                IncorrectSignature
            )),
            result
        );

        // Also test that the aggregator service is not affected by the invalid signature, so the task should expire
        let response = bls_agg_service
            .aggregated_response_receiver
            .lock()
            .await
            .recv()
            .await;

        assert_eq!(
            Err(BlsAggregationServiceError::TaskExpired),
            response.unwrap()
        );
    }

    #[tokio::test]
    async fn test_signatures_are_processed_during_window_after_quorum() {
        let test_operator_1 = TestOperator {
            operator_id: U256::from(1).into(),
            stake_per_quorum: HashMap::from([(0u8, U256::from(100))]),
            bls_keypair: BlsKeyPair::new(PRIVATE_KEY_1.into()).unwrap(),
        };
        let test_operator_2 = TestOperator {
            operator_id: U256::from(2).into(),
            stake_per_quorum: HashMap::from([(0u8, U256::from(100))]),
            bls_keypair: BlsKeyPair::new(PRIVATE_KEY_2.into()).unwrap(),
        };
        let test_operator_3 = TestOperator {
            operator_id: U256::from(3).into(),
            stake_per_quorum: HashMap::from([(0u8, U256::from(100))]),
            bls_keypair: BlsKeyPair::new(PRIVATE_KEY_3.into()).unwrap(),
        };
        let test_operators = vec![
            test_operator_1.clone(),
            test_operator_2.clone(),
            test_operator_3.clone(),
        ];
        let block_number = 1;
        let task_index = 0;
        let task_response = 123;
        let quorum_numbers: Vec<QuorumNum> = vec![0];
        let quorum_threshold_percentages: QuorumThresholdPercentages = vec![50_u8];
        let fake_avs_registry_service = FakeAvsRegistryService::new(block_number, test_operators);
        let bls_agg_service = BlsAggregatorService::new(fake_avs_registry_service);

        let time_to_expiry = Duration::from_secs(5);
        let window_duration = Duration::from_secs(1);

        let start = Instant::now();
        bls_agg_service
            .initialize_new_task_with_window(
                task_index,
                block_number as u32,
                quorum_numbers,
                quorum_threshold_percentages,
                time_to_expiry,
                window_duration,
            )
            .await
            .unwrap();

        let task_response_1_digest = hash(task_response);
        let bls_sig_op_1 = test_operator_1
            .bls_keypair
            .sign_message(task_response_1_digest.as_ref());
        bls_agg_service
            .process_new_signature(
                task_index,
                task_response_1_digest,
                bls_sig_op_1.clone(),
                test_operator_1.operator_id,
            )
            .await
            .unwrap();

        let task_response_2_digest = hash(task_response);
        let bls_sig_op_2 = test_operator_2
            .bls_keypair
            .sign_message(task_response_2_digest.as_ref());
        bls_agg_service
            .process_new_signature(
                task_index,
                task_response_2_digest,
                bls_sig_op_2.clone(),
                test_operator_2.operator_id,
            )
            .await
            .unwrap();

        // quorum reached here, window should be open receiving signatures for 1 second
        sleep(Duration::from_millis(500)).await;
        let task_response_3_digest = hash(task_response);
        let bls_sig_op_3 = test_operator_3
            .bls_keypair
            .sign_message(task_response_3_digest.as_ref());
        bls_agg_service
            .process_new_signature(
                task_index,
                task_response_3_digest,
                bls_sig_op_3.clone(),
                test_operator_3.operator_id,
            )
            .await
            .unwrap();

        let signers_apk_g2 = aggregate_g2_public_keys(&vec![
            test_operator_1.clone(),
            test_operator_2.clone(),
            test_operator_3.clone(),
        ]);
        let signers_agg_sig_g1 =
            aggregate_g1_signatures(&[bls_sig_op_1, bls_sig_op_2, bls_sig_op_3]);
        let quorum_apks_g1 = vec![aggregate_g1_public_keys(&vec![
            test_operator_1,
            test_operator_2,
            test_operator_3,
        ])];

        let expected_agg_service_response = BlsAggregationServiceResponse {
            task_index,
            task_response_digest: task_response_3_digest,
            non_signers_pub_keys_g1: vec![],
            quorum_apks_g1,
            signers_apk_g2,
            signers_agg_sig_g1,
            non_signer_quorum_bitmap_indices: vec![],
            quorum_apk_indices: vec![],
            total_stake_indices: vec![],
            non_signer_stake_indices: vec![],
        };

        let response = bls_agg_service
            .aggregated_response_receiver
            .lock()
            .await
            .recv()
            .await;

        let elapsed = start.elapsed();
        assert_eq!(
            expected_agg_service_response,
            response.clone().unwrap().unwrap()
        );
        assert_eq!(task_index, response.unwrap().unwrap().task_index);
        assert!(elapsed < time_to_expiry);
        assert!(elapsed >= window_duration);
    }

    #[tokio::test]
    async fn test_if_quorum_has_been_reached_and_the_task_expires_during_window_the_response_is_sent(
    ) {
        let test_operator_1 = TestOperator {
            operator_id: U256::from(1).into(),
            stake_per_quorum: HashMap::from([(0u8, U256::from(100))]),
            bls_keypair: BlsKeyPair::new(PRIVATE_KEY_1.into()).unwrap(),
        };
        let test_operator_2 = TestOperator {
            operator_id: U256::from(2).into(),
            stake_per_quorum: HashMap::from([(0u8, U256::from(100))]),
            bls_keypair: BlsKeyPair::new(PRIVATE_KEY_2.into()).unwrap(),
        };
        let test_operators = vec![test_operator_1.clone(), test_operator_2.clone()];
        let block_number = 1;
        let task_index = 0;
        let task_response = 123;
        let quorum_numbers: Vec<QuorumNum> = vec![0];
        let quorum_threshold_percentages: QuorumThresholdPercentages = vec![40_u8];
        let fake_avs_registry_service = FakeAvsRegistryService::new(block_number, test_operators);
        let bls_agg_service = BlsAggregatorService::new(fake_avs_registry_service);

        let time_to_expiry = Duration::from_secs(2);
        let window_duration = Duration::from_secs(10);

        let start = Instant::now();
        bls_agg_service
            .initialize_new_task_with_window(
                task_index,
                block_number as u32,
                quorum_numbers,
                quorum_threshold_percentages,
                time_to_expiry,
                window_duration,
            )
            .await
            .unwrap();

        let task_response_1_digest = hash(task_response);
        let bls_sig_op_1 = test_operator_1
            .bls_keypair
            .sign_message(task_response_1_digest.as_ref());
        bls_agg_service
            .process_new_signature(
                task_index,
                task_response_1_digest,
                bls_sig_op_1.clone(),
                test_operator_1.operator_id,
            )
            .await
            .unwrap();

        // quorum reached here, window should be open receiving signatures

        let task_response_2_digest = hash(task_response);
        let bls_sig_op_2 = test_operator_2
            .bls_keypair
            .sign_message(task_response_2_digest.as_ref());
        bls_agg_service
            .process_new_signature(
                task_index,
                task_response_2_digest,
                bls_sig_op_2.clone(),
                test_operator_2.operator_id,
            )
            .await
            .unwrap();

        let signers_apk_g2 =
            aggregate_g2_public_keys(&vec![test_operator_1.clone(), test_operator_2.clone()]);
        let signers_agg_sig_g1 = aggregate_g1_signatures(&[bls_sig_op_1, bls_sig_op_2]);
        let quorum_apks_g1 = vec![aggregate_g1_public_keys(&vec![
            test_operator_1,
            test_operator_2,
        ])];

        let expected_agg_service_response = BlsAggregationServiceResponse {
            task_index,
            task_response_digest: task_response_2_digest,
            non_signers_pub_keys_g1: vec![],
            quorum_apks_g1,
            signers_apk_g2,
            signers_agg_sig_g1,
            non_signer_quorum_bitmap_indices: vec![],
            quorum_apk_indices: vec![],
            total_stake_indices: vec![],
            non_signer_stake_indices: vec![],
        };

        let response = bls_agg_service
            .aggregated_response_receiver
            .lock()
            .await
            .recv()
            .await;

        let elapsed = start.elapsed();
        assert_eq!(
            expected_agg_service_response,
            response.clone().unwrap().unwrap()
        );
        assert_eq!(task_index, response.unwrap().unwrap().task_index);
        assert!(elapsed >= time_to_expiry);
        assert!(elapsed < window_duration);
    }

    #[tokio::test]
    async fn test_if_window_duration_is_zero_no_signatures_are_aggregated_after_reaching_quorum() {
        let test_operator_1 = TestOperator {
            operator_id: U256::from(1).into(),
            stake_per_quorum: HashMap::from([(0u8, U256::from(100))]),
            bls_keypair: BlsKeyPair::new(PRIVATE_KEY_1.into()).unwrap(),
        };
        let test_operator_2 = TestOperator {
            operator_id: U256::from(2).into(),
            stake_per_quorum: HashMap::from([(0u8, U256::from(100))]),
            bls_keypair: BlsKeyPair::new(PRIVATE_KEY_2.into()).unwrap(),
        };
        let test_operators = vec![test_operator_1.clone(), test_operator_2.clone()];
        let block_number = 1;
        let task_index = 0;
        let task_response = 123;
        let quorum_numbers: Vec<QuorumNum> = vec![0];
        let quorum_threshold_percentages: QuorumThresholdPercentages = vec![40_u8];
        let fake_avs_registry_service = FakeAvsRegistryService::new(block_number, test_operators);
        let bls_agg_service = BlsAggregatorService::new(fake_avs_registry_service);

        let time_to_expiry = Duration::from_secs(2);
        let window_duration = Duration::ZERO;

        let start = Instant::now();
        bls_agg_service
            .initialize_new_task_with_window(
                task_index,
                block_number as u32,
                quorum_numbers,
                quorum_threshold_percentages,
                time_to_expiry,
                window_duration,
            )
            .await
            .unwrap();

        let task_response_1_digest = hash(task_response);
        let bls_sig_op_1 = test_operator_1
            .bls_keypair
            .sign_message(task_response_1_digest.as_ref());
        bls_agg_service
            .process_new_signature(
                task_index,
                task_response_1_digest,
                bls_sig_op_1.clone(),
                test_operator_1.operator_id,
            )
            .await
            .unwrap();

        // quorum reached here but window duration is zero, so no more signatures should be aggregated
        sleep(Duration::from_millis(1)).await;

        let task_response_2_digest = hash(task_response);
        let bls_sig_op_2 = test_operator_2
            .bls_keypair
            .sign_message(task_response_2_digest.as_ref());
        let process_signature_result = bls_agg_service
            .process_new_signature(
                task_index,
                task_response_2_digest,
                bls_sig_op_2.clone(),
                test_operator_2.operator_id,
            )
            .await;
        assert_eq!(
            Err(BlsAggregationServiceError::ChannelError), // TODO: change this error to be more representative
            process_signature_result
        );

        let signers_apk_g2 = aggregate_g2_public_keys(&[test_operator_1.clone()]);
        let signers_agg_sig_g1 = aggregate_g1_signatures(&[bls_sig_op_1]);
        let quorum_apks_g1 = vec![aggregate_g1_public_keys(&vec![
            test_operator_1,
            test_operator_2.clone(),
        ])];

        let expected_agg_service_response = BlsAggregationServiceResponse {
            task_index,
            task_response_digest: task_response_1_digest,
            non_signers_pub_keys_g1: vec![test_operator_2.bls_keypair.public_key()],
            quorum_apks_g1,
            signers_apk_g2,
            signers_agg_sig_g1,
            non_signer_quorum_bitmap_indices: vec![],
            quorum_apk_indices: vec![],
            total_stake_indices: vec![],
            non_signer_stake_indices: vec![],
        };

        let response = bls_agg_service
            .aggregated_response_receiver
            .lock()
            .await
            .recv()
            .await;

        let elapsed = start.elapsed();
        assert_eq!(
            expected_agg_service_response,
            response.clone().unwrap().unwrap()
        );
        assert_eq!(task_index, response.unwrap().unwrap().task_index);
        assert!(elapsed < time_to_expiry);
    }

    #[tokio::test]
    async fn test_no_signatures_are_aggregated_after_window() {
        let test_operator_1 = TestOperator {
            operator_id: U256::from(1).into(),
            stake_per_quorum: HashMap::from([(0u8, U256::from(100))]),
            bls_keypair: BlsKeyPair::new(PRIVATE_KEY_1.into()).unwrap(),
        };
        let test_operator_2 = TestOperator {
            operator_id: U256::from(2).into(),
            stake_per_quorum: HashMap::from([(0u8, U256::from(100))]),
            bls_keypair: BlsKeyPair::new(PRIVATE_KEY_2.into()).unwrap(),
        };
        let test_operators = vec![test_operator_1.clone(), test_operator_2.clone()];
        let block_number = 1;
        let task_index = 0;
        let task_response = 123;
        let quorum_numbers: Vec<QuorumNum> = vec![0];
        let quorum_threshold_percentages: QuorumThresholdPercentages = vec![40_u8];
        let fake_avs_registry_service = FakeAvsRegistryService::new(block_number, test_operators);
        let bls_agg_service = BlsAggregatorService::new(fake_avs_registry_service);

        let time_to_expiry = Duration::from_secs(5);
        let window_duration = Duration::from_secs(1);

        let start = Instant::now();
        bls_agg_service
            .initialize_new_task_with_window(
                task_index,
                block_number as u32,
                quorum_numbers,
                quorum_threshold_percentages,
                time_to_expiry,
                window_duration,
            )
            .await
            .unwrap();

        let task_response_1_digest = hash(task_response);
        let bls_sig_op_1 = test_operator_1
            .bls_keypair
            .sign_message(task_response_1_digest.as_ref());
        bls_agg_service
            .process_new_signature(
                task_index,
                task_response_1_digest,
                bls_sig_op_1.clone(),
                test_operator_1.operator_id,
            )
            .await
            .unwrap();

        // quorum reached here, window should be open for 1 second
        sleep(Duration::from_secs(2)).await;

        let task_response_2_digest = hash(task_response);
        let bls_sig_op_2 = test_operator_2
            .bls_keypair
            .sign_message(task_response_2_digest.as_ref());
        let process_signature_result = bls_agg_service
            .process_new_signature(
                task_index,
                task_response_2_digest,
                bls_sig_op_2.clone(),
                test_operator_2.operator_id,
            )
            .await;
        assert_eq!(
            Err(BlsAggregationServiceError::ChannelError), // TODO: change this error to be more representative
            process_signature_result
        );

        let signers_apk_g2 = aggregate_g2_public_keys(&[test_operator_1.clone()]);
        let signers_agg_sig_g1 = aggregate_g1_signatures(&[bls_sig_op_1]);
        let quorum_apks_g1 = vec![aggregate_g1_public_keys(&vec![
            test_operator_1,
            test_operator_2.clone(),
        ])];

        let expected_agg_service_response = BlsAggregationServiceResponse {
            task_index,
            task_response_digest: task_response_1_digest,
            non_signers_pub_keys_g1: vec![test_operator_2.bls_keypair.public_key()],
            quorum_apks_g1,
            signers_apk_g2,
            signers_agg_sig_g1,
            non_signer_quorum_bitmap_indices: vec![],
            quorum_apk_indices: vec![],
            total_stake_indices: vec![],
            non_signer_stake_indices: vec![],
        };

        let response = bls_agg_service
            .aggregated_response_receiver
            .lock()
            .await
            .recv()
            .await;

        let elapsed = start.elapsed();
        assert_eq!(
            expected_agg_service_response,
            response.clone().unwrap().unwrap()
        );
        assert_eq!(task_index, response.unwrap().unwrap().task_index);
        assert!(elapsed < time_to_expiry);
    }
}<|MERGE_RESOLUTION|>--- conflicted
+++ resolved
@@ -1,10 +1,5 @@
-<<<<<<< HEAD
 use alloy_primitives::{FixedBytes, Uint, U256};
-use ark_bn254::G2Affine;
-=======
-use alloy_primitives::{FixedBytes, U256};
 use ark_bn254::{G1Affine, G2Affine};
->>>>>>> 7967e1c4
 use ark_ec::AffineRepr;
 use eigen_crypto_bls::{BlsG1Point, BlsG2Point, Signature};
 use eigen_crypto_bn254::utils::verify_message;
@@ -473,14 +468,30 @@
                             )
                             .clone()
                         })
-                        .unwrap_or(AggregatedOperators {
-                            signers_apk_g2: BlsG2Point::new((G2Affine::zero() + operator_g2_pubkey).into()),
-                            signers_agg_sig_g1: digest.bls_signature.clone(),
-                            signers_operator_ids_set: HashMap::from([(
-                                operator_state.operator_id.into(),
-                                true,
-                            )]),
-                            signers_total_stake_per_quorum: operator_state.stake_per_quorum.clone(),
+                        .unwrap_or_else(|| {
+                            let mut signers_apk_g2 = BlsG2Point::new(G2Affine::zero());
+                            let mut signers_agg_sig_g1 = Signature::new(G1Affine::zero());
+                            for _ in 0..operator_state.stake_per_quorum.len() {
+                                // for each quorum the operator has stake in, the signature is aggregated
+                                // see signature verification logic here:
+                                // https://github.com/Layr-Labs/eigenlayer-middleware/blob/7d49b5181b09198ed275783453aa082bb3766990/src/BLSSignatureChecker.sol#L161-L168
+                                signers_apk_g2 =
+                                    BlsG2Point::new((signers_apk_g2.g2() + operator_g2_pubkey).into());
+                                signers_agg_sig_g1 = Signature::new(
+                                    (signers_agg_sig_g1.g1_point().g1()
+                                        + digest.bls_signature.g1_point().g1())
+                                    .into(),
+                                );
+                            }
+                            AggregatedOperators {
+                                signers_apk_g2,
+                                signers_agg_sig_g1,
+                                signers_operator_ids_set: HashMap::from([(
+                                    operator_state.operator_id.into(),
+                                    true,
+                                )]),
+                                signers_total_stake_per_quorum: operator_state.stake_per_quorum.clone(),
+                            }
                         });
 
                     aggregated_operators.insert(
@@ -515,62 +526,7 @@
                         &quorum_apks_g1,
                         &quorum_nums,
                     )
-<<<<<<< HEAD
                     .await?);
-=======
-                    .clone()
-                })
-                .unwrap_or_else(|| {
-                    let mut signers_apk_g2 = BlsG2Point::new(G2Affine::zero());
-                    let mut signers_agg_sig_g1 = Signature::new(G1Affine::zero());
-                    for _ in 0..operator_state.stake_per_quorum.len() {
-                        // for each quorum the operator has stake in, the signature is aggregated
-                        // see signature verification logic here:
-                        // https://github.com/Layr-Labs/eigenlayer-middleware/blob/7d49b5181b09198ed275783453aa082bb3766990/src/BLSSignatureChecker.sol#L161-L168
-                        signers_apk_g2 =
-                            BlsG2Point::new((signers_apk_g2.g2() + operator_g2_pubkey).into());
-                        signers_agg_sig_g1 = Signature::new(
-                            (signers_agg_sig_g1.g1_point().g1()
-                                + signed_task_digest.bls_signature.g1_point().g1())
-                            .into(),
-                        );
-                    }
-                    AggregatedOperators {
-                        signers_apk_g2,
-                        signers_agg_sig_g1,
-                        signers_operator_ids_set: HashMap::from([(
-                            operator_state.operator_id.into(),
-                            true,
-                        )]),
-                        signers_total_stake_per_quorum: operator_state.stake_per_quorum.clone(),
-                    }
-                });
-
-            aggregated_operators.insert(
-                signed_task_digest.task_response_digest,
-                digest_aggregated_operators.clone(),
-            );
-
-            if !BlsAggregatorService::<A>::check_if_stake_thresholds_met(
-                &digest_aggregated_operators.signers_total_stake_per_quorum,
-                &total_stake_per_quorum,
-                &quorum_threshold_percentage_map,
-            ) {
-                continue;
-            }
-
-            let bls_aggregation_service_response = BlsAggregatorService::build_aggregated_response(
-                task_index,
-                task_created_block,
-                signed_task_digest,
-                &operator_state_avs,
-                digest_aggregated_operators,
-                &avs_registry_service,
-                &quorum_apks_g1,
-                &quorum_nums,
-            )
-            .await?;
->>>>>>> 7967e1c4
 
                 }
             }
@@ -2417,7 +2373,7 @@
             )
             .await;
         assert_eq!(
-            Err(BlsAggregationServiceError::ChannelError), // TODO: change this error to be more representative
+            Err(BlsAggregationServiceError::ChannelError),
             process_signature_result
         );
 
@@ -2524,7 +2480,7 @@
             )
             .await;
         assert_eq!(
-            Err(BlsAggregationServiceError::ChannelError), // TODO: change this error to be more representative
+            Err(BlsAggregationServiceError::ChannelError),
             process_signature_result
         );
 
