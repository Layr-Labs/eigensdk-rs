--- conflicted
+++ resolved
@@ -22,44 +22,6 @@
     time::Duration,
 };
 
-<<<<<<< HEAD
-=======
-/// The response from the BLS aggregation service
-#[allow(unused)]
-#[derive(Debug, Clone, PartialEq, Eq, Serialize, Deserialize)]
-pub struct BlsAggregationServiceResponse {
-    pub task_index: TaskIndex,
-    pub task_response_digest: TaskResponseDigest,
-    pub non_signers_pub_keys_g1: Vec<BlsG1Point>,
-    pub quorum_apks_g1: Vec<BlsG1Point>,
-    pub signers_apk_g2: BlsG2Point,
-    pub signers_agg_sig_g1: Signature,
-    pub non_signer_quorum_bitmap_indices: Vec<u32>,
-    pub quorum_apk_indices: Vec<u32>,
-    pub total_stake_indices: Vec<u32>,
-    pub non_signer_stake_indices: Vec<Vec<u32>>,
-}
-
-/// Possible errors raised in BLS aggregation
-#[derive(Error, Debug, Clone, PartialEq, Eq)]
-pub enum BlsAggregationServiceError {
-    #[error("task expired error")]
-    TaskExpired,
-    #[error("task not found error")]
-    TaskNotFound,
-    #[error("signature verification error")]
-    SignatureVerificationError(SignatureVerificationError),
-    #[error("signatures channel was closed, can't send signatures to aggregator")]
-    SignaturesChannelClosed,
-    #[error("error sending to channel")]
-    ChannelError,
-    #[error("Avs Registry Error")]
-    RegistryError,
-    #[error("duplicate task index error")]
-    DuplicateTaskIndex,
-}
-
->>>>>>> 0dc24618
 /// Contains the aggregated operators signers information
 #[derive(Debug, Clone)]
 pub struct AggregatedOperators {
