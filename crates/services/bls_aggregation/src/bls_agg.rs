use alloy_primitives::{FixedBytes, U256};
use ark_bn254::G2Affine;
use ark_ec::AffineRepr;
use eigen_crypto_bls::BlsG1Point;
use eigen_crypto_bls::{BlsG2Point, Signature};
use eigen_crypto_bn254::utils::verify_message;
use eigen_services_avsregistry::AvsRegistryService;
use eigen_types::avs::SignatureVerificationError;
use eigen_types::{
    avs::{SignedTaskResponseDigest, TaskIndex, TaskResponseDigest},
    operator::{OperatorAvsState, QuorumThresholdPercentage, QuorumThresholdPercentages},
};
use parking_lot::RwLock;
use std::collections::HashMap;
use std::sync::Arc;
use thiserror::Error;
use tokio::sync::{
    mpsc::{self, UnboundedReceiver, UnboundedSender},
    Mutex,
};
use tokio::time::{timeout, Duration};

#[allow(unused)]
#[derive(Debug, Clone, PartialEq, Eq)]
pub struct BlsAggregationServiceResponse {
<<<<<<< HEAD
    pub task_index: TaskIndex,
    pub task_response_digest: TaskResponseDigest,
    pub non_signers_pub_keys_g1: Vec<BlsG1Point>,
    pub quorum_apks_g1: Vec<BlsG1Point>,
    pub signers_apk_g2: BlsG2Point,
    pub signers_agg_sig_g1: Signature,
    pub non_signer_quorum_bitmap_indices: Vec<u32>,
    pub quorum_apk_indices: Vec<u32>,
    pub total_stake_indices: Vec<u32>,
    pub non_signer_stake_indices: Vec<Vec<u32>>,
=======
    task_index: TaskIndex,
    task_response_digest: TaskResponseDigest,
    non_signers_pub_keys_g1: Vec<BlsG1Point>,
    quorum_apks_g1: Vec<BlsG1Point>,
    signers_apk_g2: BlsG2Point,
    signers_agg_sig_g1: Signature,
    non_signer_quorum_bitmap_indices: Vec<u32>,
    quorum_apk_indices: Vec<u32>,
    total_stake_indices: Vec<u32>,
    non_signer_stake_indices: Vec<Vec<u32>>,
>>>>>>> 2d455ccb
}

/// Possible errors raised in BLS aggregation
#[derive(Error, Debug, Clone, PartialEq, Eq)]
pub enum BlsAggregationServiceError {
    #[error("task expired error")]
    TaskExpired,
    #[error("task not found error")]
    TaskNotFound,
    #[error("signature verification error")]
    SignatureVerificationError(SignatureVerificationError),
    #[error("channel was closed")]
    ChannelClosed,
    #[error("error sending to channel")]
    ChannelError,
    #[error("Avs Registry Error")]
    RegistryError,
    #[error("duplicate task index error")]
    DuplicateTaskIndex,
}

#[derive(Debug, Clone)]
pub struct AggregatedOperators {
    signers_apk_g2: BlsG2Point,
    signers_agg_sig_g1: Signature,
    signers_total_stake_per_quorum: HashMap<u8, U256>,
    pub signers_operator_ids_set: HashMap<FixedBytes<32>, bool>,
}

#[derive(Debug)]
pub struct BlsAggregatorService<A: AvsRegistryService>
where
    A: Clone,
{
    aggregated_response_sender:
        UnboundedSender<Result<BlsAggregationServiceResponse, BlsAggregationServiceError>>,
    pub aggregated_response_receiver: Arc<
        Mutex<UnboundedReceiver<Result<BlsAggregationServiceResponse, BlsAggregationServiceError>>>,
    >,
    signed_task_response:
        Arc<RwLock<HashMap<TaskIndex, UnboundedSender<SignedTaskResponseDigest>>>>,

    avs_registry_service: A,
}

impl<A: AvsRegistryService + Send + Sync + Clone + 'static> BlsAggregatorService<A> {
    /// Creates a new instance of the BlsAggregatorService with the given AVS registry service
    ///
    /// Creates a tokio unbounded_channel to send and received aggregated responses.
    ///
    /// # Arguments
    ///
    /// * `avs_registry_service` - The AVS registry service
    pub fn new(avs_registry_service: A) -> Self {
        let (tx, rx) = tokio::sync::mpsc::unbounded_channel();
        Self {
            aggregated_response_sender: tx,
            aggregated_response_receiver: Arc::new(Mutex::new(rx)),
            signed_task_response: Arc::new(RwLock::new(HashMap::new())),
            avs_registry_service,
        }
    }

    ///   Creates a new task meant to process new signed task responses for a task tokio channel.
    ///
    /// # Arguments
    ///
    /// * `task_index` - The index of the task
    /// * `task_created_block` - The block number at which the task was created
    /// * `quorum_nums` - The quorum numbers for the task
    /// * `quorum_threshold_percentages` - The quorum threshold percentages for the task
    /// * `time_to_expiry` - The timemetout for the task reader to expire
    ///
    /// # Error
    ///
    /// Returns error if the task index already exists
    pub async fn initialize_new_task(
        &self,
        task_index: TaskIndex,
        task_created_block: u32,
        quorum_nums: Vec<u8>,
        quorum_threshold_percentages: QuorumThresholdPercentages,
        time_to_expiry: Duration,
    ) -> Result<(), BlsAggregationServiceError> {
        let mut task_channel = self.signed_task_response.write();

        if task_channel.contains_key(&task_index) {
            return Err(BlsAggregationServiceError::DuplicateTaskIndex);
        }

        let (tx, rx) = mpsc::unbounded_channel();
        task_channel.insert(task_index, tx);

        let avs_registry_service = self.avs_registry_service.clone();
        let aggregated_response_sender = self.aggregated_response_sender.clone();
        tokio::spawn(async move {
            // Process each signed response here
            let _ = BlsAggregatorService::<A>::single_task_aggregator(
                avs_registry_service,
                task_index,
                task_created_block,
                quorum_nums.clone(),
                quorum_threshold_percentages.clone(),
                time_to_expiry,
                aggregated_response_sender,
                rx,
            )
            .await
            .inspect_err(|err| {
                println!("Error: {:?}", err);
            });
        });
        Ok(())
    }

    /// Processs signatures received from the channel and sends
    /// the signed task response to the task channel.
    ///
    /// # Arguments
    ///
    /// * `task_index` - The index of the task
    /// * `task_response_digest` - The digest of the task response
    /// * `bls_signature` - The BLS signature of the task response
    /// * `operator_id` - The operator ID of the operator that signed the task response
    ///
    /// # Errors
    ///
    /// Returns error:
    /// * `TaskNotFound` - If the task is not found.
    /// * `ChannelError` - If there is an error while sending the task through the channel.
    /// * `SignatureVerificationError` - If the signature verification fails.
    pub async fn process_new_signature(
        &self,
        task_index: TaskIndex,
        task_response_digest: TaskResponseDigest,
        bls_signature: Signature,
        operator_id: FixedBytes<32>,
    ) -> Result<(), BlsAggregationServiceError> {
        let mut rx = {
            let task_channel = self.signed_task_response.read();

            let sender = task_channel
                .get(&task_index)
                .ok_or(BlsAggregationServiceError::TaskNotFound)?;

            let (tx, rx) = mpsc::channel(1);
            let task = SignedTaskResponseDigest {
                task_response_digest,
                bls_signature,
                operator_id,
                signature_verification_channel: tx,
            };

            // send the task to the aggregator thread
            sender
                .send(task)
                .map_err(|_| BlsAggregationServiceError::ChannelError)?;
            rx
            // release the lock
        };

        // return the signature verification result
        rx.recv()
            .await
            .ok_or(BlsAggregationServiceError::ChannelClosed)?
            .map_err(BlsAggregationServiceError::SignatureVerificationError)
    }

    /// Adds a new operator to the aggregated operators by aggregating its public key, signature and stake.
    ///
    /// # Arguments
    ///
    /// - `aggregated_operators` - Contains the information of all the aggregated operators.
    /// - `operator_state` - The state of the operator, contains information about its stake.
    /// - `signed_task_digest` - Contains the id and signature of the new operator.
    ///
    /// # Returns
    ///
    /// The given aggregated operators, aggregated with the new operator info.
    fn aggregate_new_operator(
        aggregated_operators: &mut AggregatedOperators,
        operator_state: OperatorAvsState,
        signed_task_digest: SignedTaskResponseDigest,
    ) -> &mut AggregatedOperators {
        aggregated_operators.signers_agg_sig_g1 = Signature::new(
            (aggregated_operators.signers_agg_sig_g1.g1_point().g1()
                + signed_task_digest.bls_signature.g1_point().g1())
            .into(),
        );
        let operator_g2_pubkey = operator_state
            .operator_info
            .pub_keys
            .clone()
            .unwrap()
            .g2_pub_key
            .g2();
        aggregated_operators.signers_apk_g2 =
            BlsG2Point::new((aggregated_operators.signers_apk_g2.g2() + operator_g2_pubkey).into());
        aggregated_operators
            .signers_operator_ids_set
            .insert(signed_task_digest.operator_id, true);
        for (quorum_num, stake) in operator_state.stake_per_quorum.iter() {
            aggregated_operators
                .signers_total_stake_per_quorum
                .entry(*quorum_num)
                .and_modify(|v| *v += stake)
                .or_insert(*stake);
        }
        aggregated_operators
    }

    /// Processes each signed task responses given a task_index for a single task.
    ///
    /// It reads the signed task responses from the receiver channel and aggregates them.
    /// * If the quorum threshold is met, it sends the aggregated response to the aggregated response sender.
    /// * If the time to expiry is reached, it sends a task expired error to the aggregated response sender.
    /// * If the signature is incorrect, it sends an incorrect signature error to error channel.
    ///
    /// # Arguments
    ///
    /// * `task_index` - The index of the task
    /// * `task_created_block` - The block number at which the task was created
    /// * `quorum_nums` - The quorum numbers for the task
    /// * `quorum_threshold_percentages` - The quorum threshold percentages for the task
    /// * `time_to_expiry` - The timeout for the task reader to expire
    /// * `aggregated_response_sender` - The sender channel for the aggregated responses
    /// * `rx` - The receiver channel for the signed task responses
    #[allow(clippy::too_many_arguments)]
    pub async fn single_task_aggregator(
        avs_registry_service: A,
        task_index: TaskIndex,
        task_created_block: u32,
        quorum_nums: Vec<u8>,
        quorum_threshold_percentages: QuorumThresholdPercentages,
        time_to_expiry: Duration,
        aggregated_response_sender: UnboundedSender<
            Result<BlsAggregationServiceResponse, BlsAggregationServiceError>,
        >,
        mut rx: UnboundedReceiver<SignedTaskResponseDigest>,
    ) -> Result<(), BlsAggregationServiceError> {
        let quorum_threshold_percentage_map: HashMap<u8, u8> = quorum_nums
            .iter()
            .enumerate()
            .map(|(i, quorum_number)| (*quorum_number, quorum_threshold_percentages[i]))
            .collect();

        let operator_state_avs = avs_registry_service
            .get_operators_avs_state_at_block(task_created_block, &quorum_nums)
            .await
            .map_err(|_| BlsAggregationServiceError::RegistryError)?;

        let quorums_avs_state = avs_registry_service
            .get_quorums_avs_state_at_block(&quorum_nums, task_created_block)
            .await
            .map_err(|_| BlsAggregationServiceError::RegistryError)?;

        let total_stake_per_quorum: HashMap<_, _> = quorums_avs_state
            .iter()
            .map(|(k, v)| (*k, v.total_stake))
            .collect();

        let quorum_apks_g1: Vec<BlsG1Point> = quorum_nums
            .iter()
            .filter_map(|quorum_num| quorums_avs_state.get(quorum_num))
            .map(|avs_state| avs_state.agg_pub_key_g1.clone())
            .collect();

        let mut aggregated_operators: HashMap<FixedBytes<32>, AggregatedOperators> = HashMap::new();

        // iterate over the signed task responses receive from the channel, until the time to expiry is reached or the channel is closed
        while let Some(signed_task_digest) = timeout(time_to_expiry, rx.recv())
            .await
            .inspect_err(|_err| {
                // timeout
                println!("expire");
                let _ =
                    aggregated_response_sender.send(Err(BlsAggregationServiceError::TaskExpired));
            })
            .map_err(|_| BlsAggregationServiceError::TaskExpired)?
        {
            let verification_result = BlsAggregatorService::<A>::verify_signature(
                task_index,
                &signed_task_digest,
                &operator_state_avs,
            )
            .await;

            signed_task_digest
                .signature_verification_channel
                .send(verification_result)
                .await
                .map_err(|_| BlsAggregationServiceError::ChannelError)?;

            let operator_state = operator_state_avs
                .get(&signed_task_digest.operator_id)
                .unwrap();

            let operator_g2_pubkey = operator_state
                .operator_info
                .pub_keys
                .clone()
                .unwrap()
                .g2_pub_key
                .g2();

            let digest_aggregated_operators = aggregated_operators
                .get_mut(&signed_task_digest.task_response_digest)
                .map(|digest_aggregated_operators| {
                    BlsAggregatorService::<A>::aggregate_new_operator(
                        digest_aggregated_operators,
                        operator_state.clone(),
                        signed_task_digest.clone(),
                    )
                    .clone()
                })
                .unwrap_or(AggregatedOperators {
                    signers_apk_g2: BlsG2Point::new((G2Affine::zero() + operator_g2_pubkey).into()),
                    signers_agg_sig_g1: signed_task_digest.bls_signature.clone(),
                    signers_operator_ids_set: HashMap::from([(
                        operator_state.operator_id.into(),
                        true,
                    )]),
                    signers_total_stake_per_quorum: operator_state.stake_per_quorum.clone(),
                });

            aggregated_operators.insert(
                signed_task_digest.task_response_digest,
                digest_aggregated_operators.clone(),
            );

            if !BlsAggregatorService::<A>::check_if_stake_thresholds_met(
                &digest_aggregated_operators.signers_total_stake_per_quorum,
                &total_stake_per_quorum,
                &quorum_threshold_percentage_map,
            ) {
                continue;
            }

            let bls_aggregation_service_response = BlsAggregatorService::build_aggregated_response(
                task_index,
                task_created_block,
                signed_task_digest,
                &operator_state_avs,
                digest_aggregated_operators,
                &avs_registry_service,
                &quorum_apks_g1,
                &quorum_nums,
            )
            .await?;

            aggregated_response_sender
                .send(Ok(bls_aggregation_service_response))
                .map_err(|_| BlsAggregationServiceError::ChannelError)?;
        }
        Err(BlsAggregationServiceError::ChannelClosed)
    }

    /// Builds the aggregated response containing all the aggregation info.
    ///
    /// # Arguments
    ///
    /// * `task_index` - The index of the task.
    /// * `task_created_block` - The block in which the task was created.
    /// * `signed_task_digest` - The signed task.
    /// * `operator_state_avs` - A hashmap with the operator state per operator id.
    /// * `digest_aggregated_operators` - The aggregated operators.
    /// * `avs_registry_service` - The avs registry service.
    /// * `quorum_apks_g1` - The quorum aggregated public keys.
    /// * `quorum_nums` - The quorum numbers.
    ///
    /// # Returns
    ///
    /// The BLS aggregation service response.
    #[allow(clippy::too_many_arguments)]
    async fn build_aggregated_response(
        task_index: TaskIndex,
        task_created_block: u32,
        signed_task_digest: SignedTaskResponseDigest,
        operator_state_avs: &HashMap<FixedBytes<32>, OperatorAvsState>,
        digest_aggregated_operators: AggregatedOperators,
        avs_registry_service: &A,
        quorum_apks_g1: &[BlsG1Point],
        quorum_nums: &[u8],
    ) -> Result<BlsAggregationServiceResponse, BlsAggregationServiceError> {
        let mut non_signers_operators_ids: Vec<FixedBytes<32>> = operator_state_avs
            .keys()
            .filter(|operator_id| {
                !digest_aggregated_operators
                    .signers_operator_ids_set
                    .contains_key(*operator_id)
            })
            .cloned()
            .collect::<Vec<_>>();

        non_signers_operators_ids.sort();

        let non_signers_pub_keys_g1: Vec<BlsG1Point> = non_signers_operators_ids
            .iter()
            .filter_map(|operator_id| operator_state_avs.get(operator_id))
            .filter_map(|operator_avs_state| operator_avs_state.operator_info.pub_keys.clone())
            .map(|pub_keys| pub_keys.g1_pub_key)
            .collect();

        let indices = avs_registry_service
            .get_check_signatures_indices(
                task_created_block,
                quorum_nums.into(),
                non_signers_operators_ids,
            )
            .await
            .map_err(|_err| BlsAggregationServiceError::RegistryError)?;

        Ok(BlsAggregationServiceResponse {
            task_index,
            task_response_digest: signed_task_digest.task_response_digest,
            non_signers_pub_keys_g1,
            quorum_apks_g1: quorum_apks_g1.into(),
            signers_apk_g2: digest_aggregated_operators.signers_apk_g2,
            signers_agg_sig_g1: digest_aggregated_operators.signers_agg_sig_g1,
            non_signer_quorum_bitmap_indices: indices.clone().nonSignerQuorumBitmapIndices,
            quorum_apk_indices: indices.quorumApkIndices,
            total_stake_indices: indices.totalStakeIndices,
            non_signer_stake_indices: indices.nonSignerStakeIndices,
        })
    }

    /// Verifies the signature of the task response given a `operator_avs_state`.
    /// If the signature is correct, it returns `Ok(())`, otherwise it returns an error.
    ///
    /// # Arguments
    ///
    /// * `task_index` - The index of the task
    /// * `signed_task_response_digest` - The signed task response digest
    /// * `operator_avs_state` - A hashmap containing the staked of all the operator indexed by operator_id.
    ///   This is used to get the `operator_state` to obtain the operator public key.
    ///
    /// # Error
    ///
    /// Returns error:
    /// - `SignatureVerificationError::OperatorNotFound` if the operator is not found,
    /// - `SignatureVerificationError::OperatorPublicKeyNotFound` if the operator public key is not found,
    /// - `SignatureVerificationError::IncorrectSignature` if the signature is incorrect.
    pub async fn verify_signature(
        _task_index: TaskIndex,
        signed_task_response_digest: &SignedTaskResponseDigest,
        operator_avs_state: &HashMap<FixedBytes<32>, OperatorAvsState>,
    ) -> Result<(), SignatureVerificationError> {
        let Some(operator_state) = operator_avs_state.get(&signed_task_response_digest.operator_id)
        else {
            return Err(SignatureVerificationError::OperatorNotFound);
        };

        let Some(pub_keys) = &operator_state.operator_info.pub_keys else {
            return Err(SignatureVerificationError::OperatorPublicKeyNotFound);
        };

        verify_message(
            pub_keys.g2_pub_key.g2(),
            signed_task_response_digest.task_response_digest.as_slice(),
            signed_task_response_digest.bls_signature.g1_point().g1(),
        )
        .then_some(())
        .ok_or(SignatureVerificationError::IncorrectSignature)
    }

    /// Checks if the stake thresholds are met for the given set of quorum members.
    ///
    /// # Arguments
    ///
    /// * `signed_stake_per_quorum` - The signed stake per quorum.
    /// * `total_stake_per_quorum` - The total stake per quorum.
    /// * `quorum_threshold_percentages_map` - The quorum threshold percentages map,
    ///   containing the quorum id as a key and its corresponding quorum threshold percentage.
    ///
    /// # Returns
    ///
    /// Returns `true` if the stake thresholds are met for all the members, otherwise `false`.
    pub fn check_if_stake_thresholds_met(
        signed_stake_per_quorum: &HashMap<u8, U256>,
        total_stake_per_quorum: &HashMap<u8, U256>,
        quorum_threshold_percentages_map: &HashMap<u8, QuorumThresholdPercentage>,
    ) -> bool {
        for (quorum_num, quorum_threshold_percentage) in quorum_threshold_percentages_map {
            let (Some(signed_stake_by_quorum), Some(total_stake_by_quorum)) = (
                signed_stake_per_quorum.get(quorum_num),
                total_stake_per_quorum.get(quorum_num),
            ) else {
                return false;
            };

            let signed_stake = signed_stake_by_quorum * U256::from(100);
            let threshold_stake = *total_stake_by_quorum * U256::from(*quorum_threshold_percentage);

            if signed_stake < threshold_stake {
                return false;
            }
        }
        true
    }
}

#[cfg(test)]
mod tests {
    use alloy_primitives::{B256, U256};
    use eigen_crypto_bls::{BlsG1Point, BlsG2Point, BlsKeyPair, Signature};
    use eigen_services_avsregistry::fake_avs_registry_service::FakeAvsRegistryService;
    use eigen_types::avs::SignatureVerificationError::IncorrectSignature;
    use eigen_types::operator::{QuorumNum, QuorumThresholdPercentages};
    use eigen_types::{avs::TaskIndex, test::TestOperator};
    use sha2::{Digest, Sha256};
    use std::collections::HashMap;
    use std::time::Duration;
    use std::vec;
    const PRIVATE_KEY_1: &str =
        "13710126902690889134622698668747132666439281256983827313388062967626731803599";
    const PRIVATE_KEY_2: &str =
        "14610126902690889134622698668747132666439281256983827313388062967626731803500";
    const PRIVATE_KEY_3: &str =
        "15610126902690889134622698668747132666439281256983827313388062967626731803501";
    use super::{BlsAggregationServiceError, BlsAggregationServiceResponse, BlsAggregatorService};

    fn hash(task_response: u64) -> B256 {
        let mut hasher = Sha256::new();
        hasher.update(task_response.to_be_bytes());
        B256::from_slice(hasher.finalize().as_ref())
    }

<<<<<<< HEAD
    fn aggregate_g1_public_keys(operators: &Vec<TestOperator>) -> BlsG1Point {
=======
    fn aggregate_g1_public_keys(operators: &[TestOperator]) -> BlsG1Point {
>>>>>>> 2d455ccb
        operators
            .iter()
            .map(|op| op.bls_keypair.public_key().g1())
            .reduce(|a, b| (a + b).into())
<<<<<<< HEAD
            .map(|agg| BlsG1Point::new(agg))
            .unwrap()
    }

    fn aggregate_g2_public_keys(operators: &Vec<TestOperator>) -> BlsG2Point {
=======
            .map(BlsG1Point::new)
            .unwrap()
    }

    fn aggregate_g2_public_keys(operators: &[TestOperator]) -> BlsG2Point {
>>>>>>> 2d455ccb
        operators
            .iter()
            .map(|op| op.bls_keypair.public_key_g2().g2())
            .reduce(|a, b| (a + b).into())
<<<<<<< HEAD
            .map(|agg| BlsG2Point::new(agg))
            .unwrap()
    }

    fn aggregate_g1_signatures(signatures: &Vec<Signature>) -> Signature {
=======
            .map(BlsG2Point::new)
            .unwrap()
    }

    fn aggregate_g1_signatures(signatures: &[Signature]) -> Signature {
>>>>>>> 2d455ccb
        let agg = signatures
            .iter()
            .map(|s| s.g1_point().g1())
            .reduce(|a, b| (a + b).into())
            .unwrap();
        Signature::new(agg)
    }

    #[tokio::test]
    async fn test_1_quorum_1_operator_1_correct_signature() {
        let test_operator_1 = TestOperator {
            operator_id: U256::from(1).into(),
            stake_per_quorum: HashMap::from([(0u8, U256::from(100)), (1u8, U256::from(200))]),
            bls_keypair: BlsKeyPair::new(PRIVATE_KEY_1.into()).unwrap(),
        };

        let block_number = 1;
        let task_index: TaskIndex = 0;
        let quorum_numbers = vec![0];
        let quorum_threshold_percentages: QuorumThresholdPercentages = vec![100];
        let time_to_expiry = Duration::from_secs(1);
        let task_response = 123; // Initialize with appropriate data

        let task_response_digest = hash(task_response);
        let bls_signature = test_operator_1
            .bls_keypair
            .sign_message(task_response_digest.as_ref());
        let fake_avs_registry_service =
            FakeAvsRegistryService::new(block_number, vec![test_operator_1.clone()]);
        let bls_agg_service = BlsAggregatorService::new(fake_avs_registry_service);
        bls_agg_service
            .initialize_new_task(
                task_index,
                block_number as u32,
                quorum_numbers,
                quorum_threshold_percentages,
                time_to_expiry,
            )
            .await
            .unwrap();

        bls_agg_service
            .process_new_signature(
                task_index,
                task_response_digest,
                bls_signature,
                test_operator_1.operator_id,
            )
            .await
            .unwrap();

        let expected_agg_service_response = BlsAggregationServiceResponse {
            task_index,
            task_response_digest,
            non_signers_pub_keys_g1: vec![],
            quorum_apks_g1: vec![test_operator_1.bls_keypair.public_key()],
            signers_apk_g2: test_operator_1.bls_keypair.public_key_g2(),
            signers_agg_sig_g1: test_operator_1
                .bls_keypair
                .sign_message(task_response_digest.as_ref()),
            non_signer_quorum_bitmap_indices: vec![],
            quorum_apk_indices: vec![],
            total_stake_indices: vec![],
            non_signer_stake_indices: vec![],
        };

        let response = bls_agg_service
            .aggregated_response_receiver
            .lock()
            .await
            .recv()
            .await;

        assert_eq!(
            expected_agg_service_response,
            response.clone().unwrap().unwrap()
        );
        assert_eq!(task_index, response.unwrap().unwrap().task_index);
    }

    #[tokio::test]
    async fn test_1_quorum_3_operator_3_correct_signatures() {
        let test_operator_1 = TestOperator {
            operator_id: U256::from(1).into(),
            stake_per_quorum: HashMap::from([(0u8, U256::from(100)), (1u8, U256::from(200))]),
            bls_keypair: BlsKeyPair::new(PRIVATE_KEY_1.into()).unwrap(),
        };
        let test_operator_2 = TestOperator {
            operator_id: U256::from(2).into(),
            stake_per_quorum: HashMap::from([(0u8, U256::from(100)), (1u8, U256::from(200))]),
            bls_keypair: BlsKeyPair::new(PRIVATE_KEY_2.into()).unwrap(),
        };
        let test_operator_3 = TestOperator {
            operator_id: U256::from(3).into(),
            stake_per_quorum: HashMap::from([(0u8, U256::from(300)), (1u8, U256::from(100))]),
            bls_keypair: BlsKeyPair::new(PRIVATE_KEY_3.into()).unwrap(),
        };
        let test_operators = vec![
            test_operator_1.clone(),
            test_operator_2.clone(),
            test_operator_3.clone(),
        ];

        let block_number = 1;
        let task_index = 0;
        let quorum_numbers: Vec<QuorumNum> = vec![0];
        let quorum_threshold_percentages: QuorumThresholdPercentages = vec![100u8];
        let time_to_expiry = Duration::from_secs(1);
        let task_response = 123; // Initialize with appropriate data
        let task_response_digest = hash(task_response);

        let fake_avs_registry_service =
            FakeAvsRegistryService::new(block_number, test_operators.clone());
        let bls_agg_service = BlsAggregatorService::new(fake_avs_registry_service);

        bls_agg_service
            .initialize_new_task(
                task_index,
                block_number as u32,
                quorum_numbers,
                quorum_threshold_percentages,
                time_to_expiry,
            )
            .await
            .unwrap();
        let bls_sig_op_1 = test_operator_1
            .bls_keypair
            .sign_message(task_response_digest.as_ref());
        bls_agg_service
            .process_new_signature(
                task_index,
                task_response_digest,
                bls_sig_op_1.clone(),
                test_operator_1.operator_id,
            )
            .await
            .unwrap();

        let bls_sig_op_2 = test_operator_2
            .bls_keypair
            .sign_message(task_response_digest.as_ref());
        bls_agg_service
            .process_new_signature(
                task_index,
                task_response_digest,
                bls_sig_op_2.clone(),
                test_operator_2.operator_id,
            )
            .await
            .unwrap();

        let bls_sig_op_3 = test_operator_3
            .bls_keypair
            .sign_message(task_response_digest.as_ref());
        bls_agg_service
            .process_new_signature(
                task_index,
                task_response_digest,
                bls_sig_op_3.clone(),
                test_operator_3.operator_id,
            )
            .await
            .unwrap();

        let quorum_apks_g1 = aggregate_g1_public_keys(&test_operators);
        let signers_apk_g2 = aggregate_g2_public_keys(&test_operators);
        let signers_agg_sig_g1 =
            aggregate_g1_signatures(&vec![bls_sig_op_1, bls_sig_op_2, bls_sig_op_3]);

        let expected_agg_service_response = BlsAggregationServiceResponse {
            task_index,
            task_response_digest,
            non_signers_pub_keys_g1: vec![],
            quorum_apks_g1: vec![quorum_apks_g1],
            signers_apk_g2,
            signers_agg_sig_g1,
            non_signer_quorum_bitmap_indices: vec![],
            quorum_apk_indices: vec![],
            total_stake_indices: vec![],
            non_signer_stake_indices: vec![],
        };

        let response = bls_agg_service
            .aggregated_response_receiver
            .lock()
            .await
            .recv()
            .await;

        assert_eq!(
            expected_agg_service_response,
            response.clone().unwrap().unwrap()
        );
        assert_eq!(task_index, response.unwrap().unwrap().task_index);
    }

    #[tokio::test]
    async fn test_2_quorum_2_operator_2_correct_signatures() {
        let test_operator_1 = TestOperator {
            operator_id: U256::from(1).into(),
            stake_per_quorum: HashMap::from([(0u8, U256::from(100)), (1u8, U256::from(200))]),
            bls_keypair: BlsKeyPair::new(PRIVATE_KEY_1.into()).unwrap(),
        };
        let test_operator_2 = TestOperator {
            operator_id: U256::from(2).into(),
            stake_per_quorum: HashMap::from([(0u8, U256::from(100)), (1u8, U256::from(200))]),
            bls_keypair: BlsKeyPair::new(PRIVATE_KEY_2.into()).unwrap(),
        };
        let test_operators = vec![test_operator_1.clone(), test_operator_2.clone()];
        let block_number = 1;
        let task_index = 0;
        let quorum_numbers: Vec<QuorumNum> = vec![0, 1];
        let quorum_threshold_percentages: QuorumThresholdPercentages = vec![100u8, 100u8];
        let time_to_expiry = Duration::from_secs(1);
        let task_response = 123; // Initialize with appropriate data
        let task_response_digest = hash(task_response);

        let fake_avs_registry_service =
            FakeAvsRegistryService::new(block_number, test_operators.clone());
        let bls_agg_service = BlsAggregatorService::new(fake_avs_registry_service);

        bls_agg_service
            .initialize_new_task(
                task_index,
                block_number as u32,
                quorum_numbers,
                quorum_threshold_percentages,
                time_to_expiry,
            )
            .await
            .unwrap();
        let bls_sig_op_1 = test_operator_1
            .bls_keypair
            .sign_message(task_response_digest.as_ref());
        bls_agg_service
            .process_new_signature(
                task_index,
                task_response_digest,
                bls_sig_op_1.clone(),
                test_operator_1.operator_id,
            )
            .await
            .unwrap();

        let bls_sig_op_2 = test_operator_2
            .bls_keypair
            .sign_message(task_response_digest.as_ref());
        bls_agg_service
            .process_new_signature(
                task_index,
                task_response_digest,
                bls_sig_op_2.clone(),
                test_operator_2.operator_id,
            )
            .await
            .unwrap();

        let quorum_apks_g1 = aggregate_g1_public_keys(&test_operators);
        let signers_apk_g2 = aggregate_g2_public_keys(&test_operators);
<<<<<<< HEAD
        let signers_agg_sig_g1 = aggregate_g1_signatures(&vec![bls_sig_op_1, bls_sig_op_2]);
=======
        let signers_agg_sig_g1 = aggregate_g1_signatures(&[bls_sig_op_1, bls_sig_op_2]);
>>>>>>> 2d455ccb

        let expected_agg_service_response = BlsAggregationServiceResponse {
            task_index,
            task_response_digest,
            non_signers_pub_keys_g1: vec![],
            quorum_apks_g1: vec![quorum_apks_g1.clone(), quorum_apks_g1],
            signers_apk_g2,
            signers_agg_sig_g1,
            non_signer_quorum_bitmap_indices: vec![],
            quorum_apk_indices: vec![],
            total_stake_indices: vec![],
            non_signer_stake_indices: vec![],
        };

        let response = bls_agg_service
            .aggregated_response_receiver
            .lock()
            .await
            .recv()
            .await;

        assert_eq!(expected_agg_service_response, response.unwrap().unwrap());
    }

    #[tokio::test]
    async fn test_2_concurrent_tasks_2_quorum_2_operator_2_correct_signatures() {
        let test_operator_1 = TestOperator {
            operator_id: U256::from(1).into(),
            stake_per_quorum: HashMap::from([(0u8, U256::from(100)), (1u8, U256::from(200))]),
            bls_keypair: BlsKeyPair::new(PRIVATE_KEY_1.into()).unwrap(),
        };
        let test_operator_2 = TestOperator {
            operator_id: U256::from(2).into(),
            stake_per_quorum: HashMap::from([(0u8, U256::from(100)), (1u8, U256::from(200))]),
            bls_keypair: BlsKeyPair::new(PRIVATE_KEY_2.into()).unwrap(),
        };
        let test_operators = vec![test_operator_1.clone(), test_operator_2.clone()];
        let block_number = 1;
        let quorum_numbers: Vec<QuorumNum> = vec![0, 1];
        let quorum_threshold_percentages: QuorumThresholdPercentages = vec![100u8, 100u8];
        let time_to_expiry = Duration::from_secs(1);

        let fake_avs_registry_service =
            FakeAvsRegistryService::new(block_number, test_operators.clone());
        let bls_agg_service = BlsAggregatorService::new(fake_avs_registry_service);

        // initialize 2 concurrent tasks
        let task_1_index = 1;
        let task_1_response = 123; // Initialize with appropriate data
        let task_1_response_digest = hash(task_1_response);
        bls_agg_service
            .initialize_new_task(
                task_1_index,
                block_number as u32,
                quorum_numbers.clone(),
                quorum_threshold_percentages.clone(),
<<<<<<< HEAD
                time_to_expiry.clone(),
=======
                time_to_expiry,
>>>>>>> 2d455ccb
            )
            .await
            .unwrap();

        let task_2_index = 2;
        let task_2_response = 234; // Initialize with appropriate data
        let task_2_response_digest = hash(task_2_response);
        bls_agg_service
            .initialize_new_task(
                task_2_index,
                block_number as u32,
                quorum_numbers,
                quorum_threshold_percentages,
                time_to_expiry,
            )
            .await
            .unwrap();

        let bls_sig_task_1_op_1 = test_operator_1
            .bls_keypair
            .sign_message(task_1_response_digest.as_ref());
        bls_agg_service
            .process_new_signature(
                task_1_index,
                task_1_response_digest,
                bls_sig_task_1_op_1.clone(),
                test_operator_1.operator_id,
            )
            .await
            .unwrap();

        let bls_sig_task_1_op_2 = test_operator_2
            .bls_keypair
            .sign_message(task_1_response_digest.as_ref());
        bls_agg_service
            .process_new_signature(
                task_1_index,
<<<<<<< HEAD
                task_1_response_digest.clone(),
=======
                task_1_response_digest,
>>>>>>> 2d455ccb
                bls_sig_task_1_op_2.clone(),
                test_operator_2.operator_id,
            )
            .await
            .unwrap();

        let bls_sig_task_2_op_1 = test_operator_1
            .bls_keypair
            .sign_message(task_2_response_digest.as_ref());
        bls_agg_service
            .process_new_signature(
                task_2_index,
                task_2_response_digest,
                bls_sig_task_2_op_1.clone(),
                test_operator_1.operator_id,
            )
            .await
            .unwrap();

        let bls_sig_task_2_op_2 = test_operator_2
            .bls_keypair
            .sign_message(task_2_response_digest.as_ref());
        bls_agg_service
            .process_new_signature(
                task_2_index,
                task_2_response_digest,
                bls_sig_task_2_op_2.clone(),
                test_operator_2.operator_id,
            )
            .await
            .unwrap();

        let quorum_apks_g1 = aggregate_g1_public_keys(&test_operators);
        let signers_apk_g2 = aggregate_g2_public_keys(&test_operators);
        let signers_agg_sig_g1_task_1 =
<<<<<<< HEAD
            aggregate_g1_signatures(&vec![bls_sig_task_1_op_1, bls_sig_task_1_op_2]);
=======
            aggregate_g1_signatures(&[bls_sig_task_1_op_1, bls_sig_task_1_op_2]);
>>>>>>> 2d455ccb

        let expected_response_task_1 = BlsAggregationServiceResponse {
            task_index: task_1_index,
            task_response_digest: task_1_response_digest,
            non_signers_pub_keys_g1: vec![],
            quorum_apks_g1: vec![quorum_apks_g1.clone(), quorum_apks_g1.clone()],
            signers_apk_g2: signers_apk_g2.clone(),
            signers_agg_sig_g1: signers_agg_sig_g1_task_1,
            non_signer_quorum_bitmap_indices: vec![],
            quorum_apk_indices: vec![],
            total_stake_indices: vec![],
            non_signer_stake_indices: vec![],
        };

        let signers_agg_sig_g1_task_2 =
<<<<<<< HEAD
            aggregate_g1_signatures(&vec![bls_sig_task_2_op_1, bls_sig_task_2_op_2]);
=======
            aggregate_g1_signatures(&[bls_sig_task_2_op_1, bls_sig_task_2_op_2]);
>>>>>>> 2d455ccb

        let expected_response_task_2 = BlsAggregationServiceResponse {
            task_index: task_2_index,
            task_response_digest: task_2_response_digest,
            non_signers_pub_keys_g1: vec![],
            quorum_apks_g1: vec![quorum_apks_g1.clone(), quorum_apks_g1.clone()],
            signers_apk_g2,
            signers_agg_sig_g1: signers_agg_sig_g1_task_2,
            non_signer_quorum_bitmap_indices: vec![],
            quorum_apk_indices: vec![],
            total_stake_indices: vec![],
            non_signer_stake_indices: vec![],
        };

        let first_response = bls_agg_service
            .aggregated_response_receiver
            .lock()
            .await
            .recv()
            .await
            .unwrap();
        let second_response = bls_agg_service
            .aggregated_response_receiver
            .lock()
            .await
            .recv()
            .await
            .unwrap();

        let (task_1_response, task_2_response) = if first_response.clone().unwrap().task_index == 1
        {
            (first_response, second_response)
        } else {
            (second_response, first_response)
        };

        assert_eq!(expected_response_task_1, task_1_response.unwrap());
        assert_eq!(expected_response_task_2, task_2_response.unwrap());
    }

    #[tokio::test]
    async fn test_1_quorum_1_operator_0_signatures_task_expired() {
        let test_operator_1 = TestOperator {
            operator_id: U256::from(1).into(),
            stake_per_quorum: HashMap::from([(0u8, U256::from(100)), (1u8, U256::from(200))]),
            bls_keypair: BlsKeyPair::new(PRIVATE_KEY_1.into()).unwrap(),
        };

        let block_number = 1;
        let task_index: TaskIndex = 0;
        let quorum_numbers = vec![0];
        let quorum_threshold_percentages: QuorumThresholdPercentages = vec![100];
        let time_to_expiry = Duration::from_secs(1);
        let _task_response = 123; // Initialize with appropriate data

        let fake_avs_registry_service =
            FakeAvsRegistryService::new(block_number, vec![test_operator_1.clone()]);
        let bls_agg_service = BlsAggregatorService::new(fake_avs_registry_service);
        bls_agg_service
            .initialize_new_task(
                task_index,
                block_number as u32,
                quorum_numbers,
                quorum_threshold_percentages,
                time_to_expiry,
            )
            .await
            .unwrap();

        let response = bls_agg_service
            .aggregated_response_receiver
            .lock()
            .await
            .recv()
            .await;

        assert_eq!(
            Err(BlsAggregationServiceError::TaskExpired),
            response.unwrap()
        );
    }

    #[tokio::test]
    async fn test_1_quorum_2_operator_1_signatures_50_threshold() {
        let test_operator_1 = TestOperator {
            operator_id: U256::from(1).into(),
            stake_per_quorum: HashMap::from([(0u8, U256::from(100)), (1u8, U256::from(200))]),
            bls_keypair: BlsKeyPair::new(PRIVATE_KEY_1.into()).unwrap(),
        };
        let test_operator_2 = TestOperator {
            operator_id: U256::from(2).into(),
            stake_per_quorum: HashMap::from([(0u8, U256::from(100)), (1u8, U256::from(200))]),
            bls_keypair: BlsKeyPair::new(PRIVATE_KEY_2.into()).unwrap(),
        };
        let test_operators = vec![test_operator_1.clone(), test_operator_2.clone()];
        let block_number = 1;
        let task_index = 0;
        let quorum_numbers: Vec<QuorumNum> = vec![0];
        let quorum_threshold_percentages: QuorumThresholdPercentages = vec![50u8];
        let time_to_expiry = Duration::from_secs(1);
        let task_response = 123; // Initialize with appropriate data
        let task_response_digest = hash(task_response);
        let bls_sig_op_1 = test_operator_1
            .bls_keypair
            .sign_message(task_response_digest.as_ref());

        let fake_avs_registry_service =
            FakeAvsRegistryService::new(block_number, test_operators.clone());
        let bls_agg_service = BlsAggregatorService::new(fake_avs_registry_service);

        bls_agg_service
            .initialize_new_task(
                task_index,
                block_number as u32,
                quorum_numbers,
                quorum_threshold_percentages,
                time_to_expiry,
            )
            .await
            .unwrap();
        bls_agg_service
            .process_new_signature(
                task_index,
                task_response_digest,
                bls_sig_op_1.clone(),
                test_operator_1.operator_id,
            )
            .await
            .unwrap();

        let quorum_apks_g1 = aggregate_g1_public_keys(&test_operators);

        let signers_apk_g2: BlsG2Point = test_operator_1.bls_keypair.public_key_g2();

        let expected_agg_service_response = BlsAggregationServiceResponse {
            task_index,
            task_response_digest,
            non_signers_pub_keys_g1: vec![test_operator_2.bls_keypair.public_key()], //
            quorum_apks_g1: vec![quorum_apks_g1],
            signers_apk_g2,
            signers_agg_sig_g1: bls_sig_op_1,
            non_signer_quorum_bitmap_indices: vec![],
            quorum_apk_indices: vec![],
            total_stake_indices: vec![],
            non_signer_stake_indices: vec![],
        };

        let response = bls_agg_service
            .aggregated_response_receiver
            .lock()
            .await
            .recv()
            .await;

        assert_eq!(
            expected_agg_service_response,
            response.clone().unwrap().unwrap()
        );
        assert_eq!(task_index, response.unwrap().unwrap().task_index);
    }

    #[tokio::test]
    async fn test_1_quorum_2_operator_1_signatures_60_threshold() {
        let test_operator_1 = TestOperator {
            operator_id: U256::from(1).into(),
            stake_per_quorum: HashMap::from([(0u8, U256::from(100)), (1u8, U256::from(200))]),
            bls_keypair: BlsKeyPair::new(PRIVATE_KEY_1.into()).unwrap(),
        };
        let test_operator_2 = TestOperator {
            operator_id: U256::from(2).into(),
            stake_per_quorum: HashMap::from([(0u8, U256::from(100)), (1u8, U256::from(200))]),
            bls_keypair: BlsKeyPair::new(PRIVATE_KEY_2.into()).unwrap(),
        };
        let test_operators = vec![test_operator_1.clone(), test_operator_2.clone()];
        let block_number = 1;
        let task_index = 0;
        let quorum_numbers: Vec<QuorumNum> = vec![0];
        let quorum_threshold_percentages: QuorumThresholdPercentages = vec![60u8];
        let time_to_expiry = Duration::from_secs(1);
        let task_response = 123; // Initialize with appropriate data
        let task_response_digest = hash(task_response);
        let bls_sig_op_1 = test_operator_1
            .bls_keypair
            .sign_message(task_response_digest.as_ref());

        let fake_avs_registry_service = FakeAvsRegistryService::new(block_number, test_operators);
        let bls_agg_service = BlsAggregatorService::new(fake_avs_registry_service);

        bls_agg_service
            .initialize_new_task(
                task_index,
                block_number as u32,
                quorum_numbers,
                quorum_threshold_percentages,
                time_to_expiry,
            )
            .await
            .unwrap();
        bls_agg_service
            .process_new_signature(
                task_index,
                task_response_digest,
                bls_sig_op_1,
                test_operator_1.operator_id,
            )
            .await
            .unwrap();

        let response = bls_agg_service
            .aggregated_response_receiver
            .lock()
            .await
            .recv()
            .await;

        assert_eq!(
            Err(BlsAggregationServiceError::TaskExpired),
            response.unwrap()
        );
    }

    #[tokio::test]
    async fn test_2_quorums_2_operators_which_just_take_1_quorum_2_correct_signatures() {
        let test_operator_1 = TestOperator {
            operator_id: U256::from(1).into(),
            // Note the quorums is [0, 1], but operator id 1 just stake 0.
            stake_per_quorum: HashMap::from([(0u8, U256::from(100))]),
            bls_keypair: BlsKeyPair::new(PRIVATE_KEY_1.into()).unwrap(),
        };
        let test_operator_2 = TestOperator {
            operator_id: U256::from(2).into(),
            // Note the quorums is [0, 1], but operator id 2 just stake 1.
            stake_per_quorum: HashMap::from([(1u8, U256::from(200))]),
            bls_keypair: BlsKeyPair::new(PRIVATE_KEY_2.into()).unwrap(),
        };

        let test_operators = vec![test_operator_1.clone(), test_operator_2.clone()];
        let block_number = 1;
        let task_index = 0;
        let quorum_numbers: Vec<QuorumNum> = vec![0, 1];
        let quorum_threshold_percentages: QuorumThresholdPercentages = vec![100u8, 100u8];
        let time_to_expiry = Duration::from_secs(1);
        let task_response = 123; // Initialize with appropriate data
        let task_response_digest = hash(task_response);

        let fake_avs_registry_service =
            FakeAvsRegistryService::new(block_number, test_operators.clone());
        let bls_agg_service = BlsAggregatorService::new(fake_avs_registry_service);

        bls_agg_service
            .initialize_new_task(
                task_index,
                block_number as u32,
                quorum_numbers,
                quorum_threshold_percentages,
                time_to_expiry,
            )
            .await
            .unwrap();

        let bls_sig_op_1 = test_operator_1
            .bls_keypair
            .sign_message(task_response_digest.as_ref());
        bls_agg_service
            .process_new_signature(
                task_index,
                task_response_digest,
                bls_sig_op_1.clone(),
                test_operator_1.operator_id,
            )
            .await
            .unwrap();

        let bls_sig_op_2 = test_operator_2
            .bls_keypair
            .sign_message(task_response_digest.as_ref());
        bls_agg_service
            .process_new_signature(
                task_index,
                task_response_digest,
                bls_sig_op_2.clone(),
                test_operator_2.operator_id,
            )
            .await
            .unwrap();

        let signers_apk_g2 = aggregate_g2_public_keys(&test_operators);
<<<<<<< HEAD
        let signers_agg_sig_g1 = aggregate_g1_signatures(&vec![bls_sig_op_1, bls_sig_op_2]);
=======
        let signers_agg_sig_g1 = aggregate_g1_signatures(&[bls_sig_op_1, bls_sig_op_2]);
>>>>>>> 2d455ccb

        let expected_agg_service_response = BlsAggregationServiceResponse {
            task_index,
            task_response_digest,
            non_signers_pub_keys_g1: vec![],
            quorum_apks_g1: vec![
                test_operator_1.bls_keypair.public_key(),
                test_operator_2.bls_keypair.public_key(),
            ],
            signers_apk_g2,
            signers_agg_sig_g1,
            non_signer_quorum_bitmap_indices: vec![],
            quorum_apk_indices: vec![],
            total_stake_indices: vec![],
            non_signer_stake_indices: vec![],
        };

        let response = bls_agg_service
            .aggregated_response_receiver
            .lock()
            .await
            .recv()
            .await;

        assert_eq!(
            expected_agg_service_response,
            response.clone().unwrap().unwrap()
        );
        assert_eq!(task_index, response.unwrap().unwrap().task_index);
    }

    #[tokio::test]
    async fn test_2_quorums_3_operators_which_just_stake_1_quorum_50_threshold() {
        let test_operator_1 = TestOperator {
            operator_id: U256::from(1).into(),
            // Note the quorums is [0, 1], but operator id 1 just stake 0.
            stake_per_quorum: HashMap::from([(0u8, U256::from(100))]),
            bls_keypair: BlsKeyPair::new(PRIVATE_KEY_1.into()).unwrap(),
        };
        let test_operator_2 = TestOperator {
            operator_id: U256::from(2).into(),
            // Note the quorums is [0, 1], but operator id 2 just stake 1.
            stake_per_quorum: HashMap::from([(1u8, U256::from(200))]),
            bls_keypair: BlsKeyPair::new(PRIVATE_KEY_2.into()).unwrap(),
        };

        let test_operator_3 = TestOperator {
            operator_id: U256::from(3).into(),
            // Note the quorums is [0, 1], but operator id 3 just stake 0.
            stake_per_quorum: HashMap::from([(0u8, U256::from(100)), (1u8, U256::from(200))]),
            bls_keypair: BlsKeyPair::new(PRIVATE_KEY_3.into()).unwrap(),
        };

        let test_operators = vec![
            test_operator_1.clone(),
            test_operator_2.clone(),
            test_operator_3.clone(),
        ];
        let block_number = 1;
        let task_index = 0;
        let quorum_numbers: Vec<QuorumNum> = vec![0, 1];
        let quorum_threshold_percentages: QuorumThresholdPercentages = vec![50u8, 50u8];
        let time_to_expiry = Duration::from_secs(1);
        let task_response = 123; // Initialize with appropriate data
        let task_response_digest = hash(task_response);

        let fake_avs_registry_service =
            FakeAvsRegistryService::new(block_number, test_operators.clone());
        let bls_agg_service = BlsAggregatorService::new(fake_avs_registry_service);

        bls_agg_service
            .initialize_new_task(
                task_index,
                block_number as u32,
                quorum_numbers,
                quorum_threshold_percentages,
                time_to_expiry,
            )
            .await
            .unwrap();

        let bls_sig_op_1 = test_operator_1
            .bls_keypair
            .sign_message(task_response_digest.as_ref());
        bls_agg_service
            .process_new_signature(
                task_index,
                task_response_digest,
                bls_sig_op_1.clone(),
                test_operator_1.operator_id,
            )
            .await
            .unwrap();

        let bls_sig_op_2 = test_operator_2
            .bls_keypair
            .sign_message(task_response_digest.as_ref());
        bls_agg_service
            .process_new_signature(
                task_index,
                task_response_digest,
                bls_sig_op_2.clone(),
                test_operator_2.operator_id,
            )
            .await
            .unwrap();
        let signers_apk_g2 =
            aggregate_g2_public_keys(&vec![test_operator_1.clone(), test_operator_2.clone()]);
<<<<<<< HEAD
        let signers_agg_sig_g1 = aggregate_g1_signatures(&vec![bls_sig_op_1, bls_sig_op_2]);
=======
        let signers_agg_sig_g1 = aggregate_g1_signatures(&[bls_sig_op_1, bls_sig_op_2]);
>>>>>>> 2d455ccb
        let quorum_apks_g1 = vec![
            aggregate_g1_public_keys(&vec![test_operator_1, test_operator_3.clone()]),
            aggregate_g1_public_keys(&vec![test_operator_2, test_operator_3.clone()]),
        ];

        let expected_agg_service_response = BlsAggregationServiceResponse {
            task_index,
            task_response_digest,
            non_signers_pub_keys_g1: vec![test_operator_3.bls_keypair.public_key()],
            quorum_apks_g1,
            signers_apk_g2,
            signers_agg_sig_g1,
            non_signer_quorum_bitmap_indices: vec![],
            quorum_apk_indices: vec![],
            total_stake_indices: vec![],
            non_signer_stake_indices: vec![],
        };

        let response = bls_agg_service
            .aggregated_response_receiver
            .lock()
            .await
            .recv()
            .await;

        assert_eq!(
            expected_agg_service_response,
            response.clone().unwrap().unwrap()
        );
        assert_eq!(task_index, response.unwrap().unwrap().task_index);
    }

    #[tokio::test]
    async fn test_2_quorums_3_operators_which_just_stake_1_quorum_60_threshold() {
        // results in `task expired`
        let test_operator_1 = TestOperator {
            operator_id: U256::from(1).into(),
            // Note the quorums is [0, 1], but operator id 1 just stake 0.
            stake_per_quorum: HashMap::from([(0u8, U256::from(100))]),
            bls_keypair: BlsKeyPair::new(PRIVATE_KEY_1.into()).unwrap(),
        };
        let test_operator_2 = TestOperator {
            operator_id: U256::from(2).into(),
            // Note the quorums is [0, 1], but operator id 2 just stake 1.
            stake_per_quorum: HashMap::from([(1u8, U256::from(200))]),
            bls_keypair: BlsKeyPair::new(PRIVATE_KEY_2.into()).unwrap(),
        };

        let test_operator_3 = TestOperator {
            operator_id: U256::from(3).into(),
            // Note the quorums is [0, 1], but operator id 3 just stake 0.
            stake_per_quorum: HashMap::from([(0u8, U256::from(100)), (1u8, U256::from(200))]),
            bls_keypair: BlsKeyPair::new(PRIVATE_KEY_3.into()).unwrap(),
        };

        let test_operators = vec![
            test_operator_1.clone(),
            test_operator_2.clone(),
            test_operator_3.clone(),
        ];
        let block_number = 1;
        let task_index = 0;
        let quorum_numbers: Vec<QuorumNum> = vec![0, 1];
        let quorum_threshold_percentages: QuorumThresholdPercentages = vec![60u8, 60u8];
        let time_to_expiry = Duration::from_secs(1);
        let task_response = 123; // Initialize with appropriate data
        let task_response_digest = hash(task_response);

        let fake_avs_registry_service = FakeAvsRegistryService::new(block_number, test_operators);
        let bls_agg_service = BlsAggregatorService::new(fake_avs_registry_service);

        bls_agg_service
            .initialize_new_task(
                task_index,
                block_number as u32,
                quorum_numbers,
                quorum_threshold_percentages,
                time_to_expiry,
            )
            .await
            .unwrap();

        let bls_sig_op_1 = test_operator_1
            .bls_keypair
            .sign_message(task_response_digest.as_ref());
        bls_agg_service
            .process_new_signature(
                task_index,
                task_response_digest,
                bls_sig_op_1.clone(),
                test_operator_1.operator_id,
            )
            .await
            .unwrap();

        let bls_sig_op_2 = test_operator_2
            .bls_keypair
            .sign_message(task_response_digest.as_ref());

        bls_agg_service
            .process_new_signature(
                task_index,
                task_response_digest,
                bls_sig_op_2.clone(),
                test_operator_2.operator_id,
            )
            .await
            .unwrap();

        let response = bls_agg_service
            .aggregated_response_receiver
            .lock()
            .await
            .recv()
            .await;

        assert_eq!(
            Err(BlsAggregationServiceError::TaskExpired),
            response.unwrap()
        );
    }

    #[tokio::test]
    async fn test_2_quorums_1_operator_which_just_take_1_quorum_1_signature_task_expired() {
        let test_operator_1 = TestOperator {
            operator_id: U256::from(1).into(),
            // Note the quorums is [0, 1], but operator id 1 just stake 0.
            stake_per_quorum: HashMap::from([(0u8, U256::from(100))]),
            bls_keypair: BlsKeyPair::new(PRIVATE_KEY_1.into()).unwrap(),
        };

        let block_number = 1;
        let task_index = 0;
        let quorum_numbers: Vec<QuorumNum> = vec![0, 1];
        let quorum_threshold_percentages: QuorumThresholdPercentages = vec![100, 100];
        let time_to_expiry = Duration::from_secs(1);
        let task_response = 123; // Initialize with appropriate data
        let task_response_digest = hash(task_response);

        let fake_avs_registry_service =
            FakeAvsRegistryService::new(block_number, vec![test_operator_1.clone()]);
        let bls_agg_service = BlsAggregatorService::new(fake_avs_registry_service);

        bls_agg_service
            .initialize_new_task(
                task_index,
                block_number as u32,
                quorum_numbers,
                quorum_threshold_percentages,
                time_to_expiry,
            )
            .await
            .unwrap();

        let bls_sig_op_1 = test_operator_1
            .bls_keypair
            .sign_message(task_response_digest.as_ref());

        bls_agg_service
            .process_new_signature(
                task_index,
                task_response_digest,
                bls_sig_op_1.clone(),
                test_operator_1.operator_id,
            )
            .await
            .unwrap();

        let response = bls_agg_service
            .aggregated_response_receiver
            .lock()
            .await
            .recv()
            .await;
        assert_eq!(
            Err(BlsAggregationServiceError::TaskExpired),
            response.unwrap()
        );
    }

    #[tokio::test]
    async fn test_2_quorums_2_operators_where_1_operator_just_take_1_quorum_1_signature_task_expired(
    ) {
        let test_operator_1 = TestOperator {
            operator_id: U256::from(1).into(),
            // Note the quorums is [0, 1], but operator id 1 just stake 0.
            stake_per_quorum: HashMap::from([(0u8, U256::from(100))]),
            bls_keypair: BlsKeyPair::new(PRIVATE_KEY_1.into()).unwrap(),
        };
        let test_operator_2 = TestOperator {
            operator_id: U256::from(2).into(),
            // Note the quorums is [0, 1], but operator id 2 just stake 1.
            stake_per_quorum: HashMap::from([(1u8, U256::from(200))]),
            bls_keypair: BlsKeyPair::new(PRIVATE_KEY_2.into()).unwrap(),
        };

        let block_number = 1;
        let task_index = 0;
        let quorum_numbers: Vec<QuorumNum> = vec![0, 1];
        let quorum_threshold_percentages: QuorumThresholdPercentages = vec![100, 100];
        let time_to_expiry = Duration::from_secs(1);
        let task_response = 123; // Initialize with appropriate data
        let task_response_digest = hash(task_response);
        let test_operators = vec![test_operator_1.clone(), test_operator_2.clone()];

        let fake_avs_registry_service = FakeAvsRegistryService::new(block_number, test_operators);
        let bls_agg_service = BlsAggregatorService::new(fake_avs_registry_service);

        bls_agg_service
            .initialize_new_task(
                task_index,
                block_number as u32,
                quorum_numbers,
                quorum_threshold_percentages,
                time_to_expiry,
            )
            .await
            .unwrap();

        let bls_sig_op_1 = test_operator_1
            .bls_keypair
            .sign_message(task_response_digest.as_ref());
        bls_agg_service
            .process_new_signature(
                task_index,
                task_response_digest,
                bls_sig_op_1,
                test_operator_1.operator_id,
            )
            .await
            .unwrap();

        let response = bls_agg_service
            .aggregated_response_receiver
            .lock()
            .await
            .recv()
            .await;

        assert_eq!(
            Err(BlsAggregationServiceError::TaskExpired),
            response.unwrap()
        );
    }

    #[tokio::test]
    async fn send_signature_of_task_not_initialized() {
        let test_operator_1 = TestOperator {
            operator_id: U256::from(1).into(),
            // Note the quorums is [0, 1], but operator id 1 just stake 0.
            stake_per_quorum: HashMap::from([(0u8, U256::from(100))]),
            bls_keypair: BlsKeyPair::new(PRIVATE_KEY_1.into()).unwrap(),
        };

        let block_number = 1;
        let task_index = 0;
        let task_response = 123; // Initialize with appropriate data
        let task_response_digest = hash(task_response);

        let fake_avs_registry_service =
            FakeAvsRegistryService::new(block_number, vec![test_operator_1.clone()]);
        let bls_agg_service = BlsAggregatorService::new(fake_avs_registry_service);

        let bls_sig_op_1 = test_operator_1
            .bls_keypair
            .sign_message(task_response_digest.as_ref());

        let result = bls_agg_service
            .process_new_signature(
                task_index,
                task_response_digest,
                bls_sig_op_1.clone(),
                test_operator_1.operator_id,
            )
            .await;

        assert_eq!(Err(BlsAggregationServiceError::TaskNotFound), result);
    }

    #[tokio::test]
    async fn test_1_quorum_2_operator_2_signatures_on_2_different_msgs() {
        let test_operator_1 = TestOperator {
            operator_id: U256::from(1).into(),
            stake_per_quorum: HashMap::from([(0u8, U256::from(100)), (1u8, U256::from(200))]),
            bls_keypair: BlsKeyPair::new(PRIVATE_KEY_1.into()).unwrap(),
        };
        let test_operator_2 = TestOperator {
            operator_id: U256::from(2).into(),
            stake_per_quorum: HashMap::from([(0u8, U256::from(100)), (1u8, U256::from(200))]),
            bls_keypair: BlsKeyPair::new(PRIVATE_KEY_2.into()).unwrap(),
        };
        let test_operators = vec![test_operator_1.clone(), test_operator_2.clone()];
        let block_number = 1;
        let task_index = 0;
        let quorum_numbers: Vec<QuorumNum> = vec![0];
        let quorum_threshold_percentages: QuorumThresholdPercentages = vec![100u8];
        let time_to_expiry = Duration::from_secs(1);
        let fake_avs_registry_service = FakeAvsRegistryService::new(block_number, test_operators);
        let bls_agg_service = BlsAggregatorService::new(fake_avs_registry_service);

        bls_agg_service
            .initialize_new_task(
                task_index,
                block_number as u32,
                quorum_numbers,
                quorum_threshold_percentages,
                time_to_expiry,
            )
            .await
            .unwrap();

        let task_response_1 = 123; // Initialize with appropriate data
        let task_response_1_digest = hash(task_response_1);
        let bls_sig_op_1 = test_operator_1
            .bls_keypair
            .sign_message(task_response_1_digest.as_ref());
        bls_agg_service
            .process_new_signature(
                task_index,
                task_response_1_digest,
                bls_sig_op_1.clone(),
                test_operator_1.operator_id,
            )
            .await
            .unwrap();

        let task_response_2 = 456; // Initialize with appropriate data
        let task_response_2_digest = hash(task_response_2);
        let bls_sig_op_2 = test_operator_1
            .bls_keypair
            .sign_message(task_response_2_digest.as_ref());
        bls_agg_service
            .process_new_signature(
                task_index,
                task_response_2_digest,
                bls_sig_op_2.clone(),
                test_operator_1.operator_id,
            )
            .await
            .unwrap();

        let response = bls_agg_service
            .aggregated_response_receiver
            .lock()
            .await
            .recv()
            .await;

        assert_eq!(
            Err(BlsAggregationServiceError::TaskExpired),
            response.unwrap()
        );
    }

    #[tokio::test]
    async fn test_1_quorum_1_operator_1_invalid_signature() {
        let test_operator_1 = TestOperator {
            operator_id: U256::from(1).into(),
            stake_per_quorum: HashMap::from([(0u8, U256::from(100)), (1u8, U256::from(200))]),
            bls_keypair: BlsKeyPair::new(PRIVATE_KEY_1.into()).unwrap(),
        };

        let block_number = 1;
        let task_index = 0;
        let quorum_numbers = vec![0];
        let quorum_threshold_percentages: QuorumThresholdPercentages = vec![100];
        let time_to_expiry = Duration::from_secs(1);
        let task_response = 123; // Initialize with appropriate data

        let wrong_task_response_digest = hash(task_response + 1);
        let bls_signature = test_operator_1
            .bls_keypair
            .sign_message(hash(task_response).as_ref());
        let fake_avs_registry_service =
            FakeAvsRegistryService::new(block_number, vec![test_operator_1.clone()]);
        let bls_agg_service = BlsAggregatorService::new(fake_avs_registry_service);
        bls_agg_service
            .initialize_new_task(
                task_index,
                block_number as u32,
                quorum_numbers,
                quorum_threshold_percentages,
                time_to_expiry,
            )
            .await
            .unwrap();

        let result = bls_agg_service
            .process_new_signature(
                task_index,
                wrong_task_response_digest,
                bls_signature,
                test_operator_1.operator_id,
            )
            .await;

        assert_eq!(
            Err(BlsAggregationServiceError::SignatureVerificationError(
                IncorrectSignature
            )),
            result
        );
    }
}<|MERGE_RESOLUTION|>--- conflicted
+++ resolved
@@ -23,7 +23,6 @@
 #[allow(unused)]
 #[derive(Debug, Clone, PartialEq, Eq)]
 pub struct BlsAggregationServiceResponse {
-<<<<<<< HEAD
     pub task_index: TaskIndex,
     pub task_response_digest: TaskResponseDigest,
     pub non_signers_pub_keys_g1: Vec<BlsG1Point>,
@@ -34,18 +33,6 @@
     pub quorum_apk_indices: Vec<u32>,
     pub total_stake_indices: Vec<u32>,
     pub non_signer_stake_indices: Vec<Vec<u32>>,
-=======
-    task_index: TaskIndex,
-    task_response_digest: TaskResponseDigest,
-    non_signers_pub_keys_g1: Vec<BlsG1Point>,
-    quorum_apks_g1: Vec<BlsG1Point>,
-    signers_apk_g2: BlsG2Point,
-    signers_agg_sig_g1: Signature,
-    non_signer_quorum_bitmap_indices: Vec<u32>,
-    quorum_apk_indices: Vec<u32>,
-    total_stake_indices: Vec<u32>,
-    non_signer_stake_indices: Vec<Vec<u32>>,
->>>>>>> 2d455ccb
 }
 
 /// Possible errors raised in BLS aggregation
@@ -573,45 +560,25 @@
         B256::from_slice(hasher.finalize().as_ref())
     }
 
-<<<<<<< HEAD
-    fn aggregate_g1_public_keys(operators: &Vec<TestOperator>) -> BlsG1Point {
-=======
     fn aggregate_g1_public_keys(operators: &[TestOperator]) -> BlsG1Point {
->>>>>>> 2d455ccb
         operators
             .iter()
             .map(|op| op.bls_keypair.public_key().g1())
             .reduce(|a, b| (a + b).into())
-<<<<<<< HEAD
-            .map(|agg| BlsG1Point::new(agg))
-            .unwrap()
-    }
-
-    fn aggregate_g2_public_keys(operators: &Vec<TestOperator>) -> BlsG2Point {
-=======
             .map(BlsG1Point::new)
             .unwrap()
     }
 
     fn aggregate_g2_public_keys(operators: &[TestOperator]) -> BlsG2Point {
->>>>>>> 2d455ccb
         operators
             .iter()
             .map(|op| op.bls_keypair.public_key_g2().g2())
             .reduce(|a, b| (a + b).into())
-<<<<<<< HEAD
-            .map(|agg| BlsG2Point::new(agg))
-            .unwrap()
-    }
-
-    fn aggregate_g1_signatures(signatures: &Vec<Signature>) -> Signature {
-=======
             .map(BlsG2Point::new)
             .unwrap()
     }
 
     fn aggregate_g1_signatures(signatures: &[Signature]) -> Signature {
->>>>>>> 2d455ccb
         let agg = signatures
             .iter()
             .map(|s| s.g1_point().g1())
@@ -871,11 +838,7 @@
 
         let quorum_apks_g1 = aggregate_g1_public_keys(&test_operators);
         let signers_apk_g2 = aggregate_g2_public_keys(&test_operators);
-<<<<<<< HEAD
-        let signers_agg_sig_g1 = aggregate_g1_signatures(&vec![bls_sig_op_1, bls_sig_op_2]);
-=======
         let signers_agg_sig_g1 = aggregate_g1_signatures(&[bls_sig_op_1, bls_sig_op_2]);
->>>>>>> 2d455ccb
 
         let expected_agg_service_response = BlsAggregationServiceResponse {
             task_index,
@@ -932,11 +895,7 @@
                 block_number as u32,
                 quorum_numbers.clone(),
                 quorum_threshold_percentages.clone(),
-<<<<<<< HEAD
-                time_to_expiry.clone(),
-=======
                 time_to_expiry,
->>>>>>> 2d455ccb
             )
             .await
             .unwrap();
@@ -974,11 +933,7 @@
         bls_agg_service
             .process_new_signature(
                 task_1_index,
-<<<<<<< HEAD
-                task_1_response_digest.clone(),
-=======
                 task_1_response_digest,
->>>>>>> 2d455ccb
                 bls_sig_task_1_op_2.clone(),
                 test_operator_2.operator_id,
             )
@@ -1014,11 +969,7 @@
         let quorum_apks_g1 = aggregate_g1_public_keys(&test_operators);
         let signers_apk_g2 = aggregate_g2_public_keys(&test_operators);
         let signers_agg_sig_g1_task_1 =
-<<<<<<< HEAD
-            aggregate_g1_signatures(&vec![bls_sig_task_1_op_1, bls_sig_task_1_op_2]);
-=======
             aggregate_g1_signatures(&[bls_sig_task_1_op_1, bls_sig_task_1_op_2]);
->>>>>>> 2d455ccb
 
         let expected_response_task_1 = BlsAggregationServiceResponse {
             task_index: task_1_index,
@@ -1034,11 +985,7 @@
         };
 
         let signers_agg_sig_g1_task_2 =
-<<<<<<< HEAD
-            aggregate_g1_signatures(&vec![bls_sig_task_2_op_1, bls_sig_task_2_op_2]);
-=======
             aggregate_g1_signatures(&[bls_sig_task_2_op_1, bls_sig_task_2_op_2]);
->>>>>>> 2d455ccb
 
         let expected_response_task_2 = BlsAggregationServiceResponse {
             task_index: task_2_index,
@@ -1326,11 +1273,7 @@
             .unwrap();
 
         let signers_apk_g2 = aggregate_g2_public_keys(&test_operators);
-<<<<<<< HEAD
-        let signers_agg_sig_g1 = aggregate_g1_signatures(&vec![bls_sig_op_1, bls_sig_op_2]);
-=======
         let signers_agg_sig_g1 = aggregate_g1_signatures(&[bls_sig_op_1, bls_sig_op_2]);
->>>>>>> 2d455ccb
 
         let expected_agg_service_response = BlsAggregationServiceResponse {
             task_index,
@@ -1439,11 +1382,7 @@
             .unwrap();
         let signers_apk_g2 =
             aggregate_g2_public_keys(&vec![test_operator_1.clone(), test_operator_2.clone()]);
-<<<<<<< HEAD
-        let signers_agg_sig_g1 = aggregate_g1_signatures(&vec![bls_sig_op_1, bls_sig_op_2]);
-=======
         let signers_agg_sig_g1 = aggregate_g1_signatures(&[bls_sig_op_1, bls_sig_op_2]);
->>>>>>> 2d455ccb
         let quorum_apks_g1 = vec![
             aggregate_g1_public_keys(&vec![test_operator_1, test_operator_3.clone()]),
             aggregate_g1_public_keys(&vec![test_operator_2, test_operator_3.clone()]),
