use super::bls_aggregation_service_error::BlsAggregationServiceError;
use super::bls_aggregation_service_response::BlsAggregationServiceResponse;
use alloy_primitives::{FixedBytes, Uint, U256};
use ark_bn254::{G1Affine, G2Affine};
use ark_ec::AffineRepr;
use eigen_crypto_bls::{BlsG1Point, BlsG2Point, Signature};
use eigen_crypto_bn254::utils::verify_message;
use eigen_logging::logger::SharedLogger;
use eigen_services_avsregistry::AvsRegistryService;
use eigen_types::{
    avs::{SignatureVerificationError, SignedTaskResponseDigest, TaskIndex, TaskResponseDigest},
    operator::{OperatorAvsState, QuorumThresholdPercentage, QuorumThresholdPercentages},
};
use parking_lot::RwLock;
use std::collections::HashMap;
use std::sync::Arc;
use tokio::{
    sync::{
        mpsc::{self, UnboundedReceiver, UnboundedSender},
        Mutex,
    },
    time::Duration,
};

/// Contains the aggregated operators signers information
#[derive(Debug, Clone)]
pub struct AggregatedOperators {
    signers_apk_g2: BlsG2Point,
    signers_agg_sig_g1: Signature,
    signers_total_stake_per_quorum: HashMap<u8, U256>,
    pub signers_operator_ids_set: HashMap<FixedBytes<32>, bool>,
}

/// The BLS Aggregator Service main struct
#[derive(Debug)]
pub struct BlsAggregatorService<A: AvsRegistryService>
where
    A: Clone,
{
    logger: SharedLogger,
    aggregated_response_sender:
        UnboundedSender<Result<BlsAggregationServiceResponse, BlsAggregationServiceError>>,
    pub aggregated_response_receiver: Arc<
        Mutex<UnboundedReceiver<Result<BlsAggregationServiceResponse, BlsAggregationServiceError>>>,
    >,
    signed_task_response:
        Arc<RwLock<HashMap<TaskIndex, UnboundedSender<SignedTaskResponseDigest>>>>,

    avs_registry_service: A,
}

impl<A: AvsRegistryService + Send + Sync + Clone + 'static> BlsAggregatorService<A> {
    /// Creates a new instance of the BlsAggregatorService with the given AVS registry service
    ///
    /// Creates a tokio unbounded_channel to send and received aggregated responses.
    ///
    /// # Arguments
    ///
    /// * `avs_registry_service` - The AVS registry service
    /// * `logger` - Logger to log messages
    pub fn new(avs_registry_service: A, logger: SharedLogger) -> Self {
        let (tx, rx) = tokio::sync::mpsc::unbounded_channel();
        Self {
            logger,
            aggregated_response_sender: tx,
            aggregated_response_receiver: Arc::new(Mutex::new(rx)),
            signed_task_response: Arc::new(RwLock::new(HashMap::new())),
            avs_registry_service,
        }
    }

    ///   Creates a new task meant to process new signed task responses for a task tokio channel.
    ///
    /// # Arguments
    ///
    /// * `task_index` - The index of the task
    /// * `task_created_block` - The block number at which the task was created
    /// * `quorum_nums` - The quorum numbers for the task
    /// * `quorum_threshold_percentages` - The quorum threshold percentages for the task
    /// * `time_to_expiry` - The timeout for the task reader to expire
    ///
    /// # Error
    ///
    /// Returns error if the task index already exists
    pub async fn initialize_new_task(
        &self,
        task_index: TaskIndex,
        task_created_block: u32,
        quorum_nums: Vec<u8>,
        quorum_threshold_percentages: QuorumThresholdPercentages,
        time_to_expiry: Duration,
    ) -> Result<(), BlsAggregationServiceError> {
        self.initialize_new_task_with_window(
            task_index,
            task_created_block,
            quorum_nums,
            quorum_threshold_percentages,
            time_to_expiry,
            Duration::ZERO,
        )
        .await
    }

    ///   Creates a new task meant to process new signed task responses for a task tokio channel.
    ///
    /// # Arguments
    ///
    /// * `task_index` - The index of the task
    /// * `task_created_block` - The block number at which the task was created
    /// * `quorum_nums` - The quorum numbers for the task
    /// * `quorum_threshold_percentages` - The quorum threshold percentages for the task
    /// * `time_to_expiry` - The timeout for the task reader to expire
    /// * `window_duration` - The duration of the window to wait for signatures after quorum is reached
    ///
    /// # Error
    ///
    /// Returns error if the task index already exists
    pub async fn initialize_new_task_with_window(
        &self,
        task_index: TaskIndex,
        task_created_block: u32,
        quorum_nums: Vec<u8>,
        quorum_threshold_percentages: QuorumThresholdPercentages,
        time_to_expiry: Duration,
        window_duration: Duration,
    ) -> Result<(), BlsAggregationServiceError> {
        let signatures_rx = {
            let mut task_channel = self.signed_task_response.write();

            if task_channel.contains_key(&task_index) {
                return Err(BlsAggregationServiceError::DuplicateTaskIndex);
            }

            let (signatures_tx, signatures_rx) = mpsc::unbounded_channel();
            task_channel.insert(task_index, signatures_tx);
            signatures_rx
        };

        let avs_registry_service = self.avs_registry_service.clone();
        let aggregated_response_sender = self.aggregated_response_sender.clone();
        self.logger.debug(
            &format!(
                "Create task to process new signed task responses for task index: {}",
                task_index
            ),
            "eigen-services-blsaggregation.bls_agg.initialize_new_task_with_window",
        );
        let logger = self.logger.clone();
        tokio::spawn(async move {
            // Process each signed response here
            let _ = BlsAggregatorService::<A>::single_task_aggregator(
                avs_registry_service,
                task_index,
                task_created_block,
                quorum_nums.clone(),
                quorum_threshold_percentages.clone(),
                time_to_expiry,
                aggregated_response_sender,
                signatures_rx,
                window_duration,
                logger,
            )
            .await
            .inspect_err(|err| {
                println!("Error: {:?}", err);
            });
        });
        Ok(())
    }

    /// Processes signatures received from the channel and sends
    /// the signed task response to the task channel.
    ///
    /// # Arguments
    ///
    /// * `task_index` - The index of the task
    /// * `task_response_digest` - The digest of the task response
    /// * `bls_signature` - The BLS signature of the task response
    /// * `operator_id` - The operator ID of the operator that signed the task response
    ///
    /// # Errors
    ///
    /// Returns error:
    /// * `TaskNotFound` - If the task is not found.
    /// * `ChannelError` - If there is an error while sending the task through the channel.
    /// * `SignatureVerificationError` - If the signature verification fails.
    pub async fn process_new_signature(
        &self,
        task_index: TaskIndex,
        task_response_digest: TaskResponseDigest,
        bls_signature: Signature,
        operator_id: FixedBytes<32>,
    ) -> Result<(), BlsAggregationServiceError> {
        let (tx, rx) = mpsc::channel(1);
        let task = SignedTaskResponseDigest {
            task_response_digest,
            bls_signature,
            operator_id,
            signature_verification_channel: tx,
        };

        let mut rx = {
            let task_channel = self.signed_task_response.read();
            
            let sender = task_channel
                .get(&task_index)
                .ok_or(BlsAggregationServiceError::TaskNotFound)?;
<<<<<<< HEAD
            dbg!("seee{:?}",sender);
=======

            self.logger.debug(
                &format!(
                    "send the task to the aggregator thread for task index: {}",
                    task_index
                ),
                "eigen-services-blsaggregation.bls_agg.process_new_signature",
            );
>>>>>>> 5882608b
            // send the task to the aggregator thread
            sender
                .send(task)
                .map_err(|e| {
                    dbg!("yyyy{:?}",e);
                    BlsAggregationServiceError::ChannelError})?;
            rx
            // release the lock
        };

        self.logger.debug(
            &format!(
                "receive the signature verification result for task index: {}",
                task_index
            ),
            "eigen-services-blsaggregation.bls_agg.process_new_signature",
        );
        // return the signature verification result
        rx.recv()
            .await
            .ok_or({
                dbg!("ssss");
                BlsAggregationServiceError::SignaturesChannelClosed
            })?
            .map_err(|e| {
                dbg!("signature verification error:", &e); // Debug the error
                BlsAggregationServiceError::SignatureVerificationError(e) // Return the new error
            })
    }

    /// Adds a new operator to the aggregated operators by aggregating its public key, signature and stake.
    ///
    /// # Arguments
    ///
    /// - `aggregated_operators` - Contains the information of all the aggregated operators.
    /// - `operator_state` - The state of the operator, contains information about its stake.
    /// - `signed_task_digest` - Contains the id and signature of the new operator.
    /// - `logger` - The logger to log messages.
    ///
    /// # Returns
    ///
    /// The given aggregated operators, aggregated with the new operator info.
    fn aggregate_new_operator(
        aggregated_operators: &mut AggregatedOperators,
        operator_state: OperatorAvsState,
        signed_task_digest: SignedTaskResponseDigest,
<<<<<<< HEAD
    ) -> Result<&mut AggregatedOperators, BlsAggregationServiceError> {
        let Some(operator_pub_keys) = operator_state.operator_info.pub_keys.clone() else {
            return Err(BlsAggregationServiceError::SignatureVerificationError(
                SignatureVerificationError::OperatorPublicKeyNotFound,
            ));
        };
        let operator_g2_pubkey = operator_pub_keys.g2_pub_key.g2();
=======
        logger: SharedLogger,
    ) -> &mut AggregatedOperators {
        let operator_g2_pubkey = operator_state
            .operator_info
            .pub_keys
            .clone()
            .unwrap()
            .g2_pub_key
            .g2();
>>>>>>> 5882608b
        aggregated_operators
            .signers_operator_ids_set
            .insert(signed_task_digest.operator_id, true);

        logger.debug(
            &format!(
                "operator {} inserted in signers_operator_ids_set",
                signed_task_digest.operator_id
            ),
            "eigen-services-blsaggregation.bls_agg.aggregate_new_operator",
        );

        for (quorum_num, stake) in operator_state.stake_per_quorum.iter() {
            // For each quorum the operator has stake in, we aggregate the signature and update the stake
            aggregated_operators.signers_agg_sig_g1 = Signature::new(
                (aggregated_operators.signers_agg_sig_g1.g1_point().g1()
                    + signed_task_digest.bls_signature.g1_point().g1())
                .into(),
            );
            aggregated_operators.signers_apk_g2 = BlsG2Point::new(
                (aggregated_operators.signers_apk_g2.g2() + operator_g2_pubkey).into(),
            );
            aggregated_operators
                .signers_total_stake_per_quorum
                .entry(*quorum_num)
                .and_modify(|v| *v += stake)
                .or_insert(*stake);
        }
        Ok(aggregated_operators)
    }

    /// Processes each signed task responses given a task_index for a single task.
    ///
    /// It reads the signed task responses from the receiver channel and aggregates them.
    /// * If the quorum threshold is met, it sends the aggregated response to the aggregated response sender.
    /// * If the time to expiry is reached, it sends a task expired error to the aggregated response sender.
    /// * If the signature is incorrect, it sends an incorrect signature error to error channel.
    ///
    /// # Arguments
    ///
    /// * `task_index` - The index of the task
    /// * `task_created_block` - The block number at which the task was created
    /// * `quorum_nums` - The quorum numbers for the task
    /// * `quorum_threshold_percentages` - The quorum threshold percentages for the task
    /// * `time_to_expiry` - The timeout for the task reader to expire
    /// * `aggregated_response_sender` - The sender channel for the aggregated responses
    /// * `signatures_rx` - The receiver channel for the signed task responses
    /// * `window_duration` - The duration of the window to wait for signatures after quorum is reached
    /// * `logger` - The logger to log messages.
    #[allow(clippy::too_many_arguments)]
    pub async fn single_task_aggregator(
        avs_registry_service: A,
        task_index: TaskIndex,
        task_created_block: u32,
        quorum_nums: Vec<u8>,
        quorum_threshold_percentages: QuorumThresholdPercentages,
        time_to_expiry: Duration,
        aggregated_response_sender: UnboundedSender<
            Result<BlsAggregationServiceResponse, BlsAggregationServiceError>,
        >,
        signatures_rx: UnboundedReceiver<SignedTaskResponseDigest>,
        window_duration: Duration,
        logger: SharedLogger,
    ) -> Result<(), BlsAggregationServiceError> {
        let quorum_threshold_percentage_map: HashMap<u8, u8> = quorum_nums
            .iter()
            .enumerate()
            .map(|(i, quorum_number)| (*quorum_number, quorum_threshold_percentages[i]))
            .collect();

        let operator_state_avs: HashMap<FixedBytes<32>, OperatorAvsState> = avs_registry_service
            .get_operators_avs_state_at_block(task_created_block, &quorum_nums)
            .await
            .map_err(|e| {
                dbg!("get_operators_avs_state_at_block err: {:?}",e);
                BlsAggregationServiceError::RegistryError}
            )?;

        let quorums_avs_state = avs_registry_service
            .get_quorums_avs_state_at_block(&quorum_nums, task_created_block)
            .await
            .map_err(|e| {
                dbg!("get_quorums_avs_state_at_block err: {:?}",e);
                BlsAggregationServiceError::RegistryError
            })?;
        let total_stake_per_quorum: HashMap<_, _> = quorums_avs_state
            .iter()
            .map(|(k, v)| (*k, v.total_stake))
            .collect();

        let quorum_apks_g1: Vec<BlsG1Point> = quorum_nums
            .iter()
            .filter_map(|quorum_num| quorums_avs_state.get(quorum_num))
            .map(|avs_state| avs_state.agg_pub_key_g1.clone())
            .collect();

        Self::loop_task_aggregator(
            avs_registry_service,
            task_index,
            task_created_block,
            time_to_expiry,
            aggregated_response_sender,
            signatures_rx,
            operator_state_avs,
            total_stake_per_quorum,
            quorum_threshold_percentage_map,
            quorum_apks_g1,
            quorum_nums,
            window_duration,
            logger,
        )
        .await
    }

    #[allow(clippy::too_many_arguments)]
    async fn loop_task_aggregator(
        avs_registry_service: A,
        task_index: TaskIndex,
        task_created_block: u32,
        time_to_expiry: Duration,
        aggregated_response_sender: UnboundedSender<
            Result<BlsAggregationServiceResponse, BlsAggregationServiceError>,
        >,
        mut signatures_rx: UnboundedReceiver<SignedTaskResponseDigest>,
        operator_state_avs: HashMap<FixedBytes<32>, OperatorAvsState>,
        total_stake_per_quorum: HashMap<u8, Uint<256, 4>>,
        quorum_threshold_percentage_map: HashMap<u8, u8>,
        quorum_apks_g1: Vec<BlsG1Point>,
        quorum_nums: Vec<u8>,
        window_duration: Duration,
        logger: SharedLogger,
    ) -> Result<(), BlsAggregationServiceError> {
        let mut aggregated_operators: HashMap<FixedBytes<32>, AggregatedOperators> = HashMap::new();
        let mut open_window = false;
        let mut current_aggregated_response: Option<BlsAggregationServiceResponse> = None;
        let (window_tx, mut window_rx) = tokio::sync::mpsc::unbounded_channel::<bool>();
        let task_expired_timer = tokio::time::sleep(time_to_expiry);
        tokio::pin!(task_expired_timer);

        loop {
            tokio::select! {
                _ = &mut task_expired_timer => {
                    // Task expired. If window is open, send aggregated reponse. Else, send error

                if open_window {
                    logger.debug(
                        &format!(
                            "task_expired_timer while in the waiting window for task index: {}",
                            task_index
                        ),
                        "eigen-services-blsaggregation.bls_agg.loop_task_aggregator",
                    );
                    aggregated_response_sender
                        .send(Ok(current_aggregated_response.unwrap()))
                        .map_err(|_| BlsAggregationServiceError::ChannelError)?;
<<<<<<< HEAD
                    return Ok(());
                },
                signed_task_digest = signatures_rx.recv() =>{
                    // New signature, aggregate it. If threshold is met, start window
                    let Some(digest) = signed_task_digest else {
                        dbg!("Could not receive new signature due to channel closed");
                        return Err(BlsAggregationServiceError::SignaturesChannelClosed);
                    };
                    // check if the operator has already signed for this digest
                    if aggregated_operators
                        .get(&digest.task_response_digest)
                        .map(|operators| {
                            operators
                                .signers_operator_ids_set
                                .contains_key(&digest.operator_id)
                        })
                        .unwrap_or(false)
                    {
                        digest
                            .signature_verification_channel
                            .send(Err(SignatureVerificationError::DuplicateSignature))
                            .await
                            .map_err(|_| BlsAggregationServiceError::ChannelError)?;
                        continue;
                    }
=======
                } else {
                    logger.debug(
                        &format!(
                            "task_expired_timer NOT in the waiting window for task index: {}",
                            task_index
                        ),
                        "eigen-services-blsaggregation.bls_agg.loop_task_aggregator",
                    );

                    let _ = aggregated_response_sender.send(Err(BlsAggregationServiceError::TaskExpired));
                }
                return Ok(());
            },
            _ = window_rx.recv() => {
                logger.debug(
                    &format!(
                        "Window finished. Send aggregated response for task index: {}",
                        task_index
                    ),
                    "eigen-services-blsaggregation.bls_agg.loop_task_aggregator",
                );

                // Window finished. Send aggregated response
                aggregated_response_sender
                    .send(Ok(current_aggregated_response.unwrap()))
                    .map_err(|_| BlsAggregationServiceError::ChannelError)?;
                return Ok(());
            },
            signed_task_digest = signatures_rx.recv() =>{
                logger.debug(
                    &format!(
                        "New signature received for task index: {}",
                        task_index
                    ),
                    "eigen-services-blsaggregation.bls_agg.loop_task_aggregator",
                );

                // New signature, aggregate it. If threshold is met, start window
                let Some(digest) = signed_task_digest else {
                    return Err(BlsAggregationServiceError::SignaturesChannelClosed);
                };
                // check if the operator has already signed for this digest
                if aggregated_operators
                    .get(&digest.task_response_digest)
                    .map(|operators| {
                        operators
                            .signers_operator_ids_set
                            .contains_key(&digest.operator_id)
                    })
                    .unwrap_or(false)
                {
                    digest
                        .signature_verification_channel
                        .send(Err(SignatureVerificationError::DuplicateSignature))
                        .await
                        .map_err(|_| BlsAggregationServiceError::ChannelError)?;
                    continue;
                }
>>>>>>> 5882608b

                    let verification_result = BlsAggregatorService::<A>::verify_signature(
                        task_index,
                        &digest,
                        &operator_state_avs,
                        logger.clone(),
                    )
                    .await;


                    let verification_failed = verification_result.is_err();

                    digest
                        .signature_verification_channel
                        .send(verification_result)
                        .await
                        .map_err(|_| BlsAggregationServiceError::ChannelError)?;

                    if verification_failed {
                        continue;
                    }

                    let operator_state = operator_state_avs
                        .get(&digest.operator_id)
                        .unwrap();

                    let operator_g2_pubkey = operator_state
                        .operator_info
                        .pub_keys
                        .clone()
                        .unwrap()
                        .g2_pub_key
                        .g2();

                    let digest_aggregated_operators:Result<AggregatedOperators,BlsAggregationServiceError> = aggregated_operators
                        .get_mut(&digest.task_response_digest)
                        .map(|digest_aggregated_operators| {
                            Ok(BlsAggregatorService::<A>::aggregate_new_operator(
                                digest_aggregated_operators,
                                operator_state.clone(),
                                digest.clone(),
<<<<<<< HEAD
                            )?
                            .clone())
=======
                                logger.clone()
                            )
                            .clone()
>>>>>>> 5882608b
                        })
                        .unwrap_or_else(|| {
                            let mut signers_apk_g2 = BlsG2Point::new(G2Affine::zero());
                            let mut signers_agg_sig_g1 = Signature::new(G1Affine::zero());
                            for _ in 0..operator_state.stake_per_quorum.len() {
                                // for each quorum the operator has stake in, the signature is aggregated
                                // see signature verification logic here:
                                // https://github.com/Layr-Labs/eigenlayer-middleware/blob/7d49b5181b09198ed275783453aa082bb3766990/src/BLSSignatureChecker.sol#L161-L168
                                signers_apk_g2 =
                                    BlsG2Point::new((signers_apk_g2.g2() + operator_g2_pubkey).into());
                                signers_agg_sig_g1 = Signature::new(
                                    (signers_agg_sig_g1.g1_point().g1()
                                        + digest.bls_signature.g1_point().g1())
                                    .into(),
                                );
                            }
                            Ok(AggregatedOperators {
                                signers_apk_g2,
                                signers_agg_sig_g1,
                                signers_operator_ids_set: HashMap::from([(
                                    operator_state.operator_id.into(),
                                    true,
                                )]),
                                signers_total_stake_per_quorum: operator_state.stake_per_quorum.clone(),
                            })
                        });



                    aggregated_operators.insert(
                        digest.task_response_digest,
                        digest_aggregated_operators.clone()?,
                    );

                    if !BlsAggregatorService::<A>::check_if_stake_thresholds_met(
                        &digest_aggregated_operators.clone()?.signers_total_stake_per_quorum,
                        &total_stake_per_quorum,
                        &quorum_threshold_percentage_map,
                    ) {
                        continue;
                    }

                    logger.debug(
                        &format!(
                            "Signature threshold is met for task index: {}",
                            task_index
                        ),
                        "eigen-services-blsaggregation.bls_agg.loop_task_aggregator",
                    );

                    if !open_window {
                        open_window = true;
                        let sender_cloned = window_tx.clone();

                        logger.debug(
                            &format!(
                                "Create window to wait for new signatures for task index: {}",
                                task_index
                            ),
                            "eigen-services-blsaggregation.bls_agg.loop_task_aggregator",
                        );

                        tokio::spawn(async move {
                            tokio::time::sleep(window_duration).await;
                            let _ = sender_cloned.send(true);
                        });
                    }

                    current_aggregated_response = Some(BlsAggregatorService::build_aggregated_response(
                        task_index,
                        task_created_block,
                        digest,
                        &operator_state_avs,
                        digest_aggregated_operators?,
                        &avs_registry_service,
                        &quorum_apks_g1,
                        &quorum_nums,
                        logger.clone(),
                    )
                    .await?);

                }
            }
        }
    }

    /// Builds the aggregated response containing all the aggregation info.
    ///
    /// # Arguments
    ///
    /// * `task_index` - The index of the task.
    /// * `task_created_block` - The block in which the task was created.
    /// * `signed_task_digest` - The signed task.
    /// * `operator_state_avs` - A hashmap with the operator state per operator id.
    /// * `digest_aggregated_operators` - The aggregated operators.
    /// * `avs_registry_service` - The avs registry service.
    /// * `quorum_apks_g1` - The quorum aggregated public keys.
    /// * `quorum_nums` - The quorum numbers.
    /// * `logger` - The logger to log messages.
    ///
    /// # Returns
    ///
    /// The BLS aggregation service response.
    #[allow(clippy::too_many_arguments)]
    async fn build_aggregated_response(
        task_index: TaskIndex,
        task_created_block: u32,
        signed_task_digest: SignedTaskResponseDigest,
        operator_state_avs: &HashMap<FixedBytes<32>, OperatorAvsState>,
        digest_aggregated_operators: AggregatedOperators,
        avs_registry_service: &A,
        quorum_apks_g1: &[BlsG1Point],
        quorum_nums: &[u8],
        logger: SharedLogger,
    ) -> Result<BlsAggregationServiceResponse, BlsAggregationServiceError> {
        logger.debug(
            &format!("Build aggregated response for task index: {}", task_index),
            "eigen-services-blsaggregation.bls_agg.build_aggregated_response",
        );

        let mut non_signers_operators_ids: Vec<FixedBytes<32>> = operator_state_avs
            .keys()
            .filter(|operator_id| {
                !digest_aggregated_operators
                    .signers_operator_ids_set
                    .contains_key(*operator_id)
            })
            .cloned()
            .collect::<Vec<_>>();

        non_signers_operators_ids.sort();

        let non_signers_pub_keys_g1: Vec<BlsG1Point> = non_signers_operators_ids
            .iter()
            .filter_map(|operator_id| operator_state_avs.get(operator_id))
            .filter_map(|operator_avs_state| operator_avs_state.operator_info.pub_keys.clone())
            .map(|pub_keys| pub_keys.g1_pub_key)
            .collect();

        let indices = avs_registry_service
            .get_check_signatures_indices(
                task_created_block,
                quorum_nums.into(),
                non_signers_operators_ids,
            )
            .await
            .map_err(|e| {
                dbg!("get_check_signatures_indices err:{:?}",e);
                BlsAggregationServiceError::RegistryError
            })?;

        Ok(BlsAggregationServiceResponse {
            task_index,
            task_response_digest: signed_task_digest.task_response_digest,
            non_signers_pub_keys_g1,
            quorum_apks_g1: quorum_apks_g1.into(),
            signers_apk_g2: digest_aggregated_operators.signers_apk_g2,
            signers_agg_sig_g1: digest_aggregated_operators.signers_agg_sig_g1,
            non_signer_quorum_bitmap_indices: indices.clone().nonSignerQuorumBitmapIndices,
            quorum_apk_indices: indices.quorumApkIndices,
            total_stake_indices: indices.totalStakeIndices,
            non_signer_stake_indices: indices.nonSignerStakeIndices,
        })
    }

    /// Verifies the signature of the task response given a `operator_avs_state`.
    /// If the signature is correct, it returns `Ok(())`, otherwise it returns an error.
    ///
    /// # Arguments
    ///
    /// * `task_index` - The index of the task
    /// * `signed_task_response_digest` - The signed task response digest
    /// * `operator_avs_state` - A hashmap containing the staked of all the operator indexed by operator_id.
    ///   This is used to get the `operator_state` to obtain the operator public key.
    /// * `logger` - The logger to log messages.
    ///
    /// # Error
    ///
    /// Returns error:
    /// - `SignatureVerificationError::OperatorNotFound` if the operator is not found,
    /// - `SignatureVerificationError::OperatorPublicKeyNotFound` if the operator public key is not found,
    /// - `SignatureVerificationError::IncorrectSignature` if the signature is incorrect.
    pub async fn verify_signature(
        task_index: TaskIndex,
        signed_task_response_digest: &SignedTaskResponseDigest,
        operator_avs_state: &HashMap<FixedBytes<32>, OperatorAvsState>,
        logger: SharedLogger,
    ) -> Result<(), SignatureVerificationError> {
        let Some(operator_state) = operator_avs_state.get(&signed_task_response_digest.operator_id)
        else {
            logger.error(
                &format!("Operator Not Found for task index: {}", task_index),
                "eigen-services-blsaggregation.bls_agg.verify_signature",
            );
            return Err(SignatureVerificationError::OperatorNotFound);
        };

        let Some(pub_keys) = &operator_state.operator_info.pub_keys else {
            logger.error(
                &format!(
                    "Operator Public Key Not Found for task index: {}",
                    task_index
                ),
                "eigen-services-blsaggregation.bls_agg.verify_signature",
            );
            return Err(SignatureVerificationError::OperatorPublicKeyNotFound);
        };

        let message = signed_task_response_digest
            .task_response_digest
            .as_slice()
            .try_into()
            .map_err(|_| SignatureVerificationError::IncorrectSignature)?;

        verify_message(
            pub_keys.g2_pub_key.g2(),
            message,
            signed_task_response_digest.bls_signature.g1_point().g1(),
        )
        .then_some(())
        .ok_or(SignatureVerificationError::IncorrectSignature)
        .inspect(|_| {
            logger.debug(
                &format!(
                    "Signature verification successful for task index: {}",
                    task_index
                ),
                "eigen-services-blsaggregation.bls_agg.verify_signature",
            );
        })
        .inspect_err(|_| {
            logger.error(
                &format!(
                    "Signature verification failed for task index: {}",
                    task_index
                ),
                "eigen-services-blsaggregation.bls_agg.verify_signature",
            );
        })
    }

    /// Checks if the stake thresholds are met for the given set of quorum members.
    ///
    /// # Arguments
    ///
    /// * `signed_stake_per_quorum` - The signed stake per quorum.
    /// * `total_stake_per_quorum` - The total stake per quorum.
    /// * `quorum_threshold_percentages_map` - The quorum threshold percentages map,
    ///   containing the quorum id as a key and its corresponding quorum threshold percentage.
    ///
    /// # Returns
    ///
    /// Returns `true` if the stake thresholds are met for all the members, otherwise `false`.
    pub fn check_if_stake_thresholds_met(
        signed_stake_per_quorum: &HashMap<u8, U256>,
        total_stake_per_quorum: &HashMap<u8, U256>,
        quorum_threshold_percentages_map: &HashMap<u8, QuorumThresholdPercentage>,
    ) -> bool {
        for (quorum_num, quorum_threshold_percentage) in quorum_threshold_percentages_map {
            let (Some(signed_stake_by_quorum), Some(total_stake_by_quorum)) = (
                signed_stake_per_quorum.get(quorum_num),
                total_stake_per_quorum.get(quorum_num),
            ) else {
                return false;
            };

            let signed_stake = signed_stake_by_quorum * U256::from(100);
            let threshold_stake = *total_stake_by_quorum * U256::from(*quorum_threshold_percentage);

            if signed_stake < threshold_stake {
                return false;
            }
        }
        true
    }
}

#[cfg(test)]
mod tests {
    use super::{BlsAggregationServiceError, BlsAggregationServiceResponse, BlsAggregatorService};
    use alloy_primitives::{B256, U256};
    use eigen_crypto_bls::{BlsG1Point, BlsG2Point, BlsKeyPair, Signature};
    use eigen_logging::get_test_logger;
    use eigen_services_avsregistry::fake_avs_registry_service::FakeAvsRegistryService;
    use eigen_types::avs::SignatureVerificationError::{DuplicateSignature, IncorrectSignature};
    use eigen_types::operator::{QuorumNum, QuorumThresholdPercentages};
    use eigen_types::{avs::TaskIndex, test::TestOperator};
    use sha2::{Digest, Sha256};
    use std::collections::HashMap;
    use std::time::Duration;
    use std::vec;
    use tokio::time::{sleep, Instant};

    const PRIVATE_KEY_1: &str =
        "13710126902690889134622698668747132666439281256983827313388062967626731803599";
    const PRIVATE_KEY_2: &str =
        "14610126902690889134622698668747132666439281256983827313388062967626731803500";
    const PRIVATE_KEY_3: &str =
        "15610126902690889134622698668747132666439281256983827313388062967626731803501";

    fn hash(task_response: u64) -> B256 {
        let mut hasher = Sha256::new();
        hasher.update(task_response.to_be_bytes());
        B256::from_slice(hasher.finalize().as_ref())
    }

    fn aggregate_g1_public_keys(operators: &[TestOperator]) -> BlsG1Point {
        operators
            .iter()
            .map(|op| op.bls_keypair.public_key().g1())
            .reduce(|a, b| (a + b).into())
            .map(BlsG1Point::new)
            .unwrap()
    }

    fn aggregate_g2_public_keys(operators: &[TestOperator]) -> BlsG2Point {
        operators
            .iter()
            .map(|op| op.bls_keypair.public_key_g2().g2())
            .reduce(|a, b| (a + b).into())
            .map(BlsG2Point::new)
            .unwrap()
    }

    fn aggregate_g1_signatures(signatures: &[Signature]) -> Signature {
        let agg = signatures
            .iter()
            .map(|s| s.g1_point().g1())
            .reduce(|a, b| (a + b).into())
            .unwrap();
        Signature::new(agg)
    }

    #[tokio::test]
    async fn test_1_quorum_1_operator_1_correct_signature() {
        let test_operator_1 = TestOperator {
            operator_id: U256::from(1).into(),
            stake_per_quorum: HashMap::from([(0u8, U256::from(100)), (1u8, U256::from(200))]),
            bls_keypair: BlsKeyPair::new(PRIVATE_KEY_1.into()).unwrap(),
        };

        let block_number = 1;
        let task_index: TaskIndex = 0;
        let quorum_numbers = vec![0];
        let quorum_threshold_percentages: QuorumThresholdPercentages = vec![100];
        let time_to_expiry = Duration::from_secs(1);
        let task_response = 123; // Initialize with appropriate data

        let task_response_digest = hash(task_response);
        let bls_signature = test_operator_1
            .bls_keypair
            .sign_message(task_response_digest.as_ref());
        let fake_avs_registry_service =
            FakeAvsRegistryService::new(block_number, vec![test_operator_1.clone()]);
        let bls_agg_service =
            BlsAggregatorService::new(fake_avs_registry_service, get_test_logger());
        bls_agg_service
            .initialize_new_task(
                task_index,
                block_number as u32,
                quorum_numbers,
                quorum_threshold_percentages,
                time_to_expiry,
            )
            .await
            .unwrap();

        bls_agg_service
            .process_new_signature(
                task_index,
                task_response_digest,
                bls_signature,
                test_operator_1.operator_id,
            )
            .await
            .unwrap();

        let expected_agg_service_response = BlsAggregationServiceResponse {
            task_index,
            task_response_digest,
            non_signers_pub_keys_g1: vec![],
            quorum_apks_g1: vec![test_operator_1.bls_keypair.public_key()],
            signers_apk_g2: test_operator_1.bls_keypair.public_key_g2(),
            signers_agg_sig_g1: test_operator_1
                .bls_keypair
                .sign_message(task_response_digest.as_ref()),
            non_signer_quorum_bitmap_indices: vec![],
            quorum_apk_indices: vec![],
            total_stake_indices: vec![],
            non_signer_stake_indices: vec![],
        };

        let response = bls_agg_service
            .aggregated_response_receiver
            .lock()
            .await
            .recv()
            .await;

        assert_eq!(
            expected_agg_service_response,
            response.clone().unwrap().unwrap()
        );
        assert_eq!(task_index, response.unwrap().unwrap().task_index);
    }

    #[tokio::test]
    async fn test_1_quorum_2_operator_2_duplicated_signatures() {
        let test_operator_1 = TestOperator {
            operator_id: U256::from(1).into(),
            stake_per_quorum: HashMap::from([(0u8, U256::from(100))]),
            bls_keypair: BlsKeyPair::new(PRIVATE_KEY_1.into()).unwrap(),
        };
        let test_operator_2 = TestOperator {
            operator_id: U256::from(2).into(),
            stake_per_quorum: HashMap::from([(0u8, U256::from(100))]),
            bls_keypair: BlsKeyPair::new(PRIVATE_KEY_2.into()).unwrap(),
        };
        let test_operators = vec![test_operator_1.clone(), test_operator_2.clone()];
        let block_number = 1;
        let task_index: TaskIndex = 0;
        let quorum_numbers = vec![0];
        let quorum_threshold_percentages: QuorumThresholdPercentages = vec![100];
        let time_to_expiry = Duration::from_secs(1);
        let task_response = 123; // Initialize with appropriate data
        let task_response_digest = hash(task_response);

        let fake_avs_registry_service =
            FakeAvsRegistryService::new(block_number, test_operators.clone());
        let bls_agg_service =
            BlsAggregatorService::new(fake_avs_registry_service, get_test_logger());
        bls_agg_service
            .initialize_new_task(
                task_index,
                block_number as u32,
                quorum_numbers,
                quorum_threshold_percentages,
                time_to_expiry,
            )
            .await
            .unwrap();

        let bls_signature_1 = test_operator_1
            .bls_keypair
            .sign_message(task_response_digest.as_ref());
        bls_agg_service
            .process_new_signature(
                task_index,
                task_response_digest,
                bls_signature_1.clone(),
                test_operator_1.operator_id,
            )
            .await
            .unwrap();

        let second_signature_processing_result = bls_agg_service
            .process_new_signature(
                task_index,
                task_response_digest,
                bls_signature_1.clone(),
                test_operator_1.operator_id,
            )
            .await;

        assert_eq!(
            second_signature_processing_result,
            Err(BlsAggregationServiceError::SignatureVerificationError(
                DuplicateSignature
            ))
        );

        let bls_signature_2 = test_operator_2
            .bls_keypair
            .sign_message(task_response_digest.as_ref());
        bls_agg_service
            .process_new_signature(
                task_index,
                task_response_digest,
                bls_signature_2.clone(),
                test_operator_2.operator_id,
            )
            .await
            .unwrap();

        let quorum_apks_g1 = aggregate_g1_public_keys(&test_operators);
        let signers_apk_g2 = aggregate_g2_public_keys(&test_operators);
        let signers_agg_sig_g1 = aggregate_g1_signatures(&[bls_signature_1, bls_signature_2]);
        let expected_agg_service_response = BlsAggregationServiceResponse {
            task_index,
            task_response_digest,
            non_signers_pub_keys_g1: vec![],
            quorum_apks_g1: vec![quorum_apks_g1],
            signers_apk_g2,
            signers_agg_sig_g1,
            non_signer_quorum_bitmap_indices: vec![],
            quorum_apk_indices: vec![],
            total_stake_indices: vec![],
            non_signer_stake_indices: vec![],
        };

        let response = bls_agg_service
            .aggregated_response_receiver
            .lock()
            .await
            .recv()
            .await;

        assert_eq!(
            expected_agg_service_response,
            response.clone().unwrap().unwrap()
        );
        assert_eq!(task_index, response.unwrap().unwrap().task_index);
    }

    #[tokio::test]
    async fn test_1_quorum_3_operator_3_correct_signatures() {
        let test_operator_1 = TestOperator {
            operator_id: U256::from(1).into(),
            stake_per_quorum: HashMap::from([(0u8, U256::from(100)), (1u8, U256::from(200))]),
            bls_keypair: BlsKeyPair::new(PRIVATE_KEY_1.into()).unwrap(),
        };
        let test_operator_2 = TestOperator {
            operator_id: U256::from(2).into(),
            stake_per_quorum: HashMap::from([(0u8, U256::from(100)), (1u8, U256::from(200))]),
            bls_keypair: BlsKeyPair::new(PRIVATE_KEY_2.into()).unwrap(),
        };
        let test_operator_3 = TestOperator {
            operator_id: U256::from(3).into(),
            stake_per_quorum: HashMap::from([(0u8, U256::from(300)), (1u8, U256::from(100))]),
            bls_keypair: BlsKeyPair::new(PRIVATE_KEY_3.into()).unwrap(),
        };
        let test_operators = vec![
            test_operator_1.clone(),
            test_operator_2.clone(),
            test_operator_3.clone(),
        ];

        let block_number = 1;
        let task_index = 0;
        let quorum_numbers: Vec<QuorumNum> = vec![0];
        let quorum_threshold_percentages: QuorumThresholdPercentages = vec![100u8];
        let time_to_expiry = Duration::from_secs(1);
        let task_response = 123; // Initialize with appropriate data
        let task_response_digest = hash(task_response);

        let fake_avs_registry_service =
            FakeAvsRegistryService::new(block_number, test_operators.clone());
        let bls_agg_service =
            BlsAggregatorService::new(fake_avs_registry_service, get_test_logger());

        bls_agg_service
            .initialize_new_task(
                task_index,
                block_number as u32,
                quorum_numbers,
                quorum_threshold_percentages,
                time_to_expiry,
            )
            .await
            .unwrap();
        let bls_sig_op_1 = test_operator_1
            .bls_keypair
            .sign_message(task_response_digest.as_ref());
        bls_agg_service
            .process_new_signature(
                task_index,
                task_response_digest,
                bls_sig_op_1.clone(),
                test_operator_1.operator_id,
            )
            .await
            .unwrap();

        let bls_sig_op_2 = test_operator_2
            .bls_keypair
            .sign_message(task_response_digest.as_ref());
        bls_agg_service
            .process_new_signature(
                task_index,
                task_response_digest,
                bls_sig_op_2.clone(),
                test_operator_2.operator_id,
            )
            .await
            .unwrap();

        let bls_sig_op_3 = test_operator_3
            .bls_keypair
            .sign_message(task_response_digest.as_ref());
        bls_agg_service
            .process_new_signature(
                task_index,
                task_response_digest,
                bls_sig_op_3.clone(),
                test_operator_3.operator_id,
            )
            .await
            .unwrap();

        let quorum_apks_g1 = aggregate_g1_public_keys(&test_operators);
        let signers_apk_g2 = aggregate_g2_public_keys(&test_operators);
        let signers_agg_sig_g1 =
            aggregate_g1_signatures(&vec![bls_sig_op_1, bls_sig_op_2, bls_sig_op_3]);

        let expected_agg_service_response = BlsAggregationServiceResponse {
            task_index,
            task_response_digest,
            non_signers_pub_keys_g1: vec![],
            quorum_apks_g1: vec![quorum_apks_g1],
            signers_apk_g2,
            signers_agg_sig_g1,
            non_signer_quorum_bitmap_indices: vec![],
            quorum_apk_indices: vec![],
            total_stake_indices: vec![],
            non_signer_stake_indices: vec![],
        };

        let response = bls_agg_service
            .aggregated_response_receiver
            .lock()
            .await
            .recv()
            .await;

        assert_eq!(
            expected_agg_service_response,
            response.clone().unwrap().unwrap()
        );
        assert_eq!(task_index, response.unwrap().unwrap().task_index);
    }

    #[tokio::test]
    async fn test_2_quorum_2_operator_2_correct_signatures() {
        let test_operator_1 = TestOperator {
            operator_id: U256::from(1).into(),
            stake_per_quorum: HashMap::from([(0u8, U256::from(100)), (1u8, U256::from(200))]),
            bls_keypair: BlsKeyPair::new(PRIVATE_KEY_1.into()).unwrap(),
        };
        let test_operator_2 = TestOperator {
            operator_id: U256::from(2).into(),
            stake_per_quorum: HashMap::from([(0u8, U256::from(100)), (1u8, U256::from(200))]),
            bls_keypair: BlsKeyPair::new(PRIVATE_KEY_2.into()).unwrap(),
        };
        let test_operators = vec![test_operator_1.clone(), test_operator_2.clone()];
        let block_number = 1;
        let task_index = 0;
        let quorum_numbers: Vec<QuorumNum> = vec![0, 1];
        let quorum_threshold_percentages: QuorumThresholdPercentages = vec![100u8, 100u8];
        let time_to_expiry = Duration::from_secs(1);
        let task_response = 123; // Initialize with appropriate data
        let task_response_digest = hash(task_response);

        let fake_avs_registry_service =
            FakeAvsRegistryService::new(block_number, test_operators.clone());
        let bls_agg_service =
            BlsAggregatorService::new(fake_avs_registry_service, get_test_logger());

        bls_agg_service
            .initialize_new_task(
                task_index,
                block_number as u32,
                quorum_numbers,
                quorum_threshold_percentages,
                time_to_expiry,
            )
            .await
            .unwrap();
        let bls_sig_op_1 = test_operator_1
            .bls_keypair
            .sign_message(task_response_digest.as_ref());
        bls_agg_service
            .process_new_signature(
                task_index,
                task_response_digest,
                bls_sig_op_1.clone(),
                test_operator_1.operator_id,
            )
            .await
            .unwrap();

        let bls_sig_op_2 = test_operator_2
            .bls_keypair
            .sign_message(task_response_digest.as_ref());
        bls_agg_service
            .process_new_signature(
                task_index,
                task_response_digest,
                bls_sig_op_2.clone(),
                test_operator_2.operator_id,
            )
            .await
            .unwrap();

        let quorum_apks_g1 = aggregate_g1_public_keys(&test_operators);
        let signers_apk_g2 =
            aggregate_g2_public_keys(&[test_operators.clone(), test_operators].concat());
        let signers_agg_sig_g1 = aggregate_g1_signatures(&[
            bls_sig_op_1.clone(),
            bls_sig_op_1,
            bls_sig_op_2.clone(),
            bls_sig_op_2,
        ]);

        let expected_agg_service_response = BlsAggregationServiceResponse {
            task_index,
            task_response_digest,
            non_signers_pub_keys_g1: vec![],
            quorum_apks_g1: vec![quorum_apks_g1.clone(), quorum_apks_g1],
            signers_apk_g2,
            signers_agg_sig_g1,
            non_signer_quorum_bitmap_indices: vec![],
            quorum_apk_indices: vec![],
            total_stake_indices: vec![],
            non_signer_stake_indices: vec![],
        };

        let response = bls_agg_service
            .aggregated_response_receiver
            .lock()
            .await
            .recv()
            .await;

        assert_eq!(expected_agg_service_response, response.unwrap().unwrap());
    }

    #[tokio::test]
    async fn test_2_concurrent_tasks_2_quorum_2_operator_2_correct_signatures() {
        let test_operator_1 = TestOperator {
            operator_id: U256::from(1).into(),
            stake_per_quorum: HashMap::from([(0u8, U256::from(100)), (1u8, U256::from(200))]),
            bls_keypair: BlsKeyPair::new(PRIVATE_KEY_1.into()).unwrap(),
        };
        let test_operator_2 = TestOperator {
            operator_id: U256::from(2).into(),
            stake_per_quorum: HashMap::from([(0u8, U256::from(100)), (1u8, U256::from(200))]),
            bls_keypair: BlsKeyPair::new(PRIVATE_KEY_2.into()).unwrap(),
        };
        let test_operators = vec![test_operator_1.clone(), test_operator_2.clone()];
        let block_number = 1;
        let quorum_numbers: Vec<QuorumNum> = vec![0, 1];
        let quorum_threshold_percentages: QuorumThresholdPercentages = vec![100u8, 100u8];
        let time_to_expiry = Duration::from_secs(1);

        let fake_avs_registry_service =
            FakeAvsRegistryService::new(block_number, test_operators.clone());
        let bls_agg_service =
            BlsAggregatorService::new(fake_avs_registry_service, get_test_logger());

        // initialize 2 concurrent tasks
        let task_1_index = 1;
        let task_1_response = 123; // Initialize with appropriate data
        let task_1_response_digest = hash(task_1_response);
        bls_agg_service
            .initialize_new_task(
                task_1_index,
                block_number as u32,
                quorum_numbers.clone(),
                quorum_threshold_percentages.clone(),
                time_to_expiry,
            )
            .await
            .unwrap();

        let task_2_index = 2;
        let task_2_response = 234; // Initialize with appropriate data
        let task_2_response_digest = hash(task_2_response);
        bls_agg_service
            .initialize_new_task(
                task_2_index,
                block_number as u32,
                quorum_numbers,
                quorum_threshold_percentages,
                time_to_expiry,
            )
            .await
            .unwrap();

        let bls_sig_task_1_op_1 = test_operator_1
            .bls_keypair
            .sign_message(task_1_response_digest.as_ref());
        bls_agg_service
            .process_new_signature(
                task_1_index,
                task_1_response_digest,
                bls_sig_task_1_op_1.clone(),
                test_operator_1.operator_id,
            )
            .await
            .unwrap();

        let bls_sig_task_1_op_2 = test_operator_2
            .bls_keypair
            .sign_message(task_1_response_digest.as_ref());
        bls_agg_service
            .process_new_signature(
                task_1_index,
                task_1_response_digest,
                bls_sig_task_1_op_2.clone(),
                test_operator_2.operator_id,
            )
            .await
            .unwrap();

        let bls_sig_task_2_op_1 = test_operator_1
            .bls_keypair
            .sign_message(task_2_response_digest.as_ref());
        bls_agg_service
            .process_new_signature(
                task_2_index,
                task_2_response_digest,
                bls_sig_task_2_op_1.clone(),
                test_operator_1.operator_id,
            )
            .await
            .unwrap();

        let bls_sig_task_2_op_2 = test_operator_2
            .bls_keypair
            .sign_message(task_2_response_digest.as_ref());
        bls_agg_service
            .process_new_signature(
                task_2_index,
                task_2_response_digest,
                bls_sig_task_2_op_2.clone(),
                test_operator_2.operator_id,
            )
            .await
            .unwrap();

        let quorum_apks_g1 = aggregate_g1_public_keys(&test_operators);
        let signers_apk_g2 =
            aggregate_g2_public_keys(&[test_operators.clone(), test_operators].concat());
        let signers_agg_sig_g1_task_1 = aggregate_g1_signatures(&[
            bls_sig_task_1_op_1.clone(),
            bls_sig_task_1_op_1,
            bls_sig_task_1_op_2.clone(),
            bls_sig_task_1_op_2,
        ]);

        let expected_response_task_1 = BlsAggregationServiceResponse {
            task_index: task_1_index,
            task_response_digest: task_1_response_digest,
            non_signers_pub_keys_g1: vec![],
            quorum_apks_g1: vec![quorum_apks_g1.clone(), quorum_apks_g1.clone()],
            signers_apk_g2: signers_apk_g2.clone(),
            signers_agg_sig_g1: signers_agg_sig_g1_task_1,
            non_signer_quorum_bitmap_indices: vec![],
            quorum_apk_indices: vec![],
            total_stake_indices: vec![],
            non_signer_stake_indices: vec![],
        };

        let signers_agg_sig_g1_task_2 = aggregate_g1_signatures(&[
            bls_sig_task_2_op_1.clone(),
            bls_sig_task_2_op_1,
            bls_sig_task_2_op_2.clone(),
            bls_sig_task_2_op_2,
        ]);

        let expected_response_task_2 = BlsAggregationServiceResponse {
            task_index: task_2_index,
            task_response_digest: task_2_response_digest,
            non_signers_pub_keys_g1: vec![],
            quorum_apks_g1: vec![quorum_apks_g1.clone(), quorum_apks_g1.clone()],
            signers_apk_g2,
            signers_agg_sig_g1: signers_agg_sig_g1_task_2,
            non_signer_quorum_bitmap_indices: vec![],
            quorum_apk_indices: vec![],
            total_stake_indices: vec![],
            non_signer_stake_indices: vec![],
        };

        let first_response = bls_agg_service
            .aggregated_response_receiver
            .lock()
            .await
            .recv()
            .await
            .unwrap();
        let second_response = bls_agg_service
            .aggregated_response_receiver
            .lock()
            .await
            .recv()
            .await
            .unwrap();

        let (task_1_response, task_2_response) = if first_response.clone().unwrap().task_index == 1
        {
            (first_response, second_response)
        } else {
            (second_response, first_response)
        };

        assert_eq!(expected_response_task_1, task_1_response.unwrap());
        assert_eq!(expected_response_task_2, task_2_response.unwrap());
    }

    #[tokio::test]
    async fn test_1_quorum_1_operator_0_signatures_task_expired() {
        let test_operator_1 = TestOperator {
            operator_id: U256::from(1).into(),
            stake_per_quorum: HashMap::from([(0u8, U256::from(100)), (1u8, U256::from(200))]),
            bls_keypair: BlsKeyPair::new(PRIVATE_KEY_1.into()).unwrap(),
        };

        let block_number = 1;
        let task_index: TaskIndex = 0;
        let quorum_numbers = vec![0];
        let quorum_threshold_percentages: QuorumThresholdPercentages = vec![100];
        let time_to_expiry = Duration::from_secs(1);
        let _task_response = 123; // Initialize with appropriate data

        let fake_avs_registry_service =
            FakeAvsRegistryService::new(block_number, vec![test_operator_1.clone()]);
        let bls_agg_service =
            BlsAggregatorService::new(fake_avs_registry_service, get_test_logger());
        bls_agg_service
            .initialize_new_task(
                task_index,
                block_number as u32,
                quorum_numbers,
                quorum_threshold_percentages,
                time_to_expiry,
            )
            .await
            .unwrap();

        let response = bls_agg_service
            .aggregated_response_receiver
            .lock()
            .await
            .recv()
            .await;

        assert_eq!(
            Err(BlsAggregationServiceError::TaskExpired),
            response.unwrap()
        );
    }

    #[tokio::test]
    async fn test_1_quorum_2_operator_1_signatures_50_threshold() {
        let test_operator_1 = TestOperator {
            operator_id: U256::from(1).into(),
            stake_per_quorum: HashMap::from([(0u8, U256::from(100)), (1u8, U256::from(200))]),
            bls_keypair: BlsKeyPair::new(PRIVATE_KEY_1.into()).unwrap(),
        };
        let test_operator_2 = TestOperator {
            operator_id: U256::from(2).into(),
            stake_per_quorum: HashMap::from([(0u8, U256::from(100)), (1u8, U256::from(200))]),
            bls_keypair: BlsKeyPair::new(PRIVATE_KEY_2.into()).unwrap(),
        };
        let test_operators = vec![test_operator_1.clone(), test_operator_2.clone()];
        let block_number = 1;
        let task_index = 0;
        let quorum_numbers: Vec<QuorumNum> = vec![0];
        let quorum_threshold_percentages: QuorumThresholdPercentages = vec![50u8];
        let time_to_expiry = Duration::from_secs(1);
        let task_response = 123; // Initialize with appropriate data
        let task_response_digest = hash(task_response);
        let bls_sig_op_1 = test_operator_1
            .bls_keypair
            .sign_message(task_response_digest.as_ref());

        let fake_avs_registry_service =
            FakeAvsRegistryService::new(block_number, test_operators.clone());
        let bls_agg_service =
            BlsAggregatorService::new(fake_avs_registry_service, get_test_logger());

        bls_agg_service
            .initialize_new_task(
                task_index,
                block_number as u32,
                quorum_numbers,
                quorum_threshold_percentages,
                time_to_expiry,
            )
            .await
            .unwrap();
        bls_agg_service
            .process_new_signature(
                task_index,
                task_response_digest,
                bls_sig_op_1.clone(),
                test_operator_1.operator_id,
            )
            .await
            .unwrap();

        let quorum_apks_g1 = aggregate_g1_public_keys(&test_operators);

        let signers_apk_g2: BlsG2Point = test_operator_1.bls_keypair.public_key_g2();

        let expected_agg_service_response = BlsAggregationServiceResponse {
            task_index,
            task_response_digest,
            non_signers_pub_keys_g1: vec![test_operator_2.bls_keypair.public_key()], //
            quorum_apks_g1: vec![quorum_apks_g1],
            signers_apk_g2,
            signers_agg_sig_g1: bls_sig_op_1,
            non_signer_quorum_bitmap_indices: vec![],
            quorum_apk_indices: vec![],
            total_stake_indices: vec![],
            non_signer_stake_indices: vec![],
        };

        let response = bls_agg_service
            .aggregated_response_receiver
            .lock()
            .await
            .recv()
            .await;

        assert_eq!(
            expected_agg_service_response,
            response.clone().unwrap().unwrap()
        );
        assert_eq!(task_index, response.unwrap().unwrap().task_index);
    }

    #[tokio::test]
    async fn test_1_quorum_2_operator_1_signatures_60_threshold() {
        let test_operator_1 = TestOperator {
            operator_id: U256::from(1).into(),
            stake_per_quorum: HashMap::from([(0u8, U256::from(100)), (1u8, U256::from(200))]),
            bls_keypair: BlsKeyPair::new(PRIVATE_KEY_1.into()).unwrap(),
        };
        let test_operator_2 = TestOperator {
            operator_id: U256::from(2).into(),
            stake_per_quorum: HashMap::from([(0u8, U256::from(100)), (1u8, U256::from(200))]),
            bls_keypair: BlsKeyPair::new(PRIVATE_KEY_2.into()).unwrap(),
        };
        let test_operators = vec![test_operator_1.clone(), test_operator_2.clone()];
        let block_number = 1;
        let task_index = 0;
        let quorum_numbers: Vec<QuorumNum> = vec![0];
        let quorum_threshold_percentages: QuorumThresholdPercentages = vec![60u8];
        let time_to_expiry = Duration::from_secs(1);
        let task_response = 123; // Initialize with appropriate data
        let task_response_digest = hash(task_response);
        let bls_sig_op_1 = test_operator_1
            .bls_keypair
            .sign_message(task_response_digest.as_ref());

        let fake_avs_registry_service = FakeAvsRegistryService::new(block_number, test_operators);
        let bls_agg_service =
            BlsAggregatorService::new(fake_avs_registry_service, get_test_logger());

        bls_agg_service
            .initialize_new_task(
                task_index,
                block_number as u32,
                quorum_numbers,
                quorum_threshold_percentages,
                time_to_expiry,
            )
            .await
            .unwrap();
        bls_agg_service
            .process_new_signature(
                task_index,
                task_response_digest,
                bls_sig_op_1,
                test_operator_1.operator_id,
            )
            .await
            .unwrap();

        let response = bls_agg_service
            .aggregated_response_receiver
            .lock()
            .await
            .recv()
            .await;

        assert_eq!(
            Err(BlsAggregationServiceError::TaskExpired),
            response.unwrap()
        );
    }

    #[tokio::test]
    async fn test_2_quorums_2_operators_which_just_take_1_quorum_2_correct_signatures() {
        let test_operator_1 = TestOperator {
            operator_id: U256::from(1).into(),
            // Note the quorums is [0, 1], but operator id 1 just stake 0.
            stake_per_quorum: HashMap::from([(0u8, U256::from(100))]),
            bls_keypair: BlsKeyPair::new(PRIVATE_KEY_1.into()).unwrap(),
        };
        let test_operator_2 = TestOperator {
            operator_id: U256::from(2).into(),
            // Note the quorums is [0, 1], but operator id 2 just stake 1.
            stake_per_quorum: HashMap::from([(1u8, U256::from(200))]),
            bls_keypair: BlsKeyPair::new(PRIVATE_KEY_2.into()).unwrap(),
        };

        let test_operators = vec![test_operator_1.clone(), test_operator_2.clone()];
        let block_number = 1;
        let task_index = 0;
        let quorum_numbers: Vec<QuorumNum> = vec![0, 1];
        let quorum_threshold_percentages: QuorumThresholdPercentages = vec![100u8, 100u8];
        let time_to_expiry = Duration::from_secs(1);
        let task_response = 123; // Initialize with appropriate data
        let task_response_digest = hash(task_response);

        let fake_avs_registry_service =
            FakeAvsRegistryService::new(block_number, test_operators.clone());
        let bls_agg_service =
            BlsAggregatorService::new(fake_avs_registry_service, get_test_logger());

        bls_agg_service
            .initialize_new_task(
                task_index,
                block_number as u32,
                quorum_numbers,
                quorum_threshold_percentages,
                time_to_expiry,
            )
            .await
            .unwrap();

        let bls_sig_op_1 = test_operator_1
            .bls_keypair
            .sign_message(task_response_digest.as_ref());
        bls_agg_service
            .process_new_signature(
                task_index,
                task_response_digest,
                bls_sig_op_1.clone(),
                test_operator_1.operator_id,
            )
            .await
            .unwrap();

        let bls_sig_op_2 = test_operator_2
            .bls_keypair
            .sign_message(task_response_digest.as_ref());
        bls_agg_service
            .process_new_signature(
                task_index,
                task_response_digest,
                bls_sig_op_2.clone(),
                test_operator_2.operator_id,
            )
            .await
            .unwrap();

        let signers_apk_g2 = aggregate_g2_public_keys(&test_operators);
        let signers_agg_sig_g1 = aggregate_g1_signatures(&[bls_sig_op_1, bls_sig_op_2]);

        let expected_agg_service_response = BlsAggregationServiceResponse {
            task_index,
            task_response_digest,
            non_signers_pub_keys_g1: vec![],
            quorum_apks_g1: vec![
                test_operator_1.bls_keypair.public_key(),
                test_operator_2.bls_keypair.public_key(),
            ],
            signers_apk_g2,
            signers_agg_sig_g1,
            non_signer_quorum_bitmap_indices: vec![],
            quorum_apk_indices: vec![],
            total_stake_indices: vec![],
            non_signer_stake_indices: vec![],
        };

        let response = bls_agg_service
            .aggregated_response_receiver
            .lock()
            .await
            .recv()
            .await;

        assert_eq!(
            expected_agg_service_response,
            response.clone().unwrap().unwrap()
        );
        assert_eq!(task_index, response.unwrap().unwrap().task_index);
    }

    #[tokio::test]
    async fn test_2_quorums_3_operators_which_just_stake_1_quorum_50_threshold() {
        let test_operator_1 = TestOperator {
            operator_id: U256::from(1).into(),
            // Note the quorums is [0, 1], but operator id 1 just stake 0.
            stake_per_quorum: HashMap::from([(0u8, U256::from(100))]),
            bls_keypair: BlsKeyPair::new(PRIVATE_KEY_1.into()).unwrap(),
        };
        let test_operator_2 = TestOperator {
            operator_id: U256::from(2).into(),
            // Note the quorums is [0, 1], but operator id 2 just stake 1.
            stake_per_quorum: HashMap::from([(1u8, U256::from(200))]),
            bls_keypair: BlsKeyPair::new(PRIVATE_KEY_2.into()).unwrap(),
        };

        let test_operator_3 = TestOperator {
            operator_id: U256::from(3).into(),
            // Note the quorums is [0, 1], but operator id 3 just stake 0.
            stake_per_quorum: HashMap::from([(0u8, U256::from(100)), (1u8, U256::from(200))]),
            bls_keypair: BlsKeyPair::new(PRIVATE_KEY_3.into()).unwrap(),
        };

        let test_operators = vec![
            test_operator_1.clone(),
            test_operator_2.clone(),
            test_operator_3.clone(),
        ];
        let block_number = 1;
        let task_index = 0;
        let quorum_numbers: Vec<QuorumNum> = vec![0, 1];
        let quorum_threshold_percentages: QuorumThresholdPercentages = vec![50u8, 50u8];
        let time_to_expiry = Duration::from_secs(1);
        let task_response = 123; // Initialize with appropriate data
        let task_response_digest = hash(task_response);

        let fake_avs_registry_service =
            FakeAvsRegistryService::new(block_number, test_operators.clone());
        let bls_agg_service =
            BlsAggregatorService::new(fake_avs_registry_service, get_test_logger());

        bls_agg_service
            .initialize_new_task(
                task_index,
                block_number as u32,
                quorum_numbers,
                quorum_threshold_percentages,
                time_to_expiry,
            )
            .await
            .unwrap();

        let bls_sig_op_1 = test_operator_1
            .bls_keypair
            .sign_message(task_response_digest.as_ref());
        bls_agg_service
            .process_new_signature(
                task_index,
                task_response_digest,
                bls_sig_op_1.clone(),
                test_operator_1.operator_id,
            )
            .await
            .unwrap();

        let bls_sig_op_2 = test_operator_2
            .bls_keypair
            .sign_message(task_response_digest.as_ref());
        bls_agg_service
            .process_new_signature(
                task_index,
                task_response_digest,
                bls_sig_op_2.clone(),
                test_operator_2.operator_id,
            )
            .await
            .unwrap();
        let signers_apk_g2 =
            aggregate_g2_public_keys(&vec![test_operator_1.clone(), test_operator_2.clone()]);
        let signers_agg_sig_g1 = aggregate_g1_signatures(&[bls_sig_op_1, bls_sig_op_2]);
        let quorum_apks_g1 = vec![
            aggregate_g1_public_keys(&vec![test_operator_1, test_operator_3.clone()]),
            aggregate_g1_public_keys(&vec![test_operator_2, test_operator_3.clone()]),
        ];

        let expected_agg_service_response = BlsAggregationServiceResponse {
            task_index,
            task_response_digest,
            non_signers_pub_keys_g1: vec![test_operator_3.bls_keypair.public_key()],
            quorum_apks_g1,
            signers_apk_g2,
            signers_agg_sig_g1,
            non_signer_quorum_bitmap_indices: vec![],
            quorum_apk_indices: vec![],
            total_stake_indices: vec![],
            non_signer_stake_indices: vec![],
        };

        let response = bls_agg_service
            .aggregated_response_receiver
            .lock()
            .await
            .recv()
            .await;

        assert_eq!(
            expected_agg_service_response,
            response.clone().unwrap().unwrap()
        );
        assert_eq!(task_index, response.unwrap().unwrap().task_index);
    }

    #[tokio::test]
    async fn test_2_quorums_3_operators_which_just_stake_1_quorum_60_threshold() {
        // results in `task expired`
        let test_operator_1 = TestOperator {
            operator_id: U256::from(1).into(),
            // Note the quorums is [0, 1], but operator id 1 just stake 0.
            stake_per_quorum: HashMap::from([(0u8, U256::from(100))]),
            bls_keypair: BlsKeyPair::new(PRIVATE_KEY_1.into()).unwrap(),
        };
        let test_operator_2 = TestOperator {
            operator_id: U256::from(2).into(),
            // Note the quorums is [0, 1], but operator id 2 just stake 1.
            stake_per_quorum: HashMap::from([(1u8, U256::from(200))]),
            bls_keypair: BlsKeyPair::new(PRIVATE_KEY_2.into()).unwrap(),
        };

        let test_operator_3 = TestOperator {
            operator_id: U256::from(3).into(),
            // Note the quorums is [0, 1], but operator id 3 just stake 0.
            stake_per_quorum: HashMap::from([(0u8, U256::from(100)), (1u8, U256::from(200))]),
            bls_keypair: BlsKeyPair::new(PRIVATE_KEY_3.into()).unwrap(),
        };

        let test_operators = vec![
            test_operator_1.clone(),
            test_operator_2.clone(),
            test_operator_3.clone(),
        ];
        let block_number = 1;
        let task_index = 0;
        let quorum_numbers: Vec<QuorumNum> = vec![0, 1];
        let quorum_threshold_percentages: QuorumThresholdPercentages = vec![60u8, 60u8];
        let time_to_expiry = Duration::from_secs(1);
        let task_response = 123; // Initialize with appropriate data
        let task_response_digest = hash(task_response);

        let fake_avs_registry_service = FakeAvsRegistryService::new(block_number, test_operators);
        let bls_agg_service =
            BlsAggregatorService::new(fake_avs_registry_service, get_test_logger());

        bls_agg_service
            .initialize_new_task(
                task_index,
                block_number as u32,
                quorum_numbers,
                quorum_threshold_percentages,
                time_to_expiry,
            )
            .await
            .unwrap();

        let bls_sig_op_1 = test_operator_1
            .bls_keypair
            .sign_message(task_response_digest.as_ref());
        bls_agg_service
            .process_new_signature(
                task_index,
                task_response_digest,
                bls_sig_op_1.clone(),
                test_operator_1.operator_id,
            )
            .await
            .unwrap();

        let bls_sig_op_2 = test_operator_2
            .bls_keypair
            .sign_message(task_response_digest.as_ref());

        bls_agg_service
            .process_new_signature(
                task_index,
                task_response_digest,
                bls_sig_op_2.clone(),
                test_operator_2.operator_id,
            )
            .await
            .unwrap();

        let response = bls_agg_service
            .aggregated_response_receiver
            .lock()
            .await
            .recv()
            .await;

        assert_eq!(
            Err(BlsAggregationServiceError::TaskExpired),
            response.unwrap()
        );
    }

    #[tokio::test]
    async fn test_2_quorums_1_operator_which_just_take_1_quorum_1_signature_task_expired() {
        let test_operator_1 = TestOperator {
            operator_id: U256::from(1).into(),
            // Note the quorums is [0, 1], but operator id 1 just stake 0.
            stake_per_quorum: HashMap::from([(0u8, U256::from(100))]),
            bls_keypair: BlsKeyPair::new(PRIVATE_KEY_1.into()).unwrap(),
        };

        let block_number = 1;
        let task_index = 0;
        let quorum_numbers: Vec<QuorumNum> = vec![0, 1];
        let quorum_threshold_percentages: QuorumThresholdPercentages = vec![100, 100];
        let time_to_expiry = Duration::from_secs(1);
        let task_response = 123; // Initialize with appropriate data
        let task_response_digest = hash(task_response);

        let fake_avs_registry_service =
            FakeAvsRegistryService::new(block_number, vec![test_operator_1.clone()]);
        let bls_agg_service =
            BlsAggregatorService::new(fake_avs_registry_service, get_test_logger());

        bls_agg_service
            .initialize_new_task(
                task_index,
                block_number as u32,
                quorum_numbers,
                quorum_threshold_percentages,
                time_to_expiry,
            )
            .await
            .unwrap();

        let bls_sig_op_1 = test_operator_1
            .bls_keypair
            .sign_message(task_response_digest.as_ref());

        bls_agg_service
            .process_new_signature(
                task_index,
                task_response_digest,
                bls_sig_op_1.clone(),
                test_operator_1.operator_id,
            )
            .await
            .unwrap();

        let response = bls_agg_service
            .aggregated_response_receiver
            .lock()
            .await
            .recv()
            .await;
        assert_eq!(
            Err(BlsAggregationServiceError::TaskExpired),
            response.unwrap()
        );
    }

    #[tokio::test]
    async fn test_2_quorums_2_operators_where_1_operator_just_take_1_quorum_1_signature_task_expired(
    ) {
        let test_operator_1 = TestOperator {
            operator_id: U256::from(1).into(),
            // Note the quorums is [0, 1], but operator id 1 just stake 0.
            stake_per_quorum: HashMap::from([(0u8, U256::from(100))]),
            bls_keypair: BlsKeyPair::new(PRIVATE_KEY_1.into()).unwrap(),
        };
        let test_operator_2 = TestOperator {
            operator_id: U256::from(2).into(),
            // Note the quorums is [0, 1], but operator id 2 just stake 1.
            stake_per_quorum: HashMap::from([(1u8, U256::from(200))]),
            bls_keypair: BlsKeyPair::new(PRIVATE_KEY_2.into()).unwrap(),
        };

        let block_number = 1;
        let task_index = 0;
        let quorum_numbers: Vec<QuorumNum> = vec![0, 1];
        let quorum_threshold_percentages: QuorumThresholdPercentages = vec![100, 100];
        let time_to_expiry = Duration::from_secs(1);
        let task_response = 123; // Initialize with appropriate data
        let task_response_digest = hash(task_response);
        let test_operators = vec![test_operator_1.clone(), test_operator_2.clone()];

        let fake_avs_registry_service = FakeAvsRegistryService::new(block_number, test_operators);
        let bls_agg_service =
            BlsAggregatorService::new(fake_avs_registry_service, get_test_logger());

        bls_agg_service
            .initialize_new_task(
                task_index,
                block_number as u32,
                quorum_numbers,
                quorum_threshold_percentages,
                time_to_expiry,
            )
            .await
            .unwrap();

        let bls_sig_op_1 = test_operator_1
            .bls_keypair
            .sign_message(task_response_digest.as_ref());
        bls_agg_service
            .process_new_signature(
                task_index,
                task_response_digest,
                bls_sig_op_1,
                test_operator_1.operator_id,
            )
            .await
            .unwrap();

        let response = bls_agg_service
            .aggregated_response_receiver
            .lock()
            .await
            .recv()
            .await;

        assert_eq!(
            Err(BlsAggregationServiceError::TaskExpired),
            response.unwrap()
        );
    }

    #[tokio::test]
    async fn send_signature_of_task_not_initialized() {
        let test_operator_1 = TestOperator {
            operator_id: U256::from(1).into(),
            // Note the quorums is [0, 1], but operator id 1 just stake 0.
            stake_per_quorum: HashMap::from([(0u8, U256::from(100))]),
            bls_keypair: BlsKeyPair::new(PRIVATE_KEY_1.into()).unwrap(),
        };

        let block_number = 1;
        let task_index = 0;
        let task_response = 123; // Initialize with appropriate data
        let task_response_digest = hash(task_response);

        let fake_avs_registry_service =
            FakeAvsRegistryService::new(block_number, vec![test_operator_1.clone()]);
        let bls_agg_service =
            BlsAggregatorService::new(fake_avs_registry_service, get_test_logger());

        let bls_sig_op_1 = test_operator_1
            .bls_keypair
            .sign_message(task_response_digest.as_ref());

        let result = bls_agg_service
            .process_new_signature(
                task_index,
                task_response_digest,
                bls_sig_op_1.clone(),
                test_operator_1.operator_id,
            )
            .await;

        assert_eq!(Err(BlsAggregationServiceError::TaskNotFound), result);
    }

    #[tokio::test]
    async fn test_1_quorum_2_operator_2_signatures_on_2_different_msgs() {
        let test_operator_1 = TestOperator {
            operator_id: U256::from(1).into(),
            stake_per_quorum: HashMap::from([(0u8, U256::from(100)), (1u8, U256::from(200))]),
            bls_keypair: BlsKeyPair::new(PRIVATE_KEY_1.into()).unwrap(),
        };
        let test_operator_2 = TestOperator {
            operator_id: U256::from(2).into(),
            stake_per_quorum: HashMap::from([(0u8, U256::from(100)), (1u8, U256::from(200))]),
            bls_keypair: BlsKeyPair::new(PRIVATE_KEY_2.into()).unwrap(),
        };
        let test_operators = vec![test_operator_1.clone(), test_operator_2.clone()];
        let block_number = 1;
        let task_index = 0;
        let quorum_numbers: Vec<QuorumNum> = vec![0];
        let quorum_threshold_percentages: QuorumThresholdPercentages = vec![100u8];
        let time_to_expiry = Duration::from_secs(1);
        let fake_avs_registry_service = FakeAvsRegistryService::new(block_number, test_operators);
        let bls_agg_service =
            BlsAggregatorService::new(fake_avs_registry_service, get_test_logger());

        bls_agg_service
            .initialize_new_task(
                task_index,
                block_number as u32,
                quorum_numbers,
                quorum_threshold_percentages,
                time_to_expiry,
            )
            .await
            .unwrap();

        let task_response_1 = 123; // Initialize with appropriate data
        let task_response_1_digest = hash(task_response_1);
        let bls_sig_op_1 = test_operator_1
            .bls_keypair
            .sign_message(task_response_1_digest.as_ref());
        bls_agg_service
            .process_new_signature(
                task_index,
                task_response_1_digest,
                bls_sig_op_1.clone(),
                test_operator_1.operator_id,
            )
            .await
            .unwrap();

        let task_response_2 = 456; // Initialize with appropriate data
        let task_response_2_digest = hash(task_response_2);
        let bls_sig_op_2 = test_operator_1
            .bls_keypair
            .sign_message(task_response_2_digest.as_ref());
        bls_agg_service
            .process_new_signature(
                task_index,
                task_response_2_digest,
                bls_sig_op_2.clone(),
                test_operator_1.operator_id,
            )
            .await
            .unwrap();

        let response = bls_agg_service
            .aggregated_response_receiver
            .lock()
            .await
            .recv()
            .await;

        assert_eq!(
            Err(BlsAggregationServiceError::TaskExpired),
            response.unwrap()
        );
    }

    #[tokio::test]
    async fn test_1_quorum_1_operator_1_invalid_signature() {
        let test_operator_1 = TestOperator {
            operator_id: U256::from(1).into(),
            stake_per_quorum: HashMap::from([(0u8, U256::from(100)), (1u8, U256::from(200))]),
            bls_keypair: BlsKeyPair::new(PRIVATE_KEY_1.into()).unwrap(),
        };

        let block_number = 1;
        let task_index = 0;
        let quorum_numbers = vec![0];
        let quorum_threshold_percentages: QuorumThresholdPercentages = vec![100];
        let time_to_expiry = Duration::from_secs(1);
        let task_response = 123; // Initialize with appropriate data

        let wrong_task_response_digest = hash(task_response + 1);
        let bls_signature = test_operator_1
            .bls_keypair
            .sign_message(hash(task_response).as_ref());
        let fake_avs_registry_service =
            FakeAvsRegistryService::new(block_number, vec![test_operator_1.clone()]);
        let bls_agg_service =
            BlsAggregatorService::new(fake_avs_registry_service, get_test_logger());
        bls_agg_service
            .initialize_new_task(
                task_index,
                block_number as u32,
                quorum_numbers,
                quorum_threshold_percentages,
                time_to_expiry,
            )
            .await
            .unwrap();

        let result = bls_agg_service
            .process_new_signature(
                task_index,
                wrong_task_response_digest,
                bls_signature,
                test_operator_1.operator_id,
            )
            .await;

        assert_eq!(
            Err(BlsAggregationServiceError::SignatureVerificationError(
                IncorrectSignature
            )),
            result
        );

        // Also test that the aggregator service is not affected by the invalid signature, so the task should expire
        let response = bls_agg_service
            .aggregated_response_receiver
            .lock()
            .await
            .recv()
            .await;

        assert_eq!(
            Err(BlsAggregationServiceError::TaskExpired),
            response.unwrap()
        );
    }

    #[tokio::test]
    async fn test_signatures_are_processed_during_window_after_quorum() {
        let test_operator_1 = TestOperator {
            operator_id: U256::from(1).into(),
            stake_per_quorum: HashMap::from([(0u8, U256::from(100))]),
            bls_keypair: BlsKeyPair::new(PRIVATE_KEY_1.into()).unwrap(),
        };
        let test_operator_2 = TestOperator {
            operator_id: U256::from(2).into(),
            stake_per_quorum: HashMap::from([(0u8, U256::from(100))]),
            bls_keypair: BlsKeyPair::new(PRIVATE_KEY_2.into()).unwrap(),
        };
        let test_operator_3 = TestOperator {
            operator_id: U256::from(3).into(),
            stake_per_quorum: HashMap::from([(0u8, U256::from(100))]),
            bls_keypair: BlsKeyPair::new(PRIVATE_KEY_3.into()).unwrap(),
        };
        let test_operators = vec![
            test_operator_1.clone(),
            test_operator_2.clone(),
            test_operator_3.clone(),
        ];
        let block_number = 1;
        let task_index = 0;
        let task_response = 123;
        let quorum_numbers: Vec<QuorumNum> = vec![0];
        let quorum_threshold_percentages: QuorumThresholdPercentages = vec![50_u8];
        let fake_avs_registry_service = FakeAvsRegistryService::new(block_number, test_operators);
        let bls_agg_service =
            BlsAggregatorService::new(fake_avs_registry_service, get_test_logger());

        let time_to_expiry = Duration::from_secs(5);
        let window_duration = Duration::from_secs(1);

        let start = Instant::now();
        bls_agg_service
            .initialize_new_task_with_window(
                task_index,
                block_number as u32,
                quorum_numbers,
                quorum_threshold_percentages,
                time_to_expiry,
                window_duration,
            )
            .await
            .unwrap();

        let task_response_1_digest = hash(task_response);
        let bls_sig_op_1 = test_operator_1
            .bls_keypair
            .sign_message(task_response_1_digest.as_ref());
        bls_agg_service
            .process_new_signature(
                task_index,
                task_response_1_digest,
                bls_sig_op_1.clone(),
                test_operator_1.operator_id,
            )
            .await
            .unwrap();

        let task_response_2_digest = hash(task_response);
        let bls_sig_op_2 = test_operator_2
            .bls_keypair
            .sign_message(task_response_2_digest.as_ref());
        bls_agg_service
            .process_new_signature(
                task_index,
                task_response_2_digest,
                bls_sig_op_2.clone(),
                test_operator_2.operator_id,
            )
            .await
            .unwrap();

        // quorum reached here, window should be open receiving signatures for 1 second
        sleep(Duration::from_millis(500)).await;
        let task_response_3_digest = hash(task_response);
        let bls_sig_op_3 = test_operator_3
            .bls_keypair
            .sign_message(task_response_3_digest.as_ref());
        bls_agg_service
            .process_new_signature(
                task_index,
                task_response_3_digest,
                bls_sig_op_3.clone(),
                test_operator_3.operator_id,
            )
            .await
            .unwrap();

        let signers_apk_g2 = aggregate_g2_public_keys(&vec![
            test_operator_1.clone(),
            test_operator_2.clone(),
            test_operator_3.clone(),
        ]);
        let signers_agg_sig_g1 =
            aggregate_g1_signatures(&[bls_sig_op_1, bls_sig_op_2, bls_sig_op_3]);
        let quorum_apks_g1 = vec![aggregate_g1_public_keys(&vec![
            test_operator_1,
            test_operator_2,
            test_operator_3,
        ])];

        let expected_agg_service_response = BlsAggregationServiceResponse {
            task_index,
            task_response_digest: task_response_3_digest,
            non_signers_pub_keys_g1: vec![],
            quorum_apks_g1,
            signers_apk_g2,
            signers_agg_sig_g1,
            non_signer_quorum_bitmap_indices: vec![],
            quorum_apk_indices: vec![],
            total_stake_indices: vec![],
            non_signer_stake_indices: vec![],
        };

        let response = bls_agg_service
            .aggregated_response_receiver
            .lock()
            .await
            .recv()
            .await;

        let elapsed = start.elapsed();
        assert_eq!(
            expected_agg_service_response,
            response.clone().unwrap().unwrap()
        );
        assert_eq!(task_index, response.unwrap().unwrap().task_index);
        assert!(elapsed < time_to_expiry);
        assert!(elapsed >= window_duration);
    }

    #[tokio::test]
    async fn test_if_quorum_has_been_reached_and_the_task_expires_during_window_the_response_is_sent(
    ) {
        let test_operator_1 = TestOperator {
            operator_id: U256::from(1).into(),
            stake_per_quorum: HashMap::from([(0u8, U256::from(100))]),
            bls_keypair: BlsKeyPair::new(PRIVATE_KEY_1.into()).unwrap(),
        };
        let test_operator_2 = TestOperator {
            operator_id: U256::from(2).into(),
            stake_per_quorum: HashMap::from([(0u8, U256::from(100))]),
            bls_keypair: BlsKeyPair::new(PRIVATE_KEY_2.into()).unwrap(),
        };
        let test_operators = vec![test_operator_1.clone(), test_operator_2.clone()];
        let block_number = 1;
        let task_index = 0;
        let task_response = 123;
        let quorum_numbers: Vec<QuorumNum> = vec![0];
        let quorum_threshold_percentages: QuorumThresholdPercentages = vec![40_u8];
        let fake_avs_registry_service = FakeAvsRegistryService::new(block_number, test_operators);
        let bls_agg_service =
            BlsAggregatorService::new(fake_avs_registry_service, get_test_logger());

        let time_to_expiry = Duration::from_secs(2);
        let window_duration = Duration::from_secs(10);

        let start = Instant::now();
        bls_agg_service
            .initialize_new_task_with_window(
                task_index,
                block_number as u32,
                quorum_numbers,
                quorum_threshold_percentages,
                time_to_expiry,
                window_duration,
            )
            .await
            .unwrap();

        let task_response_1_digest = hash(task_response);
        let bls_sig_op_1 = test_operator_1
            .bls_keypair
            .sign_message(task_response_1_digest.as_ref());
        bls_agg_service
            .process_new_signature(
                task_index,
                task_response_1_digest,
                bls_sig_op_1.clone(),
                test_operator_1.operator_id,
            )
            .await
            .unwrap();

        // quorum reached here, window should be open receiving signatures

        let task_response_2_digest = hash(task_response);
        let bls_sig_op_2 = test_operator_2
            .bls_keypair
            .sign_message(task_response_2_digest.as_ref());
        bls_agg_service
            .process_new_signature(
                task_index,
                task_response_2_digest,
                bls_sig_op_2.clone(),
                test_operator_2.operator_id,
            )
            .await
            .unwrap();

        let signers_apk_g2 =
            aggregate_g2_public_keys(&vec![test_operator_1.clone(), test_operator_2.clone()]);
        let signers_agg_sig_g1 = aggregate_g1_signatures(&[bls_sig_op_1, bls_sig_op_2]);
        let quorum_apks_g1 = vec![aggregate_g1_public_keys(&vec![
            test_operator_1,
            test_operator_2,
        ])];

        let expected_agg_service_response = BlsAggregationServiceResponse {
            task_index,
            task_response_digest: task_response_2_digest,
            non_signers_pub_keys_g1: vec![],
            quorum_apks_g1,
            signers_apk_g2,
            signers_agg_sig_g1,
            non_signer_quorum_bitmap_indices: vec![],
            quorum_apk_indices: vec![],
            total_stake_indices: vec![],
            non_signer_stake_indices: vec![],
        };

        let response = bls_agg_service
            .aggregated_response_receiver
            .lock()
            .await
            .recv()
            .await;

        let elapsed = start.elapsed();
        assert_eq!(
            expected_agg_service_response,
            response.clone().unwrap().unwrap()
        );
        assert_eq!(task_index, response.unwrap().unwrap().task_index);
        assert!(elapsed >= time_to_expiry);
        assert!(elapsed < window_duration);
    }

    #[tokio::test]
    async fn test_if_window_duration_is_zero_no_signatures_are_aggregated_after_reaching_quorum() {
        let test_operator_1 = TestOperator {
            operator_id: U256::from(1).into(),
            stake_per_quorum: HashMap::from([(0u8, U256::from(100))]),
            bls_keypair: BlsKeyPair::new(PRIVATE_KEY_1.into()).unwrap(),
        };
        let test_operator_2 = TestOperator {
            operator_id: U256::from(2).into(),
            stake_per_quorum: HashMap::from([(0u8, U256::from(100))]),
            bls_keypair: BlsKeyPair::new(PRIVATE_KEY_2.into()).unwrap(),
        };
        let test_operators = vec![test_operator_1.clone(), test_operator_2.clone()];
        let block_number = 1;
        let task_index = 0;
        let task_response = 123;
        let quorum_numbers: Vec<QuorumNum> = vec![0];
        let quorum_threshold_percentages: QuorumThresholdPercentages = vec![40_u8];
        let fake_avs_registry_service = FakeAvsRegistryService::new(block_number, test_operators);
        let bls_agg_service =
            BlsAggregatorService::new(fake_avs_registry_service, get_test_logger());

        let time_to_expiry = Duration::from_secs(2);
        let window_duration = Duration::ZERO;

        let start = Instant::now();
        bls_agg_service
            .initialize_new_task_with_window(
                task_index,
                block_number as u32,
                quorum_numbers,
                quorum_threshold_percentages,
                time_to_expiry,
                window_duration,
            )
            .await
            .unwrap();

        let task_response_1_digest = hash(task_response);
        let bls_sig_op_1 = test_operator_1
            .bls_keypair
            .sign_message(task_response_1_digest.as_ref());
        bls_agg_service
            .process_new_signature(
                task_index,
                task_response_1_digest,
                bls_sig_op_1.clone(),
                test_operator_1.operator_id,
            )
            .await
            .unwrap();

        // quorum reached here but window duration is zero, so no more signatures should be aggregated
        sleep(Duration::from_millis(1)).await;

        let task_response_2_digest = hash(task_response);
        let bls_sig_op_2 = test_operator_2
            .bls_keypair
            .sign_message(task_response_2_digest.as_ref());
        let process_signature_result = bls_agg_service
            .process_new_signature(
                task_index,
                task_response_2_digest,
                bls_sig_op_2.clone(),
                test_operator_2.operator_id,
            )
            .await;
        assert_eq!(
            Err(BlsAggregationServiceError::ChannelError), // TODO: change this error to be more representative
            process_signature_result
        );

        let signers_apk_g2 = aggregate_g2_public_keys(&[test_operator_1.clone()]);
        let signers_agg_sig_g1 = aggregate_g1_signatures(&[bls_sig_op_1]);
        let quorum_apks_g1 = vec![aggregate_g1_public_keys(&vec![
            test_operator_1,
            test_operator_2.clone(),
        ])];

        let expected_agg_service_response = BlsAggregationServiceResponse {
            task_index,
            task_response_digest: task_response_1_digest,
            non_signers_pub_keys_g1: vec![test_operator_2.bls_keypair.public_key()],
            quorum_apks_g1,
            signers_apk_g2,
            signers_agg_sig_g1,
            non_signer_quorum_bitmap_indices: vec![],
            quorum_apk_indices: vec![],
            total_stake_indices: vec![],
            non_signer_stake_indices: vec![],
        };

        let response = bls_agg_service
            .aggregated_response_receiver
            .lock()
            .await
            .recv()
            .await;

        let elapsed = start.elapsed();
        assert_eq!(
            expected_agg_service_response,
            response.clone().unwrap().unwrap()
        );
        assert_eq!(task_index, response.unwrap().unwrap().task_index);
        assert!(elapsed < time_to_expiry);
    }

    #[tokio::test]
    async fn test_no_signatures_are_aggregated_after_window() {
        let test_operator_1 = TestOperator {
            operator_id: U256::from(1).into(),
            stake_per_quorum: HashMap::from([(0u8, U256::from(100))]),
            bls_keypair: BlsKeyPair::new(PRIVATE_KEY_1.into()).unwrap(),
        };
        let test_operator_2 = TestOperator {
            operator_id: U256::from(2).into(),
            stake_per_quorum: HashMap::from([(0u8, U256::from(100))]),
            bls_keypair: BlsKeyPair::new(PRIVATE_KEY_2.into()).unwrap(),
        };
        let test_operators = vec![test_operator_1.clone(), test_operator_2.clone()];
        let block_number = 1;
        let task_index = 0;
        let task_response = 123;
        let quorum_numbers: Vec<QuorumNum> = vec![0];
        let quorum_threshold_percentages: QuorumThresholdPercentages = vec![40_u8];
        let fake_avs_registry_service = FakeAvsRegistryService::new(block_number, test_operators);
        let bls_agg_service =
            BlsAggregatorService::new(fake_avs_registry_service, get_test_logger());

        let time_to_expiry = Duration::from_secs(5);
        let window_duration = Duration::from_secs(1);

        let start = Instant::now();
        bls_agg_service
            .initialize_new_task_with_window(
                task_index,
                block_number as u32,
                quorum_numbers,
                quorum_threshold_percentages,
                time_to_expiry,
                window_duration,
            )
            .await
            .unwrap();

        let task_response_1_digest = hash(task_response);
        let bls_sig_op_1 = test_operator_1
            .bls_keypair
            .sign_message(task_response_1_digest.as_ref());
        bls_agg_service
            .process_new_signature(
                task_index,
                task_response_1_digest,
                bls_sig_op_1.clone(),
                test_operator_1.operator_id,
            )
            .await
            .unwrap();

        // quorum reached here, window should be open for 1 second
        sleep(Duration::from_secs(2)).await;

        let task_response_2_digest = hash(task_response);
        let bls_sig_op_2 = test_operator_2
            .bls_keypair
            .sign_message(task_response_2_digest.as_ref());
        let process_signature_result = bls_agg_service
            .process_new_signature(
                task_index,
                task_response_2_digest,
                bls_sig_op_2.clone(),
                test_operator_2.operator_id,
            )
            .await;
        assert_eq!(
            Err(BlsAggregationServiceError::ChannelError), // TODO: change this error to be more representative
            process_signature_result
        );

        let signers_apk_g2 = aggregate_g2_public_keys(&[test_operator_1.clone()]);
        let signers_agg_sig_g1 = aggregate_g1_signatures(&[bls_sig_op_1]);
        let quorum_apks_g1 = vec![aggregate_g1_public_keys(&vec![
            test_operator_1,
            test_operator_2.clone(),
        ])];

        let expected_agg_service_response = BlsAggregationServiceResponse {
            task_index,
            task_response_digest: task_response_1_digest,
            non_signers_pub_keys_g1: vec![test_operator_2.bls_keypair.public_key()],
            quorum_apks_g1,
            signers_apk_g2,
            signers_agg_sig_g1,
            non_signer_quorum_bitmap_indices: vec![],
            quorum_apk_indices: vec![],
            total_stake_indices: vec![],
            non_signer_stake_indices: vec![],
        };

        let response = bls_agg_service
            .aggregated_response_receiver
            .lock()
            .await
            .recv()
            .await;

        let elapsed = start.elapsed();
        assert_eq!(
            expected_agg_service_response,
            response.clone().unwrap().unwrap()
        );
        assert_eq!(task_index, response.unwrap().unwrap().task_index);
        assert!(elapsed < time_to_expiry);
    }
}<|MERGE_RESOLUTION|>--- conflicted
+++ resolved
@@ -205,9 +205,6 @@
             let sender = task_channel
                 .get(&task_index)
                 .ok_or(BlsAggregationServiceError::TaskNotFound)?;
-<<<<<<< HEAD
-            dbg!("seee{:?}",sender);
-=======
 
             self.logger.debug(
                 &format!(
@@ -216,7 +213,6 @@
                 ),
                 "eigen-services-blsaggregation.bls_agg.process_new_signature",
             );
->>>>>>> 5882608b
             // send the task to the aggregator thread
             sender
                 .send(task)
@@ -263,7 +259,6 @@
         aggregated_operators: &mut AggregatedOperators,
         operator_state: OperatorAvsState,
         signed_task_digest: SignedTaskResponseDigest,
-<<<<<<< HEAD
     ) -> Result<&mut AggregatedOperators, BlsAggregationServiceError> {
         let Some(operator_pub_keys) = operator_state.operator_info.pub_keys.clone() else {
             return Err(BlsAggregationServiceError::SignatureVerificationError(
@@ -271,17 +266,6 @@
             ));
         };
         let operator_g2_pubkey = operator_pub_keys.g2_pub_key.g2();
-=======
-        logger: SharedLogger,
-    ) -> &mut AggregatedOperators {
-        let operator_g2_pubkey = operator_state
-            .operator_info
-            .pub_keys
-            .clone()
-            .unwrap()
-            .g2_pub_key
-            .g2();
->>>>>>> 5882608b
         aggregated_operators
             .signers_operator_ids_set
             .insert(signed_task_digest.operator_id, true);
@@ -437,33 +421,6 @@
                     aggregated_response_sender
                         .send(Ok(current_aggregated_response.unwrap()))
                         .map_err(|_| BlsAggregationServiceError::ChannelError)?;
-<<<<<<< HEAD
-                    return Ok(());
-                },
-                signed_task_digest = signatures_rx.recv() =>{
-                    // New signature, aggregate it. If threshold is met, start window
-                    let Some(digest) = signed_task_digest else {
-                        dbg!("Could not receive new signature due to channel closed");
-                        return Err(BlsAggregationServiceError::SignaturesChannelClosed);
-                    };
-                    // check if the operator has already signed for this digest
-                    if aggregated_operators
-                        .get(&digest.task_response_digest)
-                        .map(|operators| {
-                            operators
-                                .signers_operator_ids_set
-                                .contains_key(&digest.operator_id)
-                        })
-                        .unwrap_or(false)
-                    {
-                        digest
-                            .signature_verification_channel
-                            .send(Err(SignatureVerificationError::DuplicateSignature))
-                            .await
-                            .map_err(|_| BlsAggregationServiceError::ChannelError)?;
-                        continue;
-                    }
-=======
                 } else {
                     logger.debug(
                         &format!(
@@ -522,7 +479,6 @@
                         .map_err(|_| BlsAggregationServiceError::ChannelError)?;
                     continue;
                 }
->>>>>>> 5882608b
 
                     let verification_result = BlsAggregatorService::<A>::verify_signature(
                         task_index,
@@ -564,14 +520,9 @@
                                 digest_aggregated_operators,
                                 operator_state.clone(),
                                 digest.clone(),
-<<<<<<< HEAD
-                            )?
-                            .clone())
-=======
                                 logger.clone()
                             )
                             .clone()
->>>>>>> 5882608b
                         })
                         .unwrap_or_else(|| {
                             let mut signers_apk_g2 = BlsG2Point::new(G2Affine::zero());
