--- conflicted
+++ resolved
@@ -13,11 +13,8 @@
 alloy-provider = { workspace = true, features = ["ws"] }
 alloy-rpc-types.workspace = true
 anyhow = "1.0.83"
-<<<<<<< HEAD
 ark-serialize.workspace = true
-=======
 async-trait.workspace = true
->>>>>>> 76971ade
 eigen-client-avsregistry.workspace = true
 eigen-crypto-bls.workspace = true
 eigen-logging.workspace = true
