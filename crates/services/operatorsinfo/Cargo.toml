--- conflicted
+++ resolved
@@ -28,12 +28,8 @@
 tokio-util = "0.7.11"
 [dev-dependencies]
 eigen-logging.workspace = true
-eigen-testing-utils.workspace = true
-<<<<<<< HEAD
-eigen-logging.workspace = true
 eigen-client-elcontracts.workspace = true
 ark-bn254.workspace = true
 ark-std = {version = "0.4.0", default-features = false}
 ark-ff.workspace = true
-=======
->>>>>>> 76971ade
+eigen-testing-utils.workspace = true
