--- conflicted
+++ resolved
@@ -350,17 +350,6 @@
         .await;
         tokio::time::sleep(Duration::from_secs(1)).await; // need to wait atleast 1 second to get the event processed
 
-<<<<<<< HEAD
-        // Use a timeout to ensure the test does not run indefinitely
-        let _handle = tokio::spawn({
-            async move {
-                let shutdown_rx = shutdown_rx.clone();
-                operators_info_service_in_memory
-                    .start_service(2019065, 2039045, shutdown_rx)
-                    .await
-                    .unwrap();
-            }
-=======
         cancel_token.clone().cancel();
 
         let address = address!("f39fd6e51aad88f6f4ce6ab8827279cfffb92266");
@@ -405,7 +394,6 @@
                         .unwrap(),
                 )
                 .await;
->>>>>>> b906fe4a
         });
         register_operator(
             "0x59c6995e998f97a5a0044966f0945389dc9e86dae88c7a8412f4603b6b78690d",
