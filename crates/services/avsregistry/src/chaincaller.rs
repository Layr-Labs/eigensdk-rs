--- conflicted
+++ resolved
@@ -12,14 +12,9 @@
 use crate::AvsRegistryService;
 
 #[derive(Debug, Clone)]
-<<<<<<< HEAD
-pub struct AvsRegistryServiceChainCaller {
-    operators_info_service: OperatorInfoServiceInMemory,
-=======
 pub struct AvsRegistryServiceChainCaller<R: AvsRegistryReader, S: OperatorInfoService> {
     avs_registry: R,
     operators_info_service: S,
->>>>>>> 76971ade
 }
 
 impl<R: AvsRegistryReader, S: OperatorInfoService> AvsRegistryServiceChainCaller<R, S> {
@@ -28,11 +23,7 @@
     /// # Arguments
     ///
     /// * `operators_info_service` - The operator info service
-<<<<<<< HEAD
-    pub fn new(operators_info_service: OperatorInfoServiceInMemory) -> Self {
-=======
     pub fn new(avs_registry: R, operators_info_service: S) -> Self {
->>>>>>> 76971ade
         Self {
             operators_info_service,
         }
@@ -141,39 +132,16 @@
     }
 }
 
-<<<<<<< HEAD
-impl AvsRegistryServiceChainCaller {
-    /// Get the operator info from the operator id
-    ///
-    /// # Arguments
-    ///
-    /// * `operator_id` - The operator id
-    ///
-    /// # Returns
-    ///
-    /// The operator public keys
-    async fn get_operator_info(&self, operator_id: [u8; 32]) -> Option<OperatorPubKeys> {
-        let operator_addr = self
-            .operators_info_service
-            .avs_registry_reader
-            .get_operator_from_id(operator_id)
-            .await
-            .ok()?;
-=======
 impl<R: AvsRegistryReader, S: OperatorInfoService> AvsRegistryServiceChainCaller<R, S> {
     async fn get_operator_info(
         &self,
         operator_id: [u8; 32],
     ) -> Result<OperatorPubKeys, AvsRegistryError> {
         let operator_addr = self.avs_registry.get_operator_from_id(operator_id).await?;
->>>>>>> 76971ade
 
         self.operators_info_service
             .get_operator_info(operator_addr)
             .await
-<<<<<<< HEAD
-            .unwrap()
-=======
             .ok_or(AvsRegistryError::GetOperatorInfo)
     }
 }
@@ -290,6 +258,5 @@
             HashMap::from([(block_num as u8, expected_quorum_state)]);
 
         assert_eq!(expected_quorum_state_per_number, quorum_state_per_number);
->>>>>>> 76971ade
     }
 }