--- conflicted
+++ resolved
@@ -12,10 +12,6 @@
 
 #[derive(Debug, Clone)]
 pub struct AvsRegistryServiceChainCaller {
-<<<<<<< HEAD
-=======
-    avs_registry: AvsRegistryChainReader,
->>>>>>> 2d455ccb
     operators_info_service: OperatorInfoServiceInMemory,
 }
 
@@ -24,20 +20,11 @@
     ///
     /// # Arguments
     ///
-<<<<<<< HEAD
-    /// * `operators_info_service` - The operator info service
-    pub fn new(operators_info_service: OperatorInfoServiceInMemory) -> Self {
-        Self {
-=======
-    /// * `avs_registry` - The AVS registry chain reader
     /// * `operators_info_service` - The operator info service
     pub fn new(
-        avs_registry: AvsRegistryChainReader,
         operators_info_service: OperatorInfoServiceInMemory,
     ) -> Self {
         Self {
-            avs_registry,
->>>>>>> 2d455ccb
             operators_info_service,
         }
     }
@@ -62,12 +49,8 @@
         let mut operators_avs_state: HashMap<FixedBytes<32>, OperatorAvsState> = HashMap::new();
 
         let operators_stakes_in_quorums = self
-<<<<<<< HEAD
             .operators_info_service
             .avs_registry_reader
-=======
-            .avs_registry
->>>>>>> 2d455ccb
             .get_operators_stake_in_quorums_at_block(block_num, Bytes::from(Vec::from(quorum_nums)))
             .await?;
 
@@ -167,12 +150,8 @@
         quorum_numbers: Vec<u8>,
         non_signer_operator_ids: Vec<FixedBytes<32>>,
     ) -> Result<CheckSignaturesIndices, AvsRegistryError> {
-<<<<<<< HEAD
         self.operators_info_service
             .avs_registry_reader
-=======
-        self.avs_registry
->>>>>>> 2d455ccb
             .get_check_signatures_indices(
                 reference_block_number,
                 quorum_numbers,
@@ -194,12 +173,8 @@
     /// The operator public keys
     async fn get_operator_info(&self, operator_id: [u8; 32]) -> Option<OperatorPubKeys> {
         let operator_addr = self
-<<<<<<< HEAD
             .operators_info_service
             .avs_registry_reader
-=======
-            .avs_registry
->>>>>>> 2d455ccb
             .get_operator_from_id(operator_id)
             .await
             .ok()?;
@@ -207,9 +182,6 @@
         self.operators_info_service
             .get_operator_info(operator_addr)
             .await
-<<<<<<< HEAD
             .unwrap()
-=======
->>>>>>> 2d455ccb
     }
 }