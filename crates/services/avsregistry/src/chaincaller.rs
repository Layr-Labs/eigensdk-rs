use alloy_primitives::{Bytes, FixedBytes, U256};
use ark_bn254::G1Projective;
use ark_ec::{short_weierstrass::Affine, AffineRepr, CurveGroup};
use eigen_client_avsregistry::{error::AvsRegistryError, reader::AvsRegistryChainReader};
use eigen_crypto_bls::{BlsG1Point, PublicKey};
use eigen_services_operatorsinfo::operatorsinfo_inmemory::OperatorInfoServiceInMemory;
use eigen_types::operator::{OperatorAvsState, OperatorInfo, OperatorPubKeys, QuorumAvsState};
use eigen_utils::binding::OperatorStateRetriever::CheckSignaturesIndices;
use std::collections::HashMap;

use crate::AvsRegistryService;

#[derive(Debug, Clone)]
pub struct AvsRegistryServiceChainCaller {
    avs_registry: AvsRegistryChainReader,
    operators_info_service: OperatorInfoServiceInMemory,
}

impl AvsRegistryServiceChainCaller {
    /// Create a new instance of the AvsRegistryServiceChainCaller
    ///
    /// # Arguments
    ///
    /// * `avs_registry` - The AVS registry chain reader
    /// * `operators_info_service` - The operator info service
    pub fn new(
        avs_registry: AvsRegistryChainReader,
        operators_info_service: OperatorInfoServiceInMemory,
    ) -> Self {
        Self {
            avs_registry,
            operators_info_service,
        }
    }
}

impl AvsRegistryService for AvsRegistryServiceChainCaller {
    /// Get the operators AVS state at a specific block number
    ///
    /// # Arguments
    ///
    /// * `block_num` - The block number to get the AVS state at
    /// * `quorum_nums` - The list of quorum numbers
    ///
    /// # Returns
    ///
    /// A hashmap containing the operator ID and the operator AVS state
    async fn get_operators_avs_state_at_block(
        &self,
        block_num: u32,
        quorum_nums: &[u8],
    ) -> Result<HashMap<FixedBytes<32>, OperatorAvsState>, AvsRegistryError> {
        let mut operators_avs_state: HashMap<FixedBytes<32>, OperatorAvsState> = HashMap::new();

        let operators_stakes_in_quorums = self
            .avs_registry
            .get_operators_stake_in_quorums_at_block(block_num, Bytes::from(Vec::from(quorum_nums)))
            .await?;

        if operators_stakes_in_quorums.len() != quorum_nums.len() {
            // the list of quorum nums and the list of operators stakes in quorums should have the same length
            return Err(AvsRegistryError::InvalidQuorumNums);
        }

        for (quorum_id, quorum_num) in quorum_nums.iter().enumerate() {
            for operator in &operators_stakes_in_quorums[quorum_id] {
                let info = self.get_operator_info(*operator.operatorId).await;
                let stake_per_quorum = HashMap::new();
                let avs_state = operators_avs_state
                    .entry(FixedBytes(*operator.operatorId))
                    .or_insert_with(|| OperatorAvsState {
                        operator_id: *operator.operatorId,
                        operator_info: OperatorInfo { pub_keys: info },
                        stake_per_quorum,
                        block_num: block_num.into(),
                    });
                avs_state
                    .stake_per_quorum
                    .insert(*quorum_num, U256::from(operator.stake));
            }
        }

        Ok(operators_avs_state)
    }

    /// Get the quorum AVS state at a specific block
    ///
    /// # Arguments
    ///
    /// * `quorum_nums` - The list of quorum numbers
    /// * `block_num` - The block number
    ///
    /// # Returns
    ///
    /// A hashmap containing the quorum number and the quorum AVS state.
    async fn get_quorums_avs_state_at_block(
        &self,
        quorum_nums: &[u8],
        block_num: u32,
    ) -> Result<HashMap<u8, QuorumAvsState>, AvsRegistryError> {
        let operators_avs_state = self
            .get_operators_avs_state_at_block(block_num, quorum_nums)
            .await?;

<<<<<<< HEAD
        let mut quorums_avs_state: HashMap<u8, QuorumAvsState> = HashMap::new();

        for quorum_num in quorum_nums.iter() {
            let mut pub_key_g1 = G1Projective::from(PublicKey::identity());
            let mut total_stake: U256 = U256::from(0);
            for operator in operators_avs_state.values() {
                if !operator
                    .stake_per_quorum
                    .get(quorum_num)
                    .unwrap_or(&U256::ZERO)
                    .is_zero()
                {
                    if let Some(pub_keys) = &operator.operator_info.pub_keys {
                        pub_key_g1 += pub_keys.g1_pub_key.g1();
                        total_stake += operator.stake_per_quorum[quorum_num];
                    }
                }
            }
            let agg_pub_key_g1 = if pub_key_g1 == G1Projective::from(PublicKey::zero()) {
                // TODO: check this. What should the apk be for a quorum without stakers?
                BlsG1Point::new(Affine::zero())
            } else {
                BlsG1Point::new(pub_key_g1.into_affine())
            };

            quorums_avs_state.insert(
                *quorum_num,
                QuorumAvsState {
                    quorum_num: *quorum_num,
                    total_stake,
                    agg_pub_key_g1,
                    block_num,
                },
            );
        }
        Ok(quorums_avs_state)
=======
        Ok(quorum_nums
            .iter()
            .map(|quorum_num| {
                let mut pub_key_g1 = G1Projective::from(PublicKey::identity());
                let mut total_stake: U256 = U256::from(0);
                for operator in operators_avs_state.values() {
                    if !operator.stake_per_quorum[quorum_num].is_zero() {
                        if let Some(pub_keys) = &operator.operator_info.pub_keys {
                            pub_key_g1 += pub_keys.g1_pub_key.g1();
                            total_stake += operator.stake_per_quorum[quorum_num];
                        }
                    }
                }
                let agg_pub_key_g1 = if pub_key_g1 == G1Projective::from(PublicKey::zero()) {
                    BlsG1Point::new(Affine::zero())
                } else {
                    BlsG1Point::new(pub_key_g1.into_affine())
                };

                (
                    *quorum_num,
                    QuorumAvsState {
                        quorum_num: *quorum_num,
                        total_stake,
                        agg_pub_key_g1,
                        block_num,
                    },
                )
            })
            .collect())
>>>>>>> 674e2d05
    }

    /// Get the signatures indices of quorum members for a specific block and checks
    /// if the indices are valid
    ///
    /// # Arguments
    ///
    /// * `reference_block_number` - The reference block number
    /// * `quorum_numbers` - The list of quorum numbers
    /// * `non_signer_operator_ids` - The list of non-signer operator ids
    ///
    /// # Returns
    ///
    /// A struct containing the indices of the quorum members that signed,
    /// and the ones that didn't
    async fn get_check_signatures_indices(
        &self,
        reference_block_number: u32,
        quorum_numbers: Vec<u8>,
        non_signer_operator_ids: Vec<FixedBytes<32>>,
    ) -> Result<CheckSignaturesIndices, AvsRegistryError> {
        self.avs_registry
            .get_check_signatures_indices(
                reference_block_number,
                quorum_numbers,
                non_signer_operator_ids,
            )
            .await
    }
}

impl AvsRegistryServiceChainCaller {
    /// Get the operator info from the operator id
    ///
    /// # Arguments
    ///
    /// * `operator_id` - The operator id
    ///
    /// # Returns
    ///
    /// The operator public keys
    async fn get_operator_info(&self, operator_id: [u8; 32]) -> Option<OperatorPubKeys> {
        let operator_addr = self
            .avs_registry
            .get_operator_from_id(operator_id)
            .await
            .ok()?;

        self.operators_info_service
            .get_operator_info(operator_addr)
            .await
    }
}<|MERGE_RESOLUTION|>--- conflicted
+++ resolved
@@ -102,44 +102,6 @@
             .get_operators_avs_state_at_block(block_num, quorum_nums)
             .await?;
 
-<<<<<<< HEAD
-        let mut quorums_avs_state: HashMap<u8, QuorumAvsState> = HashMap::new();
-
-        for quorum_num in quorum_nums.iter() {
-            let mut pub_key_g1 = G1Projective::from(PublicKey::identity());
-            let mut total_stake: U256 = U256::from(0);
-            for operator in operators_avs_state.values() {
-                if !operator
-                    .stake_per_quorum
-                    .get(quorum_num)
-                    .unwrap_or(&U256::ZERO)
-                    .is_zero()
-                {
-                    if let Some(pub_keys) = &operator.operator_info.pub_keys {
-                        pub_key_g1 += pub_keys.g1_pub_key.g1();
-                        total_stake += operator.stake_per_quorum[quorum_num];
-                    }
-                }
-            }
-            let agg_pub_key_g1 = if pub_key_g1 == G1Projective::from(PublicKey::zero()) {
-                // TODO: check this. What should the apk be for a quorum without stakers?
-                BlsG1Point::new(Affine::zero())
-            } else {
-                BlsG1Point::new(pub_key_g1.into_affine())
-            };
-
-            quorums_avs_state.insert(
-                *quorum_num,
-                QuorumAvsState {
-                    quorum_num: *quorum_num,
-                    total_stake,
-                    agg_pub_key_g1,
-                    block_num,
-                },
-            );
-        }
-        Ok(quorums_avs_state)
-=======
         Ok(quorum_nums
             .iter()
             .map(|quorum_num| {
@@ -170,7 +132,6 @@
                 )
             })
             .collect())
->>>>>>> 674e2d05
     }
 
     /// Get the signatures indices of quorum members for a specific block and checks
