--- conflicted
+++ resolved
@@ -12,10 +12,7 @@
 use eigen_utils::binding::OperatorStateRetriever::CheckSignaturesIndices;
 
 pub mod chaincaller;
-<<<<<<< HEAD
-=======
 pub mod fake_avs_registry_service;
->>>>>>> 2d455ccb
 
 pub trait AvsRegistryService {
     fn get_operators_avs_state_at_block(
@@ -24,30 +21,18 @@
         quorum_nums: &[u8],
     ) -> impl std::future::Future<
         Output = Result<HashMap<FixedBytes<32>, OperatorAvsState>, AvsRegistryError>,
-<<<<<<< HEAD
-    >;
-=======
     > + Send;
->>>>>>> 2d455ccb
 
     fn get_quorums_avs_state_at_block(
         &self,
         quorum_nums: &[u8],
         block_num: u32,
-<<<<<<< HEAD
-    ) -> impl std::future::Future<Output = Result<HashMap<u8, QuorumAvsState>, AvsRegistryError>>;
-=======
     ) -> impl std::future::Future<Output = Result<HashMap<u8, QuorumAvsState>, AvsRegistryError>> + Send;
->>>>>>> 2d455ccb
 
     fn get_check_signatures_indices(
         &self,
         reference_block_number: u32,
         quorum_numbers: Vec<u8>,
         non_signer_operator_ids: Vec<FixedBytes<32>>,
-<<<<<<< HEAD
-    ) -> impl std::future::Future<Output = Result<CheckSignaturesIndices, AvsRegistryError>>;
-=======
     ) -> impl std::future::Future<Output = Result<CheckSignaturesIndices, AvsRegistryError>> + Send;
->>>>>>> 2d455ccb
 }