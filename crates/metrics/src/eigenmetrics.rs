--- conflicted
+++ resolved
@@ -34,19 +34,12 @@
             },
             logger,
         };
-<<<<<<< HEAD
         EigenPerformance::describe();
         eigen_metrics_metrics
             .eigen_metrics
             .performance_score
             .set(100_f64);
         eigen_metrics_metrics
-=======
-        EigenMetrics::describe();
-        // Default value is 100 . It will go down if node doesn't perform well
-        gauge.performance_score.set(100_f64);
-        gauge
->>>>>>> c853f316
     }
 
     /// Get the performance score
