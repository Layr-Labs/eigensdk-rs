--- conflicted
+++ resolved
@@ -10,15 +10,12 @@
 
 [dependencies]
 alloy-primitives.workspace = true
-<<<<<<< HEAD
+ark-serialize = "0.4.2"
 eigen-crypto-bls.workspace = true
 eigen-utils.workspace = true
 ethers.workspace = true
 num-bigint = "0.4.4"
-=======
-ark-serialize = "0.4.2"
 thiserror.workspace = true
 tokio.workspace = true
->>>>>>> 2d455ccb
 
 [dev-dependencies]