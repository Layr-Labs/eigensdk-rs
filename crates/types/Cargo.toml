--- conflicted
+++ resolved
@@ -9,17 +9,11 @@
 license-file.workspace = true
 
 [dependencies]
-<<<<<<< HEAD
 alloy-primitives.workspace = true
-ark-serialize = "0.4.2"
+ark-serialize.workspace = true
 eigen-crypto-bls.workspace = true
-=======
-ark-serialize.workspace = true
->>>>>>> 76971ade
 ethers.workspace = true
 num-bigint = "0.4.4"
-eigen-crypto-bls.workspace = true
-alloy-primitives.workspace = true
 thiserror.workspace = true
 tokio.workspace = true
 
