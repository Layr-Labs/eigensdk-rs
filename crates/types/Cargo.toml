[package]
name = "eigen-types"
description = "Eigen Layer types "

version.workspace = true
edition.workspace = true
rust-version.workspace = true
repository.workspace = true
license-file.workspace = true

[dependencies]
ark-serialize.workspace = true
ethers.workspace = true
num-bigint = "0.4.4"
eigen-crypto-bls.workspace = true
alloy-primitives.workspace = true
<<<<<<< HEAD
=======
ark-serialize = "0.4.2"
thiserror.workspace = true
tokio.workspace = true
>>>>>>> 2d455ccb

[dev-dependencies]<|MERGE_RESOLUTION|>--- conflicted
+++ resolved
@@ -14,11 +14,7 @@
 num-bigint = "0.4.4"
 eigen-crypto-bls.workspace = true
 alloy-primitives.workspace = true
-<<<<<<< HEAD
-=======
-ark-serialize = "0.4.2"
 thiserror.workspace = true
 tokio.workspace = true
->>>>>>> 2d455ccb
 
 [dev-dependencies]