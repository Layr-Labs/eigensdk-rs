--- conflicted
+++ resolved
@@ -1,9 +1,5 @@
 use alloy_primitives::{Address, FixedBytes, U256};
-<<<<<<< HEAD
-use ark_serialize::CanonicalSerialize;
-=======
 use ark_serialize::{CanonicalSerialize, SerializationError};
->>>>>>> 2d455ccb
 use eigen_crypto_bls::{BlsG1Point, BlsG2Point, BlsKeyPair};
 use ethers::{types::U64, utils::keccak256};
 use num_bigint::BigUint;
@@ -125,19 +121,11 @@
     pub block_num: U64,
 }
 
-<<<<<<< HEAD
-pub fn operator_id_from_g1_pub_key(pub_key: BlsG1Point) -> [u8; 32] {
-    let mut bytes = Vec::new();
-    let g1 = pub_key.g1();
-    g1.serialize_uncompressed(&mut bytes).unwrap(); // check unwrap
-    keccak256(bytes)
-=======
 pub fn operator_id_from_g1_pub_key(pub_key: BlsG1Point) -> Result<[u8; 32], SerializationError> {
     let mut bytes = Vec::new();
     let g1 = pub_key.g1();
     g1.serialize_uncompressed(&mut bytes)?;
     Ok(keccak256(bytes))
->>>>>>> 2d455ccb
 }
 
 #[derive(Debug)]
