--- conflicted
+++ resolved
@@ -17,8 +17,8 @@
     Web3(String, String),
 }
 
+/// Possible errors raised in signer creation
 #[derive(Error, Debug)]
-/// Possible errors raised in signer creation
 pub enum SignerError {
     #[error("invalid private key")]
     InvalidPrivateKey,
@@ -65,17 +65,11 @@
 #[cfg(test)]
 mod test {
     use super::Config;
-<<<<<<< HEAD
     use super::*;
     use alloy_consensus::{SignableTransaction, TxLegacy};
     use alloy_network::{TxSigner, TxSignerSync};
     use alloy_primitives::hex_literal::hex;
-    use alloy_primitives::{address, bytes, U256};
-=======
-    use alloy_consensus::TxLegacy;
-    use alloy_network::TxSignerSync;
-    use alloy_primitives::{bytes, Address, U256};
->>>>>>> 6c09f5b9
+    use alloy_primitives::{address, bytes, Address, U256};
     use alloy_signer::Signature;
     use alloy_signer_local::PrivateKeySigner;
     use std::str::FromStr;
