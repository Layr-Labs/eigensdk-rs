--- conflicted
+++ resolved
@@ -54,10 +54,6 @@
     }
 }
 
-<<<<<<< HEAD
-#[derive(Debug, Clone)]
-=======
->>>>>>> ec2429e0
 /// Bls key pair with public key on G1
 #[derive(Debug, Clone)]
 pub struct BlsKeyPair {
