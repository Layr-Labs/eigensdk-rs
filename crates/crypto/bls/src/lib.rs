#![doc(
    html_logo_url = "https://github.com/Layr-Labs/eigensdk-rs/assets/91280922/bd13caec-3c00-4afc-839a-b83d2890beb5",
    issue_tracker_base_url = "https://github.com/Layr-Labs/eigensdk-rs/issues/"
)]
#![cfg_attr(not(test), warn(unused_crate_dependencies))]

use alloy_primitives::{B256, U256};
use ark_std::str::FromStr;
pub mod error;

use crate::error::BlsError;
use ark_bn254::{Fq, Fr, G1Affine, G1Projective, G2Affine, G2Projective};
use ark_ec::{AffineRepr, CurveGroup};
use ark_ff::{fields::PrimeField, BigInt, BigInteger256, Fp2};
use eigen_crypto_bn254::utils::map_to_curve;
<<<<<<< HEAD
use eigen_utils::binding::IBLSSignatureChecker::{
    G1Point as G1PointChecker, G2Point as G2PointChecker,
};
=======
>>>>>>> 2d455ccb
use eigen_utils::binding::{
    BLSApkRegistry,
    RegistryCoordinator::{self},
};
use BLSApkRegistry::{G1Point as G1PointRegistry, G2Point as G2PointRegistry};
use RegistryCoordinator::{G1Point, G2Point};
pub type PrivateKey = Fr;
pub type PublicKey = G1Affine;
pub type BlsSignature = G1Affine;
pub type OperatorId = B256;

#[derive(Debug, Clone, PartialEq, Eq)]
pub struct BlsG1Point {
    g1: G1Affine,
}

impl BlsG1Point {
    pub fn new(g1: G1Affine) -> Self {
        Self { g1 }
    }

    pub fn g1(&self) -> G1Affine {
        self.g1
    }
}

#[derive(Debug, Clone, PartialEq, Eq)]
pub struct BlsG2Point {
    g2: G2Affine,
}

impl BlsG2Point {
    pub fn new(g2: G2Affine) -> Self {
        Self { g2 }
    }

    pub fn g2(&self) -> G2Affine {
        self.g2
    }
}

/// Bls key pair with public key on G1
#[derive(Debug, Clone)]
pub struct BlsKeyPair {
    /// Private Key
    priv_key: Fr,
    /// Public Key on G1
    pub_key: BlsG1Point,
}

impl BlsKeyPair {
    /// Input [`Fr`] as a [`String`]
    pub fn new(fr: String) -> Result<Self, BlsError> {
        let sk = Fr::from_str(&fr).map_err(|_| BlsError::InvalidBlsPrivateKey)?;
        let pk = G1Projective::from(G1Affine::generator()) * sk;
        Ok(Self {
            priv_key: sk,
            pub_key: BlsG1Point::new(pk.into_affine()),
        })
    }

    /// Get public key on G1
    pub fn public_key(&self) -> BlsG1Point {
        self.pub_key.clone()
    }

    pub fn sign_hashed_to_curve_message(&self, g1_hashed_msg: G1Affine) -> Signature {
        let sk_int: BigInteger256 = self.priv_key.into();
        let r = g1_hashed_msg.mul_bigint(sk_int);
        Signature::new(r.into_affine())
    }

    pub fn sign_message(&self, message: &[u8]) -> Signature {
        let g1 = map_to_curve(message);
        let sk_int: BigInteger256 = self.priv_key.into();
        let r = g1.mul_bigint(sk_int);
        Signature::new(r.into_affine())
    }

    /// Get public key on G2
    pub fn public_key_g2(&self) -> BlsG2Point {
        let pk = G2Projective::from(G2Affine::generator()) * self.priv_key;
        BlsG2Point::new(pk.into_affine())
    }
}

/// Convert [`G1Point`] to [`G1Affine`]
pub fn alloy_g1_point_to_g1_affine(g1_point: G1Point) -> G1Affine {
    let x_point = g1_point.X.into_limbs();
    let x = Fq::new(BigInteger256::new(x_point));
    let y_point = g1_point.Y.into_limbs();
    let y = Fq::new(BigInteger256::new(y_point));
    G1Affine::new(x, y)
}

/// Convert [`G1Affine`] to  Alloy [`G1Point`]
pub fn convert_to_g1_point(g1: G1Affine) -> Result<G1Point, BlsError> {
    let x_point_result = g1.x();
    let y_point_result = g1.y();

    let (Some(x_point), Some(y_point)) = (x_point_result, y_point_result) else {
        return Err(BlsError::InvalidG1Affine);
    };

    let x = BigInt::new(x_point.into_bigint().0);
    let y = BigInt::new(y_point.into_bigint().0);

    let x_u256 = U256::from_limbs(x.0);
    let y_u256 = U256::from_limbs(y.0);

    Ok(G1Point {
        X: x_u256,
        Y: y_u256,
    })
}

/// Convert [`G1Affine`] to  Alloy [`G1Point`]
pub fn convert_to_bls_checker_g1_point(g1: G1Affine) -> Result<G1PointChecker, BlsError> {
    let x_point_result = g1.x();
    let y_point_result = g1.y();

    let (Some(x_point), Some(y_point)) = (x_point_result, y_point_result) else {
        return Err(BlsError::InvalidG1Affine);
    };
    let x = BigInt::new(x_point.into_bigint().0);
    let y = BigInt::new(y_point.into_bigint().0);

    let x_u256 = U256::from_limbs(x.0);
    let y_u256 = U256::from_limbs(y.0);

    Ok(G1PointChecker {
        X: x_u256,
        Y: y_u256,
    })
}

/// Convert [`G1Affine`] to  Alloy [`G1Point`]
pub fn convert_to_bls_checker_g2_point(g2: G2Affine) -> Result<G2PointChecker, BlsError> {
    let x_point_result = g2.x();
    let y_point_result = g2.y();

    let (Some(x_point), Some(y_point)) = (x_point_result, y_point_result) else {
        return Err(BlsError::InvalidG2Affine);
    };
    let x_point_c0 = x_point.c0;
    let x_point_c1 = x_point.c1;
    let y_point_c0 = y_point.c0;
    let y_point_c1 = y_point.c1;

    let x_0 = BigInt::new(x_point_c0.into_bigint().0);
    let x_1 = BigInt::new(x_point_c1.into_bigint().0);
    let y_0 = BigInt::new(y_point_c0.into_bigint().0);
    let y_1 = BigInt::new(y_point_c1.into_bigint().0);

    let x_u256_0 = U256::from_limbs(x_0.0);
    let x_u256_1 = U256::from_limbs(x_1.0);
    let y_u256_0 = U256::from_limbs(y_0.0);
    let y_u256_1 = U256::from_limbs(y_1.0);

    Ok(G2PointChecker {
        X: [x_u256_1, x_u256_0],
        Y: [y_u256_1, y_u256_0],
    })
}

/// Convert [`G2Affine`] to [`G2Point`]
pub fn convert_to_g2_point(g2: G2Affine) -> Result<G2Point, BlsError> {
    let x_point_result = g2.x();
    // let x_point_c1 = g2.x().unwrap().c1;

    let y_point_result = g2.y();
    // let y_point_c1 = g2.y().unwrap().c1;

    let (Some(x_point), Some(y_point)) = (x_point_result, y_point_result) else {
        return Err(BlsError::InvalidG2Affine);
    };
    let x_point_c0 = x_point.c0;
    let x_point_c1 = x_point.c1;
    let y_point_c0 = y_point.c0;
    let y_point_c1 = y_point.c1;

    let x_0 = BigInt::new(x_point_c0.into_bigint().0);
    let x_1 = BigInt::new(x_point_c1.into_bigint().0);
    let y_0 = BigInt::new(y_point_c0.into_bigint().0);
    let y_1 = BigInt::new(y_point_c1.into_bigint().0);

    let x_u256_0 = U256::from_limbs(x_0.0);
    let x_u256_1 = U256::from_limbs(x_1.0);
    let y_u256_0 = U256::from_limbs(y_0.0);
    let y_u256_1 = U256::from_limbs(y_1.0);

    Ok(G2Point {
        X: [x_u256_1, x_u256_0],
        Y: [y_u256_1, y_u256_0],
    })
}

/// Convert [`G1Point`] to [`G1Affine`]
pub fn alloy_registry_g1_point_to_g1_affine(g1_point: G1PointRegistry) -> G1Affine {
    let x_point = g1_point.X.into_limbs();
    let x = Fq::new(BigInteger256::new(x_point));
    let y_point = g1_point.Y.into_limbs();
    let y = Fq::new(BigInteger256::new(y_point));
    G1Affine::new(x, y)
}

/// Convert [`G1Point`] to [`G1Affine`]
pub fn alloy_registry_g2_point_to_g2_affine(g2_point: G2PointRegistry) -> G2Affine {
    let x_fp2 = Fp2::new(
        BigInteger256::new(g2_point.X[1].into_limbs()).into(),
        BigInteger256::new(g2_point.X[0].into_limbs()).into(),
    );
    let y_fp2 = Fp2::new(
        BigInteger256::new(g2_point.Y[1].into_limbs()).into(),
        BigInteger256::new(g2_point.Y[0].into_limbs()).into(),
    );
    G2Affine::new(x_fp2, y_fp2)
}

/// Convert [`G2Affine`] to [`G2Point`]
pub fn convert_to_registry_g2_point(g2: G2Affine) -> Result<G2PointRegistry, BlsError> {
    let x_point_result = g2.x();
    let y_point_result = g2.y();

    let (Some(x_point), Some(y_point)) = (x_point_result, y_point_result) else {
        return Err(BlsError::InvalidG2Affine);
    };
    let x_point_c0 = x_point.c0;
    let x_point_c1 = x_point.c1;
    let y_point_c0 = y_point.c0;
    let y_point_c1 = y_point.c1;

    let x_0 = BigInt::new(x_point_c0.into_bigint().0);
    let x_1 = BigInt::new(x_point_c1.into_bigint().0);
    let y_0 = BigInt::new(y_point_c0.into_bigint().0);
    let y_1 = BigInt::new(y_point_c1.into_bigint().0);

    let x_u256_0 = U256::from_limbs(x_0.0);
    let x_u256_1 = U256::from_limbs(x_1.0);
    let y_u256_0 = U256::from_limbs(y_0.0);
    let y_u256_1 = U256::from_limbs(y_1.0);

    Ok(G2PointRegistry {
        X: [x_u256_1, x_u256_0],
        Y: [y_u256_1, y_u256_0],
    })
}

/// Convert [`G1Point`] to [`G1Affine`]
pub fn alloy_registry_g1_point_to_g1_affine(g1_point: G1PointRegistry) -> G1Affine {
    let x_point = g1_point.X.into_limbs();
    let x = Fq::new(BigInteger256::new(x_point));
    let y_point = g1_point.Y.into_limbs();
    let y = Fq::new(BigInteger256::new(y_point));
    G1Affine::new(x, y)
}

/// Convert [`G1Point`] to [`G1Affine`]
pub fn alloy_registry_g2_point_to_g2_affine(g2_point: G2PointRegistry) -> G2Affine {
    let x_fp2 = Fp2::new(
        BigInteger256::new(g2_point.X[1].into_limbs()).into(),
        BigInteger256::new(g2_point.X[0].into_limbs()).into(),
    );
    let y_fp2 = Fp2::new(
        BigInteger256::new(g2_point.Y[1].into_limbs()).into(),
        BigInteger256::new(g2_point.Y[0].into_limbs()).into(),
    );
    G2Affine::new(x_fp2, y_fp2)
}

/// Convert [`G2Affine`] to [`G2Point`]
pub fn convert_to_registry_g2_point(g2: G2Affine) -> Result<G2PointRegistry, BlsError> {
    let x_point_result = g2.x();
    let y_point_result = g2.y();

    if let (Some(x_point), Some(y_point)) = (x_point_result, y_point_result) {
        let x_point_c0 = x_point.c0;
        let x_point_c1 = x_point.c1;
        let y_point_c0 = y_point.c0;
        let y_point_c1 = y_point.c1;

        let x_0 = BigInt::new(x_point_c0.into_bigint().0);
        let x_1 = BigInt::new(x_point_c1.into_bigint().0);
        let y_0 = BigInt::new(y_point_c0.into_bigint().0);
        let y_1 = BigInt::new(y_point_c1.into_bigint().0);

        let x_u256_0 = U256::from_limbs(x_0.0);
        let x_u256_1 = U256::from_limbs(x_1.0);
        let y_u256_0 = U256::from_limbs(y_0.0);
        let y_u256_1 = U256::from_limbs(y_1.0);

        Ok(G2PointRegistry {
            X: [x_u256_1, x_u256_0],
            Y: [y_u256_1, y_u256_0],
        })
    } else {
        Err(BlsError::InvalidG2Affine)
    }
}

/// Signature instance on [`G1Affine`]
#[derive(Debug, Clone, PartialEq, Eq)]
pub struct Signature {
    g1_point: BlsG1Point,
}

impl Signature {
    pub fn new(g1: G1Affine) -> Self {
        Self {
            g1_point: BlsG1Point::new(g1),
        }
    }

    pub fn g1_point(&self) -> BlsG1Point {
        self.g1_point.clone()
    }
}

#[cfg(test)]
mod tests {
    use super::*;
    use ark_bn254::Fq2;
    use eigen_crypto_bn254::utils::verify_message;

    #[test]
    fn test_convert_to_g1_point() {
        let x_point = Fq::from_str(
            "17709620697113958145616918533531128159269167719799793368595970620022661612059",
        )
        .unwrap();
        let y_point = Fq::from_str(
            "9890439522434691655532127414660267222813910180198976870423582442696952349816",
        )
        .unwrap();
        let g1_affine = G1Affine::new(x_point, y_point);

        let alloy_g1_point = convert_to_g1_point(g1_affine).unwrap();
        assert_eq!(
            alloy_g1_point.X,
            U256::from_str(
                "17709620697113958145616918533531128159269167719799793368595970620022661612059"
            )
            .unwrap()
        );
        assert_eq!(
            alloy_g1_point.Y,
            U256::from_str(
                "9890439522434691655532127414660267222813910180198976870423582442696952349816"
            )
            .unwrap()
        );
    }

    #[test]
    fn test_alloy_g1_point_to_g1_affine() {
        let alloy_g1_point = G1Point {
            X: U256::from_str(
                "17709620697113958145616918533531128159269167719799793368595970620022661612059",
            )
            .unwrap(),
            Y: U256::from_str(
                "9890439522434691655532127414660267222813910180198976870423582442696952349816",
            )
            .unwrap(),
        };

        let g1_affine = alloy_g1_point_to_g1_affine(alloy_g1_point);
        assert_eq!(
            U256::from_limbs(g1_affine.x().unwrap().into_bigint().0),
            U256::from_str(
                "17709620697113958145616918533531128159269167719799793368595970620022661612059"
            )
            .unwrap()
        );
        assert_eq!(
            U256::from_limbs(g1_affine.y().unwrap().into_bigint().0),
            U256::from_str(
                "9890439522434691655532127414660267222813910180198976870423582442696952349816"
            )
            .unwrap()
        );
    }

    #[test]
    fn test_convert_to_g2_point() {
        let x_point_c0 = Fq::from_str(
            "6834287759893774453556191528501556195232162436167606874229072410417955767882",
        )
        .unwrap();
        let x_point_c1 = Fq::from_str(
            "15529400123788596166111036611862227541174221446291015207340396747864347375335",
        )
        .unwrap();

        let y_point_c0 = Fq::from_str(
            "7616309349481520605447660298084926776417001188005125143383153219707218450524",
        )
        .unwrap();
        let y_point_c1 = Fq::from_str(
            "19775028091101520702581412350510183088819198056772055625089714355379667714558",
        )
        .unwrap();

        let x_point = Fq2::new(x_point_c0, x_point_c1);
        let y_point = Fq2::new(y_point_c0, y_point_c1);

        let g2_affine = G2Affine::new(x_point, y_point);

        let alloy_g2_point = convert_to_g2_point(g2_affine).unwrap();
        assert_eq!(
            alloy_g2_point.X[0],
            U256::from_str(
                "15529400123788596166111036611862227541174221446291015207340396747864347375335"
            )
            .unwrap()
        );
        assert_eq!(
            alloy_g2_point.X[1],
            U256::from_str(
                "6834287759893774453556191528501556195232162436167606874229072410417955767882"
            )
            .unwrap()
        );
        assert_eq!(
            alloy_g2_point.Y[0],
            U256::from_str(
                "19775028091101520702581412350510183088819198056772055625089714355379667714558"
            )
            .unwrap()
        );
        assert_eq!(
            alloy_g2_point.Y[1],
            U256::from_str(
                "7616309349481520605447660298084926776417001188005125143383153219707218450524"
            )
            .unwrap()
        );
    }

    #[test]
    fn test_bls_key_pair() {
        let bls_priv_key =
            "12248929636257230549931416853095037629726205319386239410403476017439825112537";
        let bls_key_pair = BlsKeyPair::new(bls_priv_key.to_string()).unwrap();

        assert_eq!(
            U256::from_limbs(bls_key_pair.public_key().g1().x().unwrap().into_bigint().0),
            U256::from_str(
                "277950648056014144722774518899051149098728246263316284984520891067822832300"
            )
            .unwrap()
        );
        assert_eq!(
            U256::from_limbs(bls_key_pair.public_key().g1().y().unwrap().into_bigint().0),
            U256::from_str(
                "16927236637669640540790285431111034664564710839671197540688155537113438534238"
            )
            .unwrap()
        );
    }

    #[test]
    fn test_map_to_curve() {
        let message: [u8; 32] = [
            1, 2, 3, 4, 5, 6, 7, 8, 9, 10, 11, 12, 13, 14, 15, 16, 17, 18, 19, 20, 21, 22, 23, 24,
            25, 26, 27, 28, 29, 30, 31, 32,
        ];
        let g1 = map_to_curve(&message);

        assert_eq!(
            U256::from_limbs(g1.x().unwrap().into_bigint().0),
            U256::from_str(
                "455867356320691211509944977504407603390036387149619137164185182714736811811"
            )
            .unwrap()
        );
        assert_eq!(
            U256::from_limbs(g1.y().unwrap().into_bigint().0),
            U256::from_str(
                "9802125641729881429496664198939823213610051907104384160271670136040620850981"
            )
            .unwrap()
        );
    }

    #[test]
    fn test_sign_message() {
        let message: [u8; 32] = [
            1, 2, 3, 4, 5, 6, 7, 8, 9, 10, 11, 12, 13, 14, 15, 16, 17, 18, 19, 20, 21, 22, 23, 24,
            25, 26, 27, 28, 29, 30, 31, 32,
        ];
        let bls_priv_key =
            "12248929636257230549931416853095037629726205319386239410403476017439825112537";
        let bls_key_pair = BlsKeyPair::new(bls_priv_key.to_string()).unwrap();

        let signature = bls_key_pair.sign_message(&message);
        assert_eq!(
            U256::from_limbs(signature.g1_point().g1().x().unwrap().into_bigint().0),
            U256::from_str(
                "6125087140203962697351933212367898471377426213402772883153680722977416765651"
            )
            .unwrap()
        );
        assert_eq!(
            U256::from_limbs(signature.g1_point().g1().y().unwrap().into_bigint().0),
            U256::from_str(
                "19120302240465611628345095276448175199636936878728446037184749040811421969742"
            )
            .unwrap()
        );
    }

    #[test]
    fn test_verify_message() {
        let message: [u8; 32] = [
            1, 2, 3, 4, 5, 6, 7, 8, 9, 10, 11, 12, 13, 14, 15, 16, 17, 18, 19, 20, 21, 22, 23, 24,
            25, 26, 27, 28, 29, 30, 31, 32,
        ];
        let bls_priv_key =
            "12248929636257230549931416853095037629726205319386239410403476017439825112537";
        let bls_key_pair = BlsKeyPair::new(bls_priv_key.to_string()).unwrap();

        let signature = bls_key_pair.sign_message(&message);

        assert!(verify_message(
            bls_key_pair.public_key_g2().g2(),
            &message,
            signature.g1_point().g1()
        ));
    }

    #[test]
    fn test_alloy_registry_g2_point_to_g2_affine() {
        let registry_g2_point = G2PointRegistry {
            X: [
                U256::from_str(
                    "5757009320127825712028542414399286695979413866882055578475552905478799178978",
                )
                .unwrap(),
                U256::from_str(
                    "21244616545128868564944750577089226156588822099825362793595203506897139322148",
                )
                .unwrap(),
            ],
            Y: [
                U256::from_str(
                    "14151879035050941576498647371309462393327101480686968228451570672809612016186",
                )
                .unwrap(),
                U256::from_str(
                    "3459884663217117850014821742383597128426843416583591466170557027357262534805",
                )
                .unwrap(),
            ],
        };

        let g2_affine = alloy_registry_g2_point_to_g2_affine(registry_g2_point);
        let expected_g2_affine = G2Affine {
            x: Fq2::new(
                Fq::from_str(
                    "21244616545128868564944750577089226156588822099825362793595203506897139322148",
                )
                .unwrap(),
                Fq::from_str(
                    "5757009320127825712028542414399286695979413866882055578475552905478799178978",
                )
                .unwrap(),
            ),
            y: Fq2::new(
                Fq::from_str(
                    "3459884663217117850014821742383597128426843416583591466170557027357262534805",
                )
                .unwrap(),
                Fq::from_str(
                    "14151879035050941576498647371309462393327101480686968228451570672809612016186",
                )
                .unwrap(),
            ),
            infinity: false,
        };

        assert_eq!(g2_affine, expected_g2_affine);
    }
}<|MERGE_RESOLUTION|>--- conflicted
+++ resolved
@@ -13,12 +13,9 @@
 use ark_ec::{AffineRepr, CurveGroup};
 use ark_ff::{fields::PrimeField, BigInt, BigInteger256, Fp2};
 use eigen_crypto_bn254::utils::map_to_curve;
-<<<<<<< HEAD
 use eigen_utils::binding::IBLSSignatureChecker::{
     G1Point as G1PointChecker, G2Point as G2PointChecker,
 };
-=======
->>>>>>> 2d455ccb
 use eigen_utils::binding::{
     BLSApkRegistry,
     RegistryCoordinator::{self},
