#![doc(
    html_logo_url = "https://github.com/Layr-Labs/eigensdk-rs/assets/91280922/bd13caec-3c00-4afc-839a-b83d2890beb5",
    issue_tracker_base_url = "https://github.com/Layr-Labs/eigensdk-rs/issues/"
)]
#![cfg_attr(not(test), warn(unused_crate_dependencies))]

use alloy_primitives::{B256, U256};
use ark_std::str::FromStr;
pub mod error;

use crate::error::BlsError;
use ark_bn254::{g1::G1Affine, Fq, Fr, G1Projective, G2Affine, G2Projective};
use ark_ec::{AffineRepr, CurveGroup};
use ark_ff::{fields::PrimeField, BigInt, BigInteger256, Fp2};
<<<<<<< HEAD
use ark_serialize::{CanonicalDeserialize, CanonicalSerialize};
=======
>>>>>>> 2d455ccb
use eigen_crypto_bn254::utils::map_to_curve;
use eigen_utils::binding::{
    BLSApkRegistry,
    RegistryCoordinator::{self},
};
<<<<<<< HEAD
use serde::de::{self, Visitor};
use serde::{Deserialize, Serialize};
=======
>>>>>>> 2d455ccb
use BLSApkRegistry::{G1Point as G1PointRegistry, G2Point as G2PointRegistry};
use RegistryCoordinator::{G1Point, G2Point};
pub type PrivateKey = Fr;
pub type PublicKey = G1Affine;
pub type BlsSignature = G1Affine;
pub type OperatorId = B256;

#[derive(Debug, Clone, PartialEq, Eq)]
pub struct BlsG1Point {
    g1: G1Affine,
}

impl Serialize for BlsG1Point {
    fn serialize<S>(&self, serializer: S) -> Result<S::Ok, S::Error>
    where
        S: serde::Serializer,
    {
        let mut buffer = Vec::new();
        self.g1().serialize_uncompressed(&mut buffer).unwrap();
        serializer.serialize_bytes(&buffer)
    }
}

impl<'de> Deserialize<'de> for BlsG1Point {
    fn deserialize<D>(deserializer: D) -> Result<Self, D::Error>
    where
        D: serde::Deserializer<'de>,
    {
        struct BlsG1PointVisitor;

        impl<'de> Visitor<'de> for BlsG1PointVisitor {
            type Value = BlsG1Point;

            fn expecting(&self, formatter: &mut ark_std::fmt::Formatter) -> std::fmt::Result {
                formatter.write_str("a byte array representing a G1Affine point")
            }

            fn visit_seq<A>(self, mut seq: A) -> Result<Self::Value, A::Error>
            where
                A: serde::de::SeqAccess<'de>,
            {
                let mut buffer = Vec::new();

                while let Some(value) = seq.next_element()? {
                    buffer.push(value);
                }

                let g1 = G1Affine::deserialize_uncompressed(&*buffer).map_err(de::Error::custom)?;
                Ok(BlsG1Point { g1 })
            }
        }

        deserializer.deserialize_seq(BlsG1PointVisitor)
    }
}

impl BlsG1Point {
    pub fn new(g1: G1Affine) -> Self {
        Self { g1 }
    }

    pub fn g1(&self) -> G1Affine {
        self.g1
    }
}

#[derive(Debug, Clone, PartialEq, Eq)]
pub struct BlsG2Point {
    g2: G2Affine,
}

impl BlsG2Point {
    pub fn new(g2: G2Affine) -> Self {
        Self { g2 }
    }

    pub fn g2(&self) -> G2Affine {
        self.g2
    }
}

/// Bls key pair with public key on G1
#[derive(Debug, Clone)]
pub struct BlsKeyPair {
    /// Private Key
    priv_key: Fr,
    /// Public Key on G1
    pub_key: BlsG1Point,
}

impl BlsKeyPair {
    /// Input [`Fr`] as a [`String`]
    pub fn new(fr: String) -> Result<Self, BlsError> {
        let sk_result = Fr::from_str(&fr);
        match sk_result {
            Ok(sk) => {
                let pk = G1Projective::from(G1Affine::generator()) * sk;
                Ok(Self {
                    priv_key: sk,
                    pub_key: BlsG1Point::new(pk.into_affine()),
                })
            }
            Err(_) => Err(BlsError::InvalidBlsPrivateKey),
        }
    }

    /// Get public key on G1
    pub fn public_key(&self) -> BlsG1Point {
        self.pub_key.clone()
    }

    pub fn sign_hashed_to_curve_message(&self, g1_hashed_msg: G1Affine) -> Signature {
        let sk_int: BigInteger256 = self.priv_key.into();
        let r = g1_hashed_msg.mul_bigint(sk_int);
        Signature::new(r.into_affine())
    }

    pub fn sign_message(&self, message: &[u8]) -> Signature {
        let g1 = map_to_curve(message);
        let sk_int: BigInteger256 = self.priv_key.into();
        let r = g1.mul_bigint(sk_int);
        Signature::new(r.into_affine())
    }

    /// Get public key on G2
    pub fn public_key_g2(&self) -> BlsG2Point {
        let pk = G2Projective::from(G2Affine::generator()) * self.priv_key;
        BlsG2Point::new(pk.into_affine())
    }
}

/// Convert [`G1Point`] to [`G1Affine`]
pub fn alloy_g1_point_to_g1_affine(g1_point: G1Point) -> G1Affine {
    let x_point = g1_point.X.into_limbs();
    let x = Fq::new(BigInteger256::new(x_point));
    let y_point = g1_point.Y.into_limbs();
    let y = Fq::new(BigInteger256::new(y_point));
    G1Affine::new_unchecked(x, y)
}

/// Convert [`G1Affine`] to  Alloy [`G1Point`]
pub fn convert_to_g1_point(g1: G1Affine) -> Result<G1Point, BlsError> {
    let x_point_result = g1.x();
    let y_point_result = g1.y();

    if let (Some(x_point), Some(y_point)) = (x_point_result, y_point_result) {
        let x = BigInt::new(x_point.into_bigint().0);
        let y = BigInt::new(y_point.into_bigint().0);

        let x_u256 = U256::from_limbs(x.0);
        let y_u256 = U256::from_limbs(y.0);

        Ok(G1Point {
            X: x_u256,
            Y: y_u256,
        })
    } else {
        Err(BlsError::InvalidG1Affine)
    }
}

/// Convert [`G2Affine`] to [`G2Point`]
pub fn convert_to_g2_point(g2: G2Affine) -> Result<G2Point, BlsError> {
    let x_point_result = g2.x();
    // let x_point_c1 = g2.x().unwrap().c1;

    let y_point_result = g2.y();
    // let y_point_c1 = g2.y().unwrap().c1;

    if let (Some(x_point), Some(y_point)) = (x_point_result, y_point_result) {
        let x_point_c0 = x_point.c0;
        let x_point_c1 = x_point.c1;
        let y_point_c0 = y_point.c0;
        let y_point_c1 = y_point.c1;

        let x_0 = BigInt::new(x_point_c0.into_bigint().0);
        let x_1 = BigInt::new(x_point_c1.into_bigint().0);
        let y_0 = BigInt::new(y_point_c0.into_bigint().0);
        let y_1 = BigInt::new(y_point_c1.into_bigint().0);

        let x_u256_0 = U256::from_limbs(x_0.0);
        let x_u256_1 = U256::from_limbs(x_1.0);
        let y_u256_0 = U256::from_limbs(y_0.0);
        let y_u256_1 = U256::from_limbs(y_1.0);

        Ok(G2Point {
            X: [x_u256_1, x_u256_0],
            Y: [y_u256_1, y_u256_0],
        })
    } else {
        Err(BlsError::InvalidG2Affine)
    }
}

/// Convert [`G1Point`] to [`G1Affine`]
pub fn alloy_registry_g1_point_to_g1_affine(g1_point: G1PointRegistry) -> G1Affine {
    let x_point = g1_point.X.into_limbs();
    let x = Fq::new(BigInteger256::new(x_point));
    let y_point = g1_point.Y.into_limbs();
    let y = Fq::new(BigInteger256::new(y_point));
<<<<<<< HEAD
    G1Affine::new_unchecked(x, y)
=======
    G1Affine::new(x, y)
>>>>>>> 2d455ccb
}

/// Convert [`G1Point`] to [`G1Affine`]
pub fn alloy_registry_g2_point_to_g2_affine(g2_point: G2PointRegistry) -> G2Affine {
    let x_fp2 = Fp2::new(
        BigInteger256::new(g2_point.X[1].into_limbs()).into(),
        BigInteger256::new(g2_point.X[0].into_limbs()).into(),
    );
    let y_fp2 = Fp2::new(
        BigInteger256::new(g2_point.Y[1].into_limbs()).into(),
        BigInteger256::new(g2_point.Y[0].into_limbs()).into(),
    );
<<<<<<< HEAD
    G2Affine::new_unchecked(x_fp2, y_fp2)
=======
    G2Affine::new(x_fp2, y_fp2)
>>>>>>> 2d455ccb
}

/// Convert [`G2Affine`] to [`G2Point`]
pub fn convert_to_registry_g2_point(g2: G2Affine) -> Result<G2PointRegistry, BlsError> {
    let x_point_result = g2.x();
    let y_point_result = g2.y();

    if let (Some(x_point), Some(y_point)) = (x_point_result, y_point_result) {
        let x_point_c0 = x_point.c0;
        let x_point_c1 = x_point.c1;
        let y_point_c0 = y_point.c0;
        let y_point_c1 = y_point.c1;

        let x_0 = BigInt::new(x_point_c0.into_bigint().0);
        let x_1 = BigInt::new(x_point_c1.into_bigint().0);
        let y_0 = BigInt::new(y_point_c0.into_bigint().0);
        let y_1 = BigInt::new(y_point_c1.into_bigint().0);

        let x_u256_0 = U256::from_limbs(x_0.0);
        let x_u256_1 = U256::from_limbs(x_1.0);
        let y_u256_0 = U256::from_limbs(y_0.0);
        let y_u256_1 = U256::from_limbs(y_1.0);

        Ok(G2PointRegistry {
            X: [x_u256_1, x_u256_0],
            Y: [y_u256_1, y_u256_0],
        })
    } else {
        Err(BlsError::InvalidG2Affine)
    }
}

/// Signature instance on [`G1Affine`]
<<<<<<< HEAD
#[derive(Debug, Clone, PartialEq, Eq, Serialize, Deserialize)]
=======
#[derive(Debug, Clone, PartialEq, Eq)]
>>>>>>> 2d455ccb
pub struct Signature {
    g1_point: BlsG1Point,
}

impl Signature {
    pub fn new(g1: G1Affine) -> Self {
        Self {
            g1_point: BlsG1Point::new(g1),
        }
    }

    pub fn g1_point(&self) -> BlsG1Point {
        self.g1_point.clone()
    }
}

#[cfg(test)]
mod tests {

    use super::*;
    use ark_bn254::Fq2;
    use eigen_crypto_bn254::utils::verify_message;

    #[test]
    fn test_convert_to_g1_point() {
        let x_point = Fq::from_str(
            "17709620697113958145616918533531128159269167719799793368595970620022661612059",
        )
        .unwrap();
        let y_point = Fq::from_str(
            "9890439522434691655532127414660267222813910180198976870423582442696952349816",
        )
        .unwrap();
        let g1_affine = G1Affine::new(x_point, y_point);

        let alloy_g1_point = convert_to_g1_point(g1_affine).unwrap();
        assert_eq!(
            alloy_g1_point.X,
            U256::from_str(
                "17709620697113958145616918533531128159269167719799793368595970620022661612059"
            )
            .unwrap()
        );
        assert_eq!(
            alloy_g1_point.Y,
            U256::from_str(
                "9890439522434691655532127414660267222813910180198976870423582442696952349816"
            )
            .unwrap()
        );
    }

    #[test]
    fn test_alloy_g1_point_to_g1_affine() {
        let alloy_g1_point = G1Point {
            X: U256::from_str(
                "17709620697113958145616918533531128159269167719799793368595970620022661612059",
            )
            .unwrap(),
            Y: U256::from_str(
                "9890439522434691655532127414660267222813910180198976870423582442696952349816",
            )
            .unwrap(),
        };

        let g1_affine = alloy_g1_point_to_g1_affine(alloy_g1_point);
        assert_eq!(
            U256::from_limbs(g1_affine.x().unwrap().into_bigint().0),
            U256::from_str(
                "17709620697113958145616918533531128159269167719799793368595970620022661612059"
            )
            .unwrap()
        );
        assert_eq!(
            U256::from_limbs(g1_affine.y().unwrap().into_bigint().0),
            U256::from_str(
                "9890439522434691655532127414660267222813910180198976870423582442696952349816"
            )
            .unwrap()
        );
    }

    #[test]
    fn test_convert_to_g2_point() {
        let x_point_c0 = Fq::from_str(
            "6834287759893774453556191528501556195232162436167606874229072410417955767882",
        )
        .unwrap();
        let x_point_c1 = Fq::from_str(
            "15529400123788596166111036611862227541174221446291015207340396747864347375335",
        )
        .unwrap();

        let y_point_c0 = Fq::from_str(
            "7616309349481520605447660298084926776417001188005125143383153219707218450524",
        )
        .unwrap();
        let y_point_c1 = Fq::from_str(
            "19775028091101520702581412350510183088819198056772055625089714355379667714558",
        )
        .unwrap();

        let x_point = Fq2::new(x_point_c0, x_point_c1);
        let y_point = Fq2::new(y_point_c0, y_point_c1);

        let g2_affine = G2Affine::new(x_point, y_point);

        let alloy_g2_point = convert_to_g2_point(g2_affine).unwrap();
        assert_eq!(
            alloy_g2_point.X[0],
            U256::from_str(
                "15529400123788596166111036611862227541174221446291015207340396747864347375335"
            )
            .unwrap()
        );
        assert_eq!(
            alloy_g2_point.X[1],
            U256::from_str(
                "6834287759893774453556191528501556195232162436167606874229072410417955767882"
            )
            .unwrap()
        );
        assert_eq!(
            alloy_g2_point.Y[0],
            U256::from_str(
                "19775028091101520702581412350510183088819198056772055625089714355379667714558"
            )
            .unwrap()
        );
        assert_eq!(
            alloy_g2_point.Y[1],
            U256::from_str(
                "7616309349481520605447660298084926776417001188005125143383153219707218450524"
            )
            .unwrap()
        );
    }

    #[test]
    fn test_bls_key_pair() {
        let bls_priv_key =
            "12248929636257230549931416853095037629726205319386239410403476017439825112537";
        let bls_key_pair = BlsKeyPair::new(bls_priv_key.to_string()).unwrap();

        assert_eq!(
            U256::from_limbs(bls_key_pair.public_key().g1().x().unwrap().into_bigint().0),
            U256::from_str(
                "277950648056014144722774518899051149098728246263316284984520891067822832300"
            )
            .unwrap()
        );
        assert_eq!(
            U256::from_limbs(bls_key_pair.public_key().g1().y().unwrap().into_bigint().0),
            U256::from_str(
                "16927236637669640540790285431111034664564710839671197540688155537113438534238"
            )
            .unwrap()
        );
    }

    #[test]
    fn test_map_to_curve() {
        let message: [u8; 32] = [
            1, 2, 3, 4, 5, 6, 7, 8, 9, 10, 11, 12, 13, 14, 15, 16, 17, 18, 19, 20, 21, 22, 23, 24,
            25, 26, 27, 28, 29, 30, 31, 32,
        ];
        let g1 = map_to_curve(&message);

        assert_eq!(
            U256::from_limbs(g1.x().unwrap().into_bigint().0),
            U256::from_str(
                "455867356320691211509944977504407603390036387149619137164185182714736811811"
            )
            .unwrap()
        );
        assert_eq!(
            U256::from_limbs(g1.y().unwrap().into_bigint().0),
            U256::from_str(
                "9802125641729881429496664198939823213610051907104384160271670136040620850981"
            )
            .unwrap()
        );
    }

    #[test]
    fn test_sign_message() {
        let message: [u8; 32] = [
            1, 2, 3, 4, 5, 6, 7, 8, 9, 10, 11, 12, 13, 14, 15, 16, 17, 18, 19, 20, 21, 22, 23, 24,
            25, 26, 27, 28, 29, 30, 31, 32,
        ];
        let bls_priv_key =
            "12248929636257230549931416853095037629726205319386239410403476017439825112537";
        let bls_key_pair = BlsKeyPair::new(bls_priv_key.to_string()).unwrap();

        let signature = bls_key_pair.sign_message(&message);
        assert_eq!(
            U256::from_limbs(signature.g1_point().g1().x().unwrap().into_bigint().0),
            U256::from_str(
                "6125087140203962697351933212367898471377426213402772883153680722977416765651"
            )
            .unwrap()
        );
        assert_eq!(
            U256::from_limbs(signature.g1_point().g1().y().unwrap().into_bigint().0),
            U256::from_str(
                "19120302240465611628345095276448175199636936878728446037184749040811421969742"
            )
            .unwrap()
        );
    }

    #[test]
    fn test_verify_message() {
        let message: [u8; 32] = [
            1, 2, 3, 4, 5, 6, 7, 8, 9, 10, 11, 12, 13, 14, 15, 16, 17, 18, 19, 20, 21, 22, 23, 24,
            25, 26, 27, 28, 29, 30, 31, 32,
        ];
        let bls_priv_key =
            "12248929636257230549931416853095037629726205319386239410403476017439825112537";
        let bls_key_pair = BlsKeyPair::new(bls_priv_key.to_string()).unwrap();

        let signature = bls_key_pair.sign_message(&message);

        assert!(verify_message(
            bls_key_pair.public_key_g2().g2(),
            &message,
            signature.g1_point().g1()
        ));
    }

    #[test]
    fn test_alloy_registry_g2_point_to_g2_affine() {
        let registry_g2_point = G2PointRegistry {
            X: [
                U256::from_str(
                    "5757009320127825712028542414399286695979413866882055578475552905478799178978",
                )
                .unwrap(),
                U256::from_str(
                    "21244616545128868564944750577089226156588822099825362793595203506897139322148",
                )
                .unwrap(),
            ],
            Y: [
                U256::from_str(
                    "14151879035050941576498647371309462393327101480686968228451570672809612016186",
                )
                .unwrap(),
                U256::from_str(
                    "3459884663217117850014821742383597128426843416583591466170557027357262534805",
                )
                .unwrap(),
            ],
        };

        let g2_affine = alloy_registry_g2_point_to_g2_affine(registry_g2_point);
        let expected_g2_affine = G2Affine {
            x: Fq2::new(
                Fq::from_str(
                    "21244616545128868564944750577089226156588822099825362793595203506897139322148",
                )
                .unwrap(),
                Fq::from_str(
                    "5757009320127825712028542414399286695979413866882055578475552905478799178978",
                )
                .unwrap(),
            ),
            y: Fq2::new(
                Fq::from_str(
                    "3459884663217117850014821742383597128426843416583591466170557027357262534805",
                )
                .unwrap(),
                Fq::from_str(
                    "14151879035050941576498647371309462393327101480686968228451570672809612016186",
                )
                .unwrap(),
            ),
            infinity: false,
        };

        assert_eq!(g2_affine, expected_g2_affine);
    }
<<<<<<< HEAD

    #[test]
    fn test_serialize_deserialize_bls_g1_point() {
        let bls_priv_key =
            "12248929636257230549931416853095037629726205319386239410403476017439825112537";
        let bls_key_pair = BlsKeyPair::new(bls_priv_key.to_string()).unwrap();

        let original_point = bls_key_pair.public_key();
        // Serialize the BlsG1Point to a JSON string
        let serialized = serde_json::to_string(&original_point).expect("Failed to serialize");

        // Deserialize the JSON string back to a BlsG1Point
        let deserialized: BlsG1Point =
            serde_json::from_str(&serialized).expect("Failed to deserialize");

        // Check that the deserialized point matches the original
        assert_eq!(
            original_point, deserialized,
            "The deserialized point does not match the original"
        );
    }
=======
>>>>>>> 2d455ccb
}<|MERGE_RESOLUTION|>--- conflicted
+++ resolved
@@ -12,20 +12,14 @@
 use ark_bn254::{g1::G1Affine, Fq, Fr, G1Projective, G2Affine, G2Projective};
 use ark_ec::{AffineRepr, CurveGroup};
 use ark_ff::{fields::PrimeField, BigInt, BigInteger256, Fp2};
-<<<<<<< HEAD
 use ark_serialize::{CanonicalDeserialize, CanonicalSerialize};
-=======
->>>>>>> 2d455ccb
 use eigen_crypto_bn254::utils::map_to_curve;
 use eigen_utils::binding::{
     BLSApkRegistry,
     RegistryCoordinator::{self},
 };
-<<<<<<< HEAD
 use serde::de::{self, Visitor};
 use serde::{Deserialize, Serialize};
-=======
->>>>>>> 2d455ccb
 use BLSApkRegistry::{G1Point as G1PointRegistry, G2Point as G2PointRegistry};
 use RegistryCoordinator::{G1Point, G2Point};
 pub type PrivateKey = Fr;
@@ -226,11 +220,7 @@
     let x = Fq::new(BigInteger256::new(x_point));
     let y_point = g1_point.Y.into_limbs();
     let y = Fq::new(BigInteger256::new(y_point));
-<<<<<<< HEAD
-    G1Affine::new_unchecked(x, y)
-=======
     G1Affine::new(x, y)
->>>>>>> 2d455ccb
 }
 
 /// Convert [`G1Point`] to [`G1Affine`]
@@ -243,11 +233,7 @@
         BigInteger256::new(g2_point.Y[1].into_limbs()).into(),
         BigInteger256::new(g2_point.Y[0].into_limbs()).into(),
     );
-<<<<<<< HEAD
-    G2Affine::new_unchecked(x_fp2, y_fp2)
-=======
     G2Affine::new(x_fp2, y_fp2)
->>>>>>> 2d455ccb
 }
 
 /// Convert [`G2Affine`] to [`G2Point`]
@@ -281,11 +267,7 @@
 }
 
 /// Signature instance on [`G1Affine`]
-<<<<<<< HEAD
 #[derive(Debug, Clone, PartialEq, Eq, Serialize, Deserialize)]
-=======
-#[derive(Debug, Clone, PartialEq, Eq)]
->>>>>>> 2d455ccb
 pub struct Signature {
     g1_point: BlsG1Point,
 }
@@ -568,7 +550,6 @@
 
         assert_eq!(g2_affine, expected_g2_affine);
     }
-<<<<<<< HEAD
 
     #[test]
     fn test_serialize_deserialize_bls_g1_point() {
@@ -590,6 +571,4 @@
             "The deserialized point does not match the original"
         );
     }
-=======
->>>>>>> 2d455ccb
 }