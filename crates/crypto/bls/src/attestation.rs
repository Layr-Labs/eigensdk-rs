--- conflicted
+++ resolved
@@ -5,13 +5,8 @@
     pairing::{prepare_g1, prepare_g2, Pairing},
     AffineRepr, CurveGroup,
 };
-<<<<<<< HEAD
 use ark_ff::{BigInteger256, Field, One, Zero};
-use eigensdk_crypto_bn254::utils::{
-=======
-use ark_ff::{BigInteger256, Field, One};
 use eigen_crypto_bn254::utils::{
->>>>>>> 6351502b
     get_g2_generator, mul_by_generator_g1, mul_by_generator_g2, u256_to_bigint256,
 };
 use std::ops::Neg;
