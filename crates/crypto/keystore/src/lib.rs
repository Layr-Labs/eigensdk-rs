<<<<<<< HEAD
// #![doc(
//     html_logo_url = "https://github.com/supernovahs/eigensdk-rs/assets/91280922/bd13caec-3c00-4afc-839a-b83d2890beb5",
//     issue_tracker_base_url = "https://github.com/supernovahs/eigen-rs/issues/"
// )]
// #![cfg_attr(not(test), warn(unused_crate_dependencies))]

// use aes::{
//     cipher::{InnerIvInit, KeyInit, StreamCipherCore},
//     Aes128,
// };
// use ark_ec::{AffineRepr, CurveGroup};
// use ark_ff::{fields::PrimeField, Field};
// use eigen_crypto_bls::{BlsKeypair, PrivateKey, PublicKey};
// use eth_keystore::{CryptoJson, KdfparamsType};
// use ethers::{signers::LocalWallet, types::H256, utils::keccak256};
// use eyre::{eyre, Ok, Report};
// use rand::{thread_rng, RngCore};
// use scrypt::{scrypt, Params as ScryptParams};
// use serde::{Deserialize, Serialize};
// use std::{fmt::Debug, fs::File, io::Read, path::Path};

// #[derive(Default)]
// pub struct EncodedKeystore {
//     encrypted_keystore: Option<Keystore>,
//     password: Option<String>,
// }

// impl EncodedKeystore {
//     pub fn from_path<P>(path: &P, password: Option<String>) -> eyre::Result<Self>
//     where
//         P: AsRef<Path>,
//     {
//         let mut file = File::open(path)?;
//         let mut contents = String::new();
//         file.read_to_string(&mut contents)?;
//         let keystore: Keystore = serde_json::from_str(&contents)?;
//         Ok(Self {
//             encrypted_keystore: Some(keystore),
//             password,
//         })
//     }

//     pub fn from_string(contents: String, password: Option<String>) -> eyre::Result<Self> {
//         let keystore: Keystore = serde_json::from_str(&contents)?;
//         Ok(Self {
//             encrypted_keystore: Some(keystore),
//             password,
//         })
//     }

//     pub fn random() -> eyre::Result<Self> {
//         Ok(Self::default())
//     }

//     pub fn into_bls_keypair(self) -> eyre::Result<BlsKeypair> {
//         let fr = if let Some(keystore) = self.encrypted_keystore {
//             let secret = decrypt_key(keystore, self.password.unwrap_or_default())?;
//             PrivateKey::from_be_bytes_mod_order(&secret)
//         } else {
//             let rnd = &mut [0_u8; 32];
//             let mut rng = thread_rng();
//             loop {
//                 rng.fill_bytes(rnd);
//                 if let Some(key) = PrivateKey::from_random_bytes(rnd) {
//                     break key;
//                 }
//             }
//         };
//         let p = PublicKey::generator() * fr;

//         Ok(BlsKeypair {
//             private: fr,
//             public: p.into_affine(),
//         })
//     }

//     pub fn into_wallet(self) -> eyre::Result<LocalWallet> {
//         if let Some(keystore) = self.encrypted_keystore {
//             let secret = decrypt_key(keystore, self.password.unwrap_or_default())?;
//             Ok(LocalWallet::from_bytes(&secret)?)
//         } else {
//             Ok(LocalWallet::new(&mut thread_rng()))
//         }
//     }
// }

// #[derive(Debug, Deserialize, Serialize)]
// struct Keystore {
//     crypto: CryptoJson,
// }

// fn decrypt_key<S>(keystore: Keystore, password: S) -> eyre::Result<Vec<u8>>
// where
//     S: AsRef<[u8]>,
// {
//     // Derive the key.
//     let key = match keystore.crypto.kdfparams {
//         KdfparamsType::Pbkdf2 { .. } => {
//             return Err(Report::msg("Pbkdf2 not supported"));
//         }
//         KdfparamsType::Scrypt {
//             dklen,
//             n,
//             p,
//             r,
//             salt,
//         } => {
//             let mut key = vec![0u8; dklen as usize];
//             let log_n = (n as f32).log2() as u8;
//             let scrypt_params = ScryptParams::new(log_n, r, p)?;
//             scrypt(password.as_ref(), &salt, &scrypt_params, key.as_mut_slice())?;
//             key
//         }
//     };

//     // Derive the MAC from the derived key and ciphertext.
//     let derived_mac: H256 = keccak256([&key[16..32], &keystore.crypto.ciphertext].concat()).into();

//     if derived_mac.as_bytes() != keystore.crypto.mac.as_slice() {
//         return Err(eyre!("MacMismatch"));
//     }

//     // Decrypt the private key bytes using AES-128-CTR
//     let decryptor =
//         Aes128Ctr::new(&key[..16], &keystore.crypto.cipherparams.iv[..16]).expect("invalid length");

//     let mut pk = keystore.crypto.ciphertext;
//     decryptor.apply_keystream(&mut pk);

//     Ok(pk)
// }

// struct Aes128Ctr {
//     inner: ctr::CtrCore<Aes128, ctr::flavors::Ctr128BE>,
// }

// impl Aes128Ctr {
//     fn new(key: &[u8], iv: &[u8]) -> eyre::Result<Self> {
//         let cipher = aes::Aes128::new_from_slice(key).unwrap();
//         let inner = ctr::CtrCore::inner_iv_slice_init(cipher, iv)?;
//         Ok(Self { inner })
//     }

//     fn apply_keystream(self, buf: &mut [u8]) {
//         self.inner.apply_keystream_partial(buf.into());
//     }
// }
=======
#![doc(
    html_logo_url = "https://github.com/Layr-Labs/eigensdk-rs/assets/91280922/bd13caec-3c00-4afc-839a-b83d2890beb5",
    issue_tracker_base_url = "https://github.com/Layr-Labs/eigensdk-rs/issues/"
)]
#![cfg_attr(not(test), warn(unused_crate_dependencies))]

use aes::{
    cipher::{InnerIvInit, KeyInit, StreamCipherCore},
    Aes128,
};
use ark_ec::{AffineRepr, CurveGroup};
use ark_ff::{fields::PrimeField, Field};
use eigen_crypto_bls::{BlsKeypair, PrivateKey, PublicKey};
use eth_keystore::{CryptoJson, KdfparamsType};
use ethers::{signers::LocalWallet, types::H256, utils::keccak256};
use eyre::{eyre, Ok, Report};
use rand::{thread_rng, RngCore};
use scrypt::{scrypt, Params as ScryptParams};
use serde::{Deserialize, Serialize};
use std::{fmt::Debug, fs::File, io::Read, path::Path};

#[derive(Default)]
pub struct EncodedKeystore {
    encrypted_keystore: Option<Keystore>,
    password: Option<String>,
}

impl EncodedKeystore {
    pub fn from_path<P>(path: &P, password: Option<String>) -> eyre::Result<Self>
    where
        P: AsRef<Path>,
    {
        let mut file = File::open(path)?;
        let mut contents = String::new();
        file.read_to_string(&mut contents)?;
        let keystore: Keystore = serde_json::from_str(&contents)?;
        Ok(Self {
            encrypted_keystore: Some(keystore),
            password,
        })
    }

    pub fn from_string(contents: String, password: Option<String>) -> eyre::Result<Self> {
        let keystore: Keystore = serde_json::from_str(&contents)?;
        Ok(Self {
            encrypted_keystore: Some(keystore),
            password,
        })
    }

    pub fn random() -> eyre::Result<Self> {
        Ok(Self::default())
    }

    pub fn into_bls_keypair(self) -> eyre::Result<BlsKeypair> {
        let fr = if let Some(keystore) = self.encrypted_keystore {
            let secret = decrypt_key(keystore, self.password.unwrap_or_default())?;
            PrivateKey::from_be_bytes_mod_order(&secret)
        } else {
            let rnd = &mut [0_u8; 32];
            let mut rng = thread_rng();
            loop {
                rng.fill_bytes(rnd);
                if let Some(key) = PrivateKey::from_random_bytes(rnd) {
                    break key;
                }
            }
        };
        let p = PublicKey::generator() * fr;

        Ok(BlsKeypair {
            private: fr,
            public: p.into_affine(),
        })
    }

    pub fn into_wallet(self) -> eyre::Result<LocalWallet> {
        if let Some(keystore) = self.encrypted_keystore {
            let secret = decrypt_key(keystore, self.password.unwrap_or_default())?;
            Ok(LocalWallet::from_bytes(&secret)?)
        } else {
            Ok(LocalWallet::new(&mut thread_rng()))
        }
    }
}

#[derive(Debug, Deserialize, Serialize)]
struct Keystore {
    crypto: CryptoJson,
}

fn decrypt_key<S>(keystore: Keystore, password: S) -> eyre::Result<Vec<u8>>
where
    S: AsRef<[u8]>,
{
    // Derive the key.
    let key = match keystore.crypto.kdfparams {
        KdfparamsType::Pbkdf2 { .. } => {
            return Err(Report::msg("Pbkdf2 not supported"));
        }
        KdfparamsType::Scrypt {
            dklen,
            n,
            p,
            r,
            salt,
        } => {
            let mut key = vec![0u8; dklen as usize];
            let log_n = (n as f32).log2() as u8;
            let scrypt_params = ScryptParams::new(log_n, r, p)?;
            scrypt(password.as_ref(), &salt, &scrypt_params, key.as_mut_slice())?;
            key
        }
    };

    // Derive the MAC from the derived key and ciphertext.
    let derived_mac: H256 = keccak256([&key[16..32], &keystore.crypto.ciphertext].concat()).into();

    if derived_mac.as_bytes() != keystore.crypto.mac.as_slice() {
        return Err(eyre!("MacMismatch"));
    }

    // Decrypt the private key bytes using AES-128-CTR
    let decryptor =
        Aes128Ctr::new(&key[..16], &keystore.crypto.cipherparams.iv[..16]).expect("invalid length");

    let mut pk = keystore.crypto.ciphertext;
    decryptor.apply_keystream(&mut pk);

    Ok(pk)
}

struct Aes128Ctr {
    inner: ctr::CtrCore<Aes128, ctr::flavors::Ctr128BE>,
}

impl Aes128Ctr {
    fn new(key: &[u8], iv: &[u8]) -> eyre::Result<Self> {
        let cipher = aes::Aes128::new_from_slice(key).unwrap();
        let inner = ctr::CtrCore::inner_iv_slice_init(cipher, iv)?;
        Ok(Self { inner })
    }

    fn apply_keystream(self, buf: &mut [u8]) {
        self.inner.apply_keystream_partial(buf.into());
    }
}
>>>>>>> c853f316
<|MERGE_RESOLUTION|>--- conflicted
+++ resolved
@@ -1,4 +1,3 @@
-<<<<<<< HEAD
 // #![doc(
 //     html_logo_url = "https://github.com/supernovahs/eigensdk-rs/assets/91280922/bd13caec-3c00-4afc-839a-b83d2890beb5",
 //     issue_tracker_base_url = "https://github.com/supernovahs/eigen-rs/issues/"
@@ -145,153 +144,4 @@
 //     fn apply_keystream(self, buf: &mut [u8]) {
 //         self.inner.apply_keystream_partial(buf.into());
 //     }
-// }
-=======
-#![doc(
-    html_logo_url = "https://github.com/Layr-Labs/eigensdk-rs/assets/91280922/bd13caec-3c00-4afc-839a-b83d2890beb5",
-    issue_tracker_base_url = "https://github.com/Layr-Labs/eigensdk-rs/issues/"
-)]
-#![cfg_attr(not(test), warn(unused_crate_dependencies))]
-
-use aes::{
-    cipher::{InnerIvInit, KeyInit, StreamCipherCore},
-    Aes128,
-};
-use ark_ec::{AffineRepr, CurveGroup};
-use ark_ff::{fields::PrimeField, Field};
-use eigen_crypto_bls::{BlsKeypair, PrivateKey, PublicKey};
-use eth_keystore::{CryptoJson, KdfparamsType};
-use ethers::{signers::LocalWallet, types::H256, utils::keccak256};
-use eyre::{eyre, Ok, Report};
-use rand::{thread_rng, RngCore};
-use scrypt::{scrypt, Params as ScryptParams};
-use serde::{Deserialize, Serialize};
-use std::{fmt::Debug, fs::File, io::Read, path::Path};
-
-#[derive(Default)]
-pub struct EncodedKeystore {
-    encrypted_keystore: Option<Keystore>,
-    password: Option<String>,
-}
-
-impl EncodedKeystore {
-    pub fn from_path<P>(path: &P, password: Option<String>) -> eyre::Result<Self>
-    where
-        P: AsRef<Path>,
-    {
-        let mut file = File::open(path)?;
-        let mut contents = String::new();
-        file.read_to_string(&mut contents)?;
-        let keystore: Keystore = serde_json::from_str(&contents)?;
-        Ok(Self {
-            encrypted_keystore: Some(keystore),
-            password,
-        })
-    }
-
-    pub fn from_string(contents: String, password: Option<String>) -> eyre::Result<Self> {
-        let keystore: Keystore = serde_json::from_str(&contents)?;
-        Ok(Self {
-            encrypted_keystore: Some(keystore),
-            password,
-        })
-    }
-
-    pub fn random() -> eyre::Result<Self> {
-        Ok(Self::default())
-    }
-
-    pub fn into_bls_keypair(self) -> eyre::Result<BlsKeypair> {
-        let fr = if let Some(keystore) = self.encrypted_keystore {
-            let secret = decrypt_key(keystore, self.password.unwrap_or_default())?;
-            PrivateKey::from_be_bytes_mod_order(&secret)
-        } else {
-            let rnd = &mut [0_u8; 32];
-            let mut rng = thread_rng();
-            loop {
-                rng.fill_bytes(rnd);
-                if let Some(key) = PrivateKey::from_random_bytes(rnd) {
-                    break key;
-                }
-            }
-        };
-        let p = PublicKey::generator() * fr;
-
-        Ok(BlsKeypair {
-            private: fr,
-            public: p.into_affine(),
-        })
-    }
-
-    pub fn into_wallet(self) -> eyre::Result<LocalWallet> {
-        if let Some(keystore) = self.encrypted_keystore {
-            let secret = decrypt_key(keystore, self.password.unwrap_or_default())?;
-            Ok(LocalWallet::from_bytes(&secret)?)
-        } else {
-            Ok(LocalWallet::new(&mut thread_rng()))
-        }
-    }
-}
-
-#[derive(Debug, Deserialize, Serialize)]
-struct Keystore {
-    crypto: CryptoJson,
-}
-
-fn decrypt_key<S>(keystore: Keystore, password: S) -> eyre::Result<Vec<u8>>
-where
-    S: AsRef<[u8]>,
-{
-    // Derive the key.
-    let key = match keystore.crypto.kdfparams {
-        KdfparamsType::Pbkdf2 { .. } => {
-            return Err(Report::msg("Pbkdf2 not supported"));
-        }
-        KdfparamsType::Scrypt {
-            dklen,
-            n,
-            p,
-            r,
-            salt,
-        } => {
-            let mut key = vec![0u8; dklen as usize];
-            let log_n = (n as f32).log2() as u8;
-            let scrypt_params = ScryptParams::new(log_n, r, p)?;
-            scrypt(password.as_ref(), &salt, &scrypt_params, key.as_mut_slice())?;
-            key
-        }
-    };
-
-    // Derive the MAC from the derived key and ciphertext.
-    let derived_mac: H256 = keccak256([&key[16..32], &keystore.crypto.ciphertext].concat()).into();
-
-    if derived_mac.as_bytes() != keystore.crypto.mac.as_slice() {
-        return Err(eyre!("MacMismatch"));
-    }
-
-    // Decrypt the private key bytes using AES-128-CTR
-    let decryptor =
-        Aes128Ctr::new(&key[..16], &keystore.crypto.cipherparams.iv[..16]).expect("invalid length");
-
-    let mut pk = keystore.crypto.ciphertext;
-    decryptor.apply_keystream(&mut pk);
-
-    Ok(pk)
-}
-
-struct Aes128Ctr {
-    inner: ctr::CtrCore<Aes128, ctr::flavors::Ctr128BE>,
-}
-
-impl Aes128Ctr {
-    fn new(key: &[u8], iv: &[u8]) -> eyre::Result<Self> {
-        let cipher = aes::Aes128::new_from_slice(key).unwrap();
-        let inner = ctr::CtrCore::inner_iv_slice_init(cipher, iv)?;
-        Ok(Self { inner })
-    }
-
-    fn apply_keystream(self, buf: &mut [u8]) {
-        self.inner.apply_keystream_partial(buf.into());
-    }
-}
->>>>>>> c853f316
+// }