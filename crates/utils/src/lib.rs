--- conflicted
+++ resolved
@@ -1,10 +1,4 @@
 //! This module exports generated bindings.
-<<<<<<< HEAD
 pub mod common;
-pub mod core;
-pub mod middleware;
-pub mod sdk;
-=======
 pub mod rewardsv2;
-pub mod slashing;
->>>>>>> 25979ded
+pub mod slashing;