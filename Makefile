--- conflicted
+++ resolved
@@ -60,107 +60,7 @@
 	cargo fmt --all -- --check \
 		&& cargo clippy --workspace --all-features --benches --examples --tests -- -D warnings
 
-__BINDINGS__: ##
 
-<<<<<<< HEAD
-### SDK bindings ###
-SDK_CONTRACTS:="MockAvsServiceManager ContractsRegistry MockERC20"
-SDK_CONTRACTS_LOCATION:=crates/operator_sets_contracts/
-SDK_BINDINGS_PATH:=crates/utils/src/slashing/sdk
-# The echo is to remove quotes, and the patsubst to make the regex match the full text only
-SDK_CONTRACTS_ARGS:=$(patsubst %, --select '^%$$', $(shell echo $(SDK_CONTRACTS)))
-
-
-### Middleware bindings ###
-MIDDLEWARE_CONTRACTS:="IndexRegistry OperatorStateRetriever StakeRegistry BLSApkRegistry IBLSSignatureChecker ServiceManagerBase IERC20 SlashingRegistryCoordinator ISlashingRegistryCoordinator RegistryCoordinator"
-MIDDLEWARE_CONTRACTS_LOCATION:=$(SDK_CONTRACTS_LOCATION)/lib/eigenlayer-middleware
-MIDDLEWARE_BINDINGS_PATH:=crates/utils/src/slashing/middleware
-# The echo is to remove quotes, and the patsubst to make the regex match the full text only
-MIDDLEWARE_CONTRACTS_ARGS:=$(patsubst %, --select '^%$$', $(shell echo $(MIDDLEWARE_CONTRACTS)))
-
-
-### Core bindings ###
-CORE_CONTRACTS:="DelegationManager IRewardsCoordinator StrategyManager IEigenPod EigenPod IEigenPodManager EigenPodManager IStrategy AVSDirectory AllocationManager PermissionController"
-CORE_CONTRACTS_LOCATION:=$(MIDDLEWARE_CONTRACTS_LOCATION)/lib/eigenlayer-contracts
-CORE_BINDINGS_PATH:=crates/utils/src/slashing/core
-# The echo is to remove quotes, and the patsubst to make the regex match the full text only
-CORE_CONTRACTS_ARGS:=$(patsubst %, --select '^%$$', $(shell echo $(CORE_CONTRACTS)))
-
-
-### RewardsV2 Core bindings ###
-REWARDS_V2_SDK_CONTRACTS:="MockAvsServiceManager ContractsRegistry MockERC20"
-REWARDS_V2_SDK_CONTRACTS_LOCATION:=crates/m2_contracts/
-REWARDS_V2_SDK_BINDINGS_PATH:=crates/utils/src/rewardsv2/sdk
-REWARDS_V2_SDK_CONTRACTS_ARGS:=$(patsubst %, --select '^%$$', $(shell echo $(REWARDS_V2_SDK_CONTRACTS)))
-
-### RewardsV2 Middleware bindings ###
-REWARDS_V2_MIDDLEWARE_CONTRACTS:="RegistryCoordinator IndexRegistry OperatorStateRetriever StakeRegistry BLSApkRegistry IBLSSignatureChecker ServiceManagerBase IERC20"
-REWARDS_V2_MIDDLEWARE_CONTRACTS_LOCATION:=$(REWARDS_V2_SDK_CONTRACTS_LOCATION)/lib/eigenlayer-middleware
-REWARDS_V2_MIDDLEWARE_BINDINGS_PATH:=crates/utils/src/rewardsv2/middleware
-# The echo is to remove quotes, and the patsubst to make the regex match the full text only
-REWARDS_V2_MIDDLEWARE_CONTRACTS_ARGS:=$(patsubst %, --select '^%$$', $(shell echo $(REWARDS_V2_MIDDLEWARE_CONTRACTS)))
-
-# The echo is to remove quotes, and the patsubst to make the regex match the full text only
-REWARDS_V2_CORE_CONTRACTS:="DelegationManager IRewardsCoordinator RewardsCoordinator  StrategyManager IEigenPod EigenPod IEigenPodManager EigenPodManager IStrategy AVSDirectory AllocationManager PermissionController ERC20 Slasher ISlasher"
-REWARDS_V2_CORE_CONTRACTS_LOCATION:=$(REWARDS_V2_MIDDLEWARE_CONTRACTS_LOCATION)/lib/eigenlayer-contracts
-REWARDS_V2_CORE_BINDINGS_PATH:=crates/utils/src/rewardsv2/core
-# The echo is to remove quotes, and the patsubst to make the regex match the full text only
-REWARDS_V2_CORE_CONTRACTS_ARGS:=$(patsubst %, --select '^%$$', $(shell echo $(REWARDS_V2_CORE_CONTRACTS)))
-
-
-
-.PHONY: slashing-bindings
-slashing-bindings:
-	@echo "Generating bindings..."
-	# Fetch submoduless
-	cd $(SDK_CONTRACTS_LOCATION) && forge install
-
-	# Generate SDK bindings
-	cd $(SDK_CONTRACTS_LOCATION) && forge build --force --skip test --skip script
-	forge bind --alloy --skip-build --bindings-path $(SDK_BINDINGS_PATH) --overwrite \
-		--root $(SDK_CONTRACTS_LOCATION) --module \
-		$(SDK_CONTRACTS_ARGS)
-
-	# Generate middleware bindings
-	cd $(MIDDLEWARE_CONTRACTS_LOCATION) && forge build --force --skip test --skip script
-	forge bind --alloy --skip-build --bindings-path $(MIDDLEWARE_BINDINGS_PATH) --overwrite \
-		--root $(MIDDLEWARE_CONTRACTS_LOCATION) --module \
-		$(MIDDLEWARE_CONTRACTS_ARGS)
-
-	# Generate core bindings
-	cd $(CORE_CONTRACTS_LOCATION) && forge build --force --skip test --skip script
-	forge bind --alloy --skip-build --bindings-path $(CORE_BINDINGS_PATH) --overwrite \
-		--root $(CORE_CONTRACTS_LOCATION) --module \
-		$(CORE_CONTRACTS_ARGS)
-
-	@echo "Bindings generated"
-
-.PHONY: rewardsv2-bindings
-rewardsv2-bindings:
-	@echo "Generating bindings..."
-	# Fetch submoduless
-	cd $(REWARDS_V2_SDK_CONTRACTS_LOCATION) && forge install
-
-	# Generate SDK bindings
-	cd $(REWARDS_V2_SDK_CONTRACTS_LOCATION) && forge build --force --skip test --skip script
-	forge bind --alloy --skip-build --bindings-path $(REWARDS_V2_SDK_BINDINGS_PATH) --overwrite \
-		--root $(REWARDS_V2_SDK_CONTRACTS_LOCATION) --module \
-		$(REWARDS_V2_SDK_CONTRACTS_ARGS)
-
-	# Generate middleware bindings
-	cd $(REWARDS_V2_MIDDLEWARE_CONTRACTS_LOCATION) && forge build --force --skip test --skip script
-	forge bind --alloy --skip-build --bindings-path $(REWARDS_V2_MIDDLEWARE_BINDINGS_PATH) --overwrite \
-		--root $(REWARDS_V2_MIDDLEWARE_CONTRACTS_LOCATION) --module \
-		$(REWARDS_V2_MIDDLEWARE_CONTRACTS_ARGS)
-
-	# Generate core bindings
-	cd $(REWARDS_V2_CORE_CONTRACTS_LOCATION) && forge build --force --skip test --skip script
-	forge bind --alloy --skip-build --bindings-path $(REWARDS_V2_CORE_BINDINGS_PATH) --overwrite \
-		--root $(REWARDS_V2_CORE_CONTRACTS_LOCATION) --module \
-		$(REWARDS_V2_CORE_CONTRACTS_ARGS)
-
-	@echo "Bindings generated"
-=======
 .PHONY: bindings_host
 bindings_host:
 	@echo "Generating bindings..."
@@ -178,5 +78,4 @@
 		-c scripts/generate_bindings.sh
 	cargo fmt --all
 	# Apply a fix for any compile issues
-	git apply --allow-empty scripts/bindings.patch
->>>>>>> b6dba325
+	git apply --allow-empty scripts/bindings.patch