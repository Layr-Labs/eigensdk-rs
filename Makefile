PHONY: reset-anvil

__CONTRACTS__: ##

start-anvil-chain-with-contracts-deployed: ##
	./crates/contracts/anvil/start-anvil-chain-with-el-and-avs-deployed.sh

deploy-contracts-to-anvil-and-save-state: ##
	./crates/contracts/anvil/deploy-contracts-save-anvil-state.sh

__TESTING__: ##

reset-anvil:
	-docker stop anvil
	-docker rm anvil

pr: reset-anvil ##
	$(MAKE) start-anvil-chain-with-contracts-deployed > /dev/null &
	sleep 4 # needed to wait for anvil setup to finish
	cargo test --workspace
	cargo clippy --workspace --lib --examples --tests --benches --all-features
	cargo +nightly fmt -- --check
	docker stop anvil

fireblocks-tests:
<<<<<<< HEAD
	$(MAKE) start-anvil-chain-with-contracts-deployed > /dev/null &
	cargo test --workspace --features fireblock-tests
=======
	$(MAKE) start-anvil-chain-with-contracts-deployed
	docker start anvil
	cargo test --workspace --features fireblock-tests

start-anvil: reset-anvil ##
			 $(MAKE) start-anvil-chain-with-contracts-deployed
			 docker start anvil
>>>>>>> a56ae680
<|MERGE_RESOLUTION|>--- conflicted
+++ resolved
@@ -23,15 +23,9 @@
 	docker stop anvil
 
 fireblocks-tests:
-<<<<<<< HEAD
 	$(MAKE) start-anvil-chain-with-contracts-deployed > /dev/null &
-	cargo test --workspace --features fireblock-tests
-=======
-	$(MAKE) start-anvil-chain-with-contracts-deployed
-	docker start anvil
 	cargo test --workspace --features fireblock-tests
 
 start-anvil: reset-anvil ##
 			 $(MAKE) start-anvil-chain-with-contracts-deployed
-			 docker start anvil
->>>>>>> a56ae680
+			 docker start anvil