PHONY: reset-anvil

__CONTRACTS__: ##

start-anvil-chain-with-contracts-deployed: ##
	./crates/contracts/anvil/start-anvil-chain-with-el-and-avs-deployed.sh

deploy-contracts-to-anvil-and-save-state: ##
	./crates/contracts/anvil/deploy-contracts-save-anvil-state.sh

__TESTING__: ##

reset-anvil:
	-docker stop anvil
	-docker rm anvil

pr:
	$(MAKE) start-anvil > /dev/null &
	sleep 4 # needed to wait for anvil setup to finish
	cargo test --workspace
	docker stop anvil

coverage:
	$(MAKE) start-anvil > /dev/null &
	sleep 4 # needed to wait for anvil setup to finish
<<<<<<< HEAD
	cargo llvm-cov --lcov --output-path lcov.info
=======
	cargo llvm-cov --lcov --output-path lcov.info --ignore-filename-regex='fireblocks/' --workspace
>>>>>>> 07fde0ab
	docker stop anvil

deps:
	@if ! command -v cargo-llvm-cov &> /dev/null; then \
		cargo install cargo-llvm-cov; \
	fi

fireblocks-tests:
	$(MAKE) start-anvil > /dev/null &
<<<<<<< HEAD
	sleep 4 # needed to wait for anvil setup to finish
=======
>>>>>>> 07fde0ab
	cargo test --workspace --features fireblock-tests
	docker stop anvil

lint:
	cargo fmt --all -- --check \
		&& cargo clippy --workspace --all-features --benches --examples --tests -- -D warnings

start-anvil: reset-anvil ##
	$(MAKE) start-anvil-chain-with-contracts-deployed<|MERGE_RESOLUTION|>--- conflicted
+++ resolved
@@ -23,11 +23,7 @@
 coverage:
 	$(MAKE) start-anvil > /dev/null &
 	sleep 4 # needed to wait for anvil setup to finish
-<<<<<<< HEAD
-	cargo llvm-cov --lcov --output-path lcov.info
-=======
 	cargo llvm-cov --lcov --output-path lcov.info --ignore-filename-regex='fireblocks/' --workspace
->>>>>>> 07fde0ab
 	docker stop anvil
 
 deps:
@@ -37,10 +33,7 @@
 
 fireblocks-tests:
 	$(MAKE) start-anvil > /dev/null &
-<<<<<<< HEAD
 	sleep 4 # needed to wait for anvil setup to finish
-=======
->>>>>>> 07fde0ab
 	cargo test --workspace --features fireblock-tests
 	docker stop anvil
 
