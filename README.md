--- conflicted
+++ resolved
@@ -17,11 +17,7 @@
 - [eigen-services](https://github.com/Layr-Labs/eigensdk-rs/tree/main/crates/services) - Spawn tokio services for operators info, bls aggregation
 - [eigen-types](https://github.com/Layr-Labs/eigensdk-rs/tree/main/crates/types) - Common types
 - [eigen-utils](https://github.com/Layr-Labs/eigensdk-rs/tree/main/crates/utils) - Publicly exportable `m2-mainnet` compatible alloy bindings.
-<<<<<<< HEAD
-- [eigen-testing-utils](https://github.com/Layr-Labs/eigensdk-rs/tree/main/testing/testing-utils) - Contains publicly exportable anvil, holesky, mainnet addresses for eigen contracts .
-=======
-- [eigen-testing-utils](https://github.com/Layr-Labs/eigensdk-rs/tree/main/testing/testing-utils) - Contains publicly exportable anvil , holesky , mainnet addresses for eigen contracts .
->>>>>>> 5fbc826b
+- [eigen-testing-utils](https://github.com/Layr-Labs/eigensdk-rs/tree/main/testing/testing-utils) - Contains publicly exportable anvil, holesky, mainnet addresses for eigen contracts.
 
 ## Examples
 
@@ -64,11 +60,7 @@
 
 ```
 
-<<<<<<< HEAD
 Note: The tests were written using sandbox environment, you would need to modify the testing parameters according to your own asset id's, tx-id etc.
-=======
-Note: The tests were written using sandbox environment , you would need to modify the testing parameters according to your own asset id's , tx-id etc.
->>>>>>> 5fbc826b
 
 ### Test Coverage
 
@@ -102,19 +94,11 @@
 
 This software is `unaudited`.This is experimental software and is provided on an "as is" and "as available" basis and may not work at all. It should not be used in production.
 
-<<<<<<< HEAD
 ## Credits
 
 - [Layer-labs](https://github.com/Layr-Labs/eigensdk-go/tree/master)
 
 ## Security Bugs
-=======
-# Credits
-
-- [Layer-labs](https://github.com/Layr-Labs/eigensdk-go/tree/master)
-
-# Security Bugs
->>>>>>> 5fbc826b
 
 Please report security vulnerabilities to <security@eigenlabs.org>. Do NOT report security bugs via Github Issues.
 
