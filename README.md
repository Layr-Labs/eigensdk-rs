# eigen-rs

Rust <> EigenLayer developer tools

![eigen-rs](https://github.com/user-attachments/assets/bf1d1090-db70-487a-a49a-40f727849251)

## Overview

List of crates in the repository :-

- [eigen-client-avsregistry](https://github.com/supernovahs/eigen-rs/tree/main/crates/chainio/clients/avsregistry) - Read, Write and subscribe methods for AvsRegistry
- [eigen-client-elcontracts](https://github.com/supernovahs/eigen-rs/tree/main/crates/chainio/clients/elcontracts) - Convenience methods to call Eigenlayer contracts
- [eigen-chainio-utils](https://github.com/supernovahs/eigen-rs/tree/main/crates/chainio/utils)
- [eigen-contracts-bindings](https://github.com/supernovahs/eigen-rs/tree/main/crates/contracts/bindings) - Generate ethers bindings for Eigen Layer.
- [eigen-crypto-bls](https://github.com/supernovahs/eigen-rs/tree/main/crates/crypto/bls) - bls utilities
- [eigen-crypto-bn254](https://github.com/supernovahs/eigen-rs/tree/main/crates/crypto/bn254) - bn254 utilities
- [eigen-metrics](https://github.com/supernovahs/eigen-rs/tree/main/crates/metrics) - performance , rpc and economic metrics
- [eigen-services](https://github.com/supernovahs/eigen-rs/tree/main/crates/services) - Spawn tokio services for operators info , bls aggregation
- [eigen-types](https://github.com/supernovahs/eigen-rs/tree/main/crates/types) - Common types
- [eigen-utils](https://github.com/supernovahs/eigen-rs/tree/main/crates/utils) - Publicly exportable `m2-mainnet` compatible alloy bindings.
<<<<<<< HEAD
- [eigen-testing-utils](https://github.com/supernovahs/eigen-rs/tree/main/testing/testing-utils) - Contains publicly exportable  anvil , holesky , mainnet addresses for eigen contracts .
=======
- [eigen-testing-utils](https://github.com/supernovahs/eigen-rs/tree/main/testing/testing-utils) - Contains publicly exportable anvil , holesky , mainnet addresses for eigen contracts .
>>>>>>> 9873a729

## Examples

You can run any [example](https://github.com/supernovahs/eigen-rs/tree/main/examples) using the command cargo run --example <example-name>

Example :
<<<<<<< HEAD
=======

>>>>>>> 9873a729
```
cargo run --example get_quorum_count
```

## Contributor Guidelines

We are actively looking for contributors. Thank you for your interest. We have strict ci checks in place. In case of any questions and support , feel free to raise an issue.

To test locally and raise a PR :-
<<<<<<< HEAD
=======

You need `foundry` , `docker` and `make` and `nightly rust` to successfully run it. Also, the `docker` engine has to be running for all the tests to execute correctly.
>>>>>>> 9873a729

```
make pr
<<<<<<< HEAD
```

Test coverage should aim to be around 80%.

Here's how to generate test coverage reports:

Install llvm tools:
```
rustup component add llvm-tools-preview
```

Run the tests with coverage instrumentations:
```
cargo clean && mkdir -p coverage/ && rm -r coverage/*
CARGO_INCREMENTAL=0 RUSTFLAGS='-Cinstrument-coverage' LLVM_PROFILE_FILE='coverage/cargo-test-%p-%m.profraw' cargo test --no-fail-fast
```

Install coverage report tool and run it:
```
cargo install grcov
grcov . --binary-path ./target/debug/deps/ -s . -t html --branch --ignore-not-existing --ignore '../*' --ignore "/*" -o target/coverage/
=======
>>>>>>> 9873a729
```

## Supported Rust Version

Rolling `MSRV` policy of 6 months. The current `MSRV` is 1.79

## Disclaimer

This software is `unaudited`.This is experimental software and is provided on an "as is" and "as available" basis and may not work at all. It should not be used in production.

# Credits

- [Layer-labs](https://github.com/Layr-Labs/eigensdk-go/tree/master)

## Contact

Telegram - supernovahs444<|MERGE_RESOLUTION|>--- conflicted
+++ resolved
@@ -18,21 +18,15 @@
 - [eigen-services](https://github.com/supernovahs/eigen-rs/tree/main/crates/services) - Spawn tokio services for operators info , bls aggregation
 - [eigen-types](https://github.com/supernovahs/eigen-rs/tree/main/crates/types) - Common types
 - [eigen-utils](https://github.com/supernovahs/eigen-rs/tree/main/crates/utils) - Publicly exportable `m2-mainnet` compatible alloy bindings.
-<<<<<<< HEAD
 - [eigen-testing-utils](https://github.com/supernovahs/eigen-rs/tree/main/testing/testing-utils) - Contains publicly exportable  anvil , holesky , mainnet addresses for eigen contracts .
-=======
-- [eigen-testing-utils](https://github.com/supernovahs/eigen-rs/tree/main/testing/testing-utils) - Contains publicly exportable anvil , holesky , mainnet addresses for eigen contracts .
->>>>>>> 9873a729
+
 
 ## Examples
 
 You can run any [example](https://github.com/supernovahs/eigen-rs/tree/main/examples) using the command cargo run --example <example-name>
 
 Example :
-<<<<<<< HEAD
-=======
-
->>>>>>> 9873a729
+  
 ```
 cargo run --example get_quorum_count
 ```
@@ -42,15 +36,11 @@
 We are actively looking for contributors. Thank you for your interest. We have strict ci checks in place. In case of any questions and support , feel free to raise an issue.
 
 To test locally and raise a PR :-
-<<<<<<< HEAD
-=======
+
 
 You need `foundry` , `docker` and `make` and `nightly rust` to successfully run it. Also, the `docker` engine has to be running for all the tests to execute correctly.
->>>>>>> 9873a729
-
 ```
 make pr
-<<<<<<< HEAD
 ```
 
 Test coverage should aim to be around 80%.
@@ -72,8 +62,7 @@
 ```
 cargo install grcov
 grcov . --binary-path ./target/debug/deps/ -s . -t html --branch --ignore-not-existing --ignore '../*' --ignore "/*" -o target/coverage/
-=======
->>>>>>> 9873a729
+
 ```
 
 ## Supported Rust Version
