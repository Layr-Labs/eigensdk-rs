--- conflicted
+++ resolved
@@ -60,8 +60,9 @@
 We are actively looking for contributors. Thank you for your interest. We have strict ci checks in place. In case of any questions and support, feel free to raise an issue.
 
 ## Branches
-- `main` - Points to the  latest **mainnet** release of contracts. 
-- `testnet` - Points to the latest **testnet** release of contracts. 
+
+- `main` - Points to the  latest **mainnet** release of contracts.
+- `testnet` - Points to the latest **testnet** release of contracts.
 - `dev` - Points to the latest **dev** branch of the contracts.
 
 ### PR
@@ -140,11 +141,7 @@
 
 ## Disclaimer
 
-<<<<<<< HEAD
-🚧 Eigensdk-rs is under active development and has not been audited. Eigensdk-rs is rapidly being upgraded, features may be added, removed or otherwise improved or modified and interfaces will have breaking changes. Eigensdk-rs should be used only for testing purposes and not in production. Eigensdk-rs is provided "as is" and Eigen Labs, Inc. does not guarantee its functionality or provide support for its use in production. 🚧
-=======
 🚧 EigenSDK-rs is under active development and has not been audited. EigenSDK-rs is rapidly being upgraded, features may be added, removed or otherwise improved or modified and interfaces will have breaking changes. EigenSDK-rs should be used only for testing purposes and not in production. EigenSDK-rs is provided "as is" and Eigen Labs, Inc. does not guarantee its functionality or provide support for its use in production. 🚧
->>>>>>> 4d0cc1fd
 
 ## Credits
 
