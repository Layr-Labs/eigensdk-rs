--- conflicted
+++ resolved
@@ -42,8 +42,8 @@
 ```
 make pr
 ```
-
-<<<<<<< HEAD
+At least 1 `approving` review is required to merge the PR.
+  
 ### To run fireblocks tests 
 
 Add the following variables to your env 
@@ -59,9 +59,6 @@
 
 ```
 Note: The tests were written using sandbox environment , you would need to modify the testing parameters according to your own asset id's , tx-id etc. 
-=======
-At least 1 `approving` review is required to merge the PR.
->>>>>>> d9b40d80
 
 Test coverage should aim to be around 80%.
 
