[package]
name = "eigen-testing-utils"
description = "Testing utils for eigen."
version.workspace = true
edition.workspace = true
rust-version.workspace = true
license-file.workspace = true
homepage.workspace = true
repository.workspace = true

[lints]
workspace = true

[dependencies]
alloy-primitives.workspace = true
<<<<<<< HEAD
alloy-provider.workspace = true
alloy-transport.workspace = true
alloy-transport-http.workspace = true
=======
>>>>>>> 40a16806
eigen-utils.workspace = true
serde.workspace = true
serde_json.workspace = true
<<<<<<< HEAD
testcontainers.workspace = true
url.workspace = true
=======
tokio.workspace = true
testcontainers.workspace = true
alloy.workspace = true
>>>>>>> 40a16806
<|MERGE_RESOLUTION|>--- conflicted
+++ resolved
@@ -13,20 +13,11 @@
 
 [dependencies]
 alloy-primitives.workspace = true
-<<<<<<< HEAD
 alloy-provider.workspace = true
 alloy-transport.workspace = true
 alloy-transport-http.workspace = true
-=======
->>>>>>> 40a16806
 eigen-utils.workspace = true
 serde.workspace = true
 serde_json.workspace = true
-<<<<<<< HEAD
 testcontainers.workspace = true
-url.workspace = true
-=======
-tokio.workspace = true
-testcontainers.workspace = true
-alloy.workspace = true
->>>>>>> 40a16806
+url.workspace = true