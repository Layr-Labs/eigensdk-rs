--- conflicted
+++ resolved
@@ -15,31 +15,20 @@
 alloy-primitives.workspace = true
 alloy-provider.workspace = true
 ark-bn254 = "0.4.0"
-eyre.workspace = true
-<<<<<<< HEAD
-tokio = { workspace = true, features = ["macros", "rt-multi-thread"] }
+ark-ff.workspace = true
+ark-serialize = "0.4"
 ark-std = { version = "0.4.0", default-features = false }
 ark-ec = { version = "0.4.2", default-features = false }
-ark-serialize = "0.4"
 alloy-signer-local.workspace = true
-
-=======
 eigen-chainio-utils.workspace = true
->>>>>>> cc238240
 eigen-client-avsregistry.workspace = true
 eigen-client-elcontracts.workspace = true
 eigen-crypto-bls.workspace = true
 eigen-crypto-bn254.workspace = true
 eigen-testing-utils.workspace = true
 eigen-utils.workspace = true
-<<<<<<< HEAD
-ark-bn254 = "0.4.0"
-ark-ff.workspace = true
-eigen-chainio-utils.workspace = true
 eigen-types.workspace = true
 eigen-logging.workspace = true
+eyre.workspace = true
 lazy_static = "1.5.0"
-=======
 tokio = { workspace = true, features = ["macros", "rt-multi-thread"] }
-
->>>>>>> cc238240
