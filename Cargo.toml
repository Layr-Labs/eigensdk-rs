--- conflicted
+++ resolved
@@ -113,7 +113,9 @@
 url = "2.5.2"
 
 #misc
-rust-bls-bn254 = { git = "https://github.com/Layr-Labs/rust-bls-bn254", rev = "ce3313f" ,features = ["std"] }
+rust-bls-bn254 = { git = "https://github.com/Layr-Labs/rust-bls-bn254", rev = "ce3313f", features = [
+    "std",
+] }
 uuid = { version = "1.11.0", features = ["v4"] }
 
 
@@ -144,21 +146,15 @@
 alloy-transport-http = { version = "0.5.3", features = [
     "reqwest-rustls-tls",
 ], default-features = false }
-<<<<<<< HEAD
-alloy-transport-ipc = { version = "0.4.2", default-features = false }
-alloy-transport-ws = { version = "0.4.2", default-features = false }
-alloy-trie = "0.6.0"
-alloy = { version = "0.4.2", features = [
+alloy-transport-ipc = { version = "0.5.3", default-features = false }
+alloy-transport-ws = { version = "0.5.3", default-features = false }
+alloy = { version = "0.5.3", features = [
     "sol-types",
     "contract",
     "full",
     "signer-aws",
 ] }
-=======
-alloy-transport-ipc = { version = "0.5.3", default-features = false }
-alloy-transport-ws = { version = "0.5.3", default-features = false }
-alloy = { version = "0.5.3", features = ["sol-types", "contract","full","signer-aws"] }
->>>>>>> 6955aa70
+
 anvil-utils = { path = "examples/anvil-utils" }
 avsregistry-read = { path = "examples/avsregistry-read" }
 avsregistry-write = { path = "examples/avsregistry-write" }
