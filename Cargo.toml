--- conflicted
+++ resolved
@@ -143,11 +143,7 @@
 alloy-rpc-client = "0.1"
 alloy-contract = { version = "0.1", default-features = false }
 alloy-signer-aws = "0.1"
-<<<<<<< HEAD
 k256 = "0.13"
-=======
-
->>>>>>> 27df5cae
 
 # examples
 avsregistry-read = { path = "examples/avsregistry-read" }
