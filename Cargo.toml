--- conflicted
+++ resolved
@@ -111,13 +111,7 @@
 url = "2.5.2"
 
 #misc
-<<<<<<< HEAD
-rust-bls-bn254 = { version = "0.2.0", features = [
-    "std",
-] }
-=======
 rust-bls-bn254 = { version = "0.2.0", features = ["std"] }
->>>>>>> 5fbc826b
 uuid = { version = "1.10.0", features = ["v4"] }
 
 
