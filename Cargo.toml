--- conflicted
+++ resolved
@@ -26,7 +26,7 @@
     "testing/testing-utils/",
     "examples/avsregistry-read",
     "examples/avsregistry-write",
-    "examples/anvil-utils"
+    "examples/anvil-utils",
 ]
 
 resolver = "2"
@@ -90,7 +90,6 @@
 tracing = "0.1.40"
 tracing-subscriber = { version = "0.3", features = ["json"] }
 hyper = "0.14.25"
-<<<<<<< HEAD
 hex-literal = "0.4.1"
 ethers-signers = "2.0.14"
 eth-keystore = "0.5.0"
@@ -99,11 +98,6 @@
 url = "2.5.2"
 testcontainers = "0.20.1"
 async-trait = "0.1.81"
-=======
-eth-keystore = "0.5.0"
-hex-literal = "0.4.1"
-k256 = "0.13.3"
->>>>>>> f73b1154
 
 #misc 
 parking_lot = "0.12"
