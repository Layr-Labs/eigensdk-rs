--- conflicted
+++ resolved
@@ -118,21 +118,15 @@
 url = "2.5"
 
 #misc
-<<<<<<< HEAD
-rust-bls-bn254 = { git = "https://github.com/Layr-Labs/rust-bls-bn254", rev = "ce3313f", features = [
-    "std",
-] }
-uuid = { version = "1.11.0", features = ["v4"] }
-=======
-rust-bls-bn254 = { version = "0.2.1" , features = ["std"] }
+rust-bls-bn254 = { version = "0.2.1", features = ["std"] }
 uuid = { version = "1.11", features = ["v4"] }
->>>>>>> 070d76d0
 
 
 #misc
 parking_lot = "0.12"
 
-#alloy
+
+anvil-utils = { path = "examples/anvil-utils" } #alloy
 alloy-json-rpc = { version = "0.7", default-features = false }
 alloy-network = { version = "0.7", default-features = false }
 alloy-node-bindings = { version = "0.7", default-features = false }
@@ -147,36 +141,22 @@
 alloy-rpc-types = { version = "0.7", default-features = false, features = [
     "eth",
 ] }
-<<<<<<< HEAD
-alloy-serde = { version = "0.5.3", default-features = false }
-alloy-signer = { version = "0.5.3", default-features = false }
-alloy-signer-aws = "0.5.3"
-alloy-signer-local = { version = "0.5.3", default-features = false }
-alloy-sol-types = "0.8.7"
-alloy-transport = { version = "0.5.3" }
-alloy-transport-http = { version = "0.5.3", features = [
-    "reqwest-rustls-tls",
-], default-features = false }
-alloy-transport-ipc = { version = "0.5.3", default-features = false }
-alloy-transport-ws = { version = "0.5.3", default-features = false }
-alloy = { version = "0.5.3", features = [
-    "sol-types",
-    "contract",
-    "full",
-    "signer-aws",
-] }
-=======
 alloy-serde = { version = "0.7", default-features = false }
 alloy-signer = { version = "0.7", default-features = false }
 alloy-signer-aws = "0.7"
 alloy-signer-local = { version = "0.7", default-features = false }
 alloy-sol-types = "0.8"
 alloy-transport = { version = "0.7" }
-alloy-transport-http = { version = "0.7", features = ["reqwest-rustls-tls"], default-features = false }
+alloy-transport-http = { version = "0.7", features = [
+    "reqwest-rustls-tls",
+], default-features = false }
 alloy-transport-ipc = { version = "0.7.0", default-features = false }
 alloy-transport-ws = { version = "0.7.0", default-features = false }
-alloy = { version = "0.7.0", features = ["sol-types", "contract","full","signer-aws"] }
->>>>>>> 070d76d0
-anvil-utils = { path = "examples/anvil-utils" }
+alloy = { version = "0.7.0", features = [
+    "sol-types",
+    "contract",
+    "full",
+    "signer-aws",
+] }
 avsregistry-read = { path = "examples/avsregistry-read" }
 avsregistry-write = { path = "examples/avsregistry-write" }