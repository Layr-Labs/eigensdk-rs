--- conflicted
+++ resolved
@@ -72,18 +72,15 @@
 eigen-services-bls_aggregation = { path = "crates/services/bls_aggregation" }
 eigen-services-operatorsinfo = { path = "crates/services/operatorsinfo" }
 eigen-testing-utils = { path = "testing/testing-utils" }
-<<<<<<< HEAD
 eigen-logging  = {path = "crates/logging"}
 info-operator-service = { path = "examples/info-operator-service" }
 tokio = { version = "1.37.0", features = ["test-util", "full", "sync"] }
-=======
 eigen-types = { path = "crates/types/" }
 eigen-utils = { path = "crates/utils/" }
 eth-keystore = "0.5.0"
 ethers = "2.0.14"
 ethers-signers = "2.0.14"
 eyre = "0.6.12"
->>>>>>> c853f316
 futures-util = "0.3.30"
 hex-literal = "0.4.1"
 hyper = "0.14.25"
