--- conflicted
+++ resolved
@@ -46,14 +46,11 @@
 ethers =  "2.0.14"
 ark-ff = "0.4.0"
 eyre = "0.6.12"
-<<<<<<< HEAD
 syn = "2.0"
 quote = "1.0"
 metrics = "0.21.1"
 once_cell = "1.17"
-=======
 reqwest = "0.12.4"
->>>>>>> e700fa22
 reth = {git = "https://github.com/paradigmxyz/reth"}
 prometheus-client = "0.22.2"
 bn254 = {git = "https://github.com/sedaprotocol/bn254"}
