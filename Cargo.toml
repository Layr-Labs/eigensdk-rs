[workspace]
members = [
    "crates/common/",
    "crates/chainio/clients/avsregistry/",
    "crates/chainio/clients/elcontracts/",
    "crates/chainio/clients/eth/",
    "crates/chainio/clients/fireblocks/",
    "crates/crypto/bls/",
    "crates/crypto/bn254/",
    "crates/eigen-cli/",
    "crates/logging/",
    "crates/metrics/",
    "crates/metrics/collectors/economic/",
    "crates/metrics/collectors/rpc_calls/",
    "crates/services/avsregistry/",
    "crates/services/bls_aggregation/",
    "crates/services/operatorsinfo/",
    "crates/signer/",
    "crates/types/",
    "crates/utils/",
    "crates/nodeapi/",
    "crates/eigensdk/",
    "examples/anvil-utils",
    "examples/avsregistry-read",
    "examples/avsregistry-write",
    "examples/info-operator-service/",
    "testing/testing-utils/",
]
resolver = "2"

[workspace.package]
version = "0.1.1"
edition = "2021"
authors = ["Eigen Layer contributors"]
rust-version = "1.79"
repository = "https://github.com/Layr-Labs/eigensdk-rs"
homepage = ""
license-file = "LICENSE"

[workspace.lints]
rust.missing_debug_implementations = "warn"
rust.missing_docs = "warn"
rust.unreachable_pub = "warn"
rust.unused_must_use = "deny"
rust.rust_2018_idioms = { level = "deny", priority = -1 }
rustdoc.all = "warn"
clippy.unwrap_used = "warn"
clippy.expect_used = "warn"
clippy.panic = "warn"
clippy.todo = "warn"
clippy.indexing_slicing = "warn"
clippy.string_slice = "warn"
clippy.panic_in_result_fn = "warn"
clippy.panicking_overflow_checks = "warn"
clippy.question_mark = "warn"
clippy.implicit_return = "allow"

[workspace.dependencies]
eigen-client-avsregistry = { path = "crates/chainio/clients/avsregistry" }
ark-bn254 = "0.5.0"
ark-ec = "0.5.0"
ark-ff = "0.5.0"
ark-serialize = "0.5.0"
async-trait = "0.1.83"
aws-config = "1.5.9"
aws-sdk-kms = "1.49.0"
backoff = { version = "0.4.0", features = ["futures", "tokio"] }
clap = { version = "4.5.20", features = ["derive"] }
eigen-common = { path = "crates/common/" }
eigen-chainio-txmanager = { path = "crates/chainio/txmanager/" }
eigen-client-elcontracts = { path = "crates/chainio/clients/elcontracts" }
eigen-client-eth = { path = "crates/chainio/clients/eth" }
eigen-client-fireblocks = { path = "crates/chainio/clients/fireblocks" }
eigen-crypto-bls = { path = "crates/crypto/bls/" }
eigen-crypto-bn254 = { path = "crates/crypto/bn254/" }
eigen-logging = { path = "crates/logging/" }
eigen-metrics = { path = "crates/metrics/" }
eigen-metrics-collectors-economic = { path = "crates/metrics/collectors/economic" }
eigen-metrics-collectors-rpc-calls = { path = "crates/metrics/collectors/rpc_calls" }
eigen-services-avsregistry = { path = "crates/services/avsregistry" }
eigen-services-blsaggregation = { path = "crates/services/bls_aggregation" }
eigen-services-operatorsinfo = { path = "crates/services/operatorsinfo" }
eigen-signer = { path = "crates/signer/" }
eigen-testing-utils = { path = "testing/testing-utils" }
eigen-types = { path = "crates/types/" }
eigen-utils = { path = "crates/utils/" }
eigen-nodeapi = { path = "crates/nodeapi/" }
eth-keystore = "0.5"
ethers = "2.0"
ethers-signers = "2.0"
eyre = "0.6"
futures-util = "0.3"
futures = "0.3"
hex = "0.4"
hex-literal = "0.4"
hyper = "0.5"
info-operator-service = { path = "examples/info-operator-service" }
k256 = "0.13"
metrics = "0.24"
metrics-exporter-prometheus = "0.16.1"
num-bigint = "0.4"
once_cell = "1.20"
prometheus-client = "0.22"
quote = "1.0"
rand = "0.8"
rand_core = "0.6"
reqwest = "0.12"
rstest = "0.23"
serde = { version = "1.0", features = ["derive"] }
serde_json = "1.0"
serial_test = "3.1"
syn = "2.0"
tempfile = "3.13"
testcontainers = "0.23"
thiserror = "1.0"
tokio = { version = "1.41", features = ["test-util", "full", "sync"] }
tracing = "0.1"
tracing-subscriber = { version = "0.3", features = ["json"] }
url = "2.5"

#misc
rust-bls-bn254 = { version = "0.2.1", features = ["std"] }
uuid = { version = "1.11", features = ["v4"] }


#misc
parking_lot = "0.12"


anvil-utils = { path = "examples/anvil-utils" }

#alloy
<<<<<<< HEAD
alloy = { version = "0.7.0", features = [
=======
alloy = { version = "0.9", features = [
>>>>>>> 4d0cc1fd
    "sol-types",
    "contract",
    "full",
    "signer-aws",
] }
<<<<<<< HEAD
alloy-json-rpc = { version = "0.7", default-features = false }
alloy-network = { version = "0.7", default-features = false }
alloy-node-bindings = { version = "0.7", default-features = false }
alloy-primitives = "0.8.14"
alloy-provider = { version = "0.7", default-features = false, features = [
=======
alloy-json-rpc = { version = "0.9", default-features = false }
alloy-network = { version = "0.9", default-features = false }
alloy-node-bindings = { version = "0.9", default-features = false }
alloy-primitives = "0.8"
alloy-provider = { version = "0.9", default-features = false, features = [
>>>>>>> 4d0cc1fd
    "reqwest",
    "ws",
] }
alloy-pubsub = { version = "0.9", default-features = false }
alloy-rlp = "0.3"
alloy-rpc-client = "0.9"
alloy-rpc-types = { version = "0.9", default-features = false, features = [
    "eth",
] }
alloy-serde = { version = "0.9", default-features = false }
alloy-signer = { version = "0.9", default-features = false }
alloy-signer-aws = "0.9"
alloy-signer-local = { version = "0.9", default-features = false }
alloy-sol-types = "0.8"
<<<<<<< HEAD
alloy-transport = { version = "0.7" }
alloy-transport-http = { version = "0.7", features = [
    "reqwest-rustls-tls",
], default-features = false }
alloy-transport-ipc = { version = "0.7.0", default-features = false }
alloy-transport-ws = { version = "0.7.0", default-features = false }
=======
alloy-transport = { version = "0.9" }
alloy-transport-http = { version = "0.9", features = [
    "reqwest-rustls-tls",
], default-features = false }
alloy-transport-ipc = { version = "0.9", default-features = false }
alloy-transport-ws = { version = "0.9", default-features = false }
>>>>>>> 4d0cc1fd

avsregistry-read = { path = "examples/avsregistry-read" }
avsregistry-write = { path = "examples/avsregistry-write" }<|MERGE_RESOLUTION|>--- conflicted
+++ resolved
@@ -130,29 +130,17 @@
 anvil-utils = { path = "examples/anvil-utils" }
 
 #alloy
-<<<<<<< HEAD
-alloy = { version = "0.7.0", features = [
-=======
 alloy = { version = "0.9", features = [
->>>>>>> 4d0cc1fd
     "sol-types",
     "contract",
     "full",
     "signer-aws",
 ] }
-<<<<<<< HEAD
-alloy-json-rpc = { version = "0.7", default-features = false }
-alloy-network = { version = "0.7", default-features = false }
-alloy-node-bindings = { version = "0.7", default-features = false }
-alloy-primitives = "0.8.14"
-alloy-provider = { version = "0.7", default-features = false, features = [
-=======
 alloy-json-rpc = { version = "0.9", default-features = false }
 alloy-network = { version = "0.9", default-features = false }
 alloy-node-bindings = { version = "0.9", default-features = false }
 alloy-primitives = "0.8"
 alloy-provider = { version = "0.9", default-features = false, features = [
->>>>>>> 4d0cc1fd
     "reqwest",
     "ws",
 ] }
@@ -167,21 +155,12 @@
 alloy-signer-aws = "0.9"
 alloy-signer-local = { version = "0.9", default-features = false }
 alloy-sol-types = "0.8"
-<<<<<<< HEAD
-alloy-transport = { version = "0.7" }
-alloy-transport-http = { version = "0.7", features = [
-    "reqwest-rustls-tls",
-], default-features = false }
-alloy-transport-ipc = { version = "0.7.0", default-features = false }
-alloy-transport-ws = { version = "0.7.0", default-features = false }
-=======
 alloy-transport = { version = "0.9" }
 alloy-transport-http = { version = "0.9", features = [
     "reqwest-rustls-tls",
 ], default-features = false }
 alloy-transport-ipc = { version = "0.9", default-features = false }
 alloy-transport-ws = { version = "0.9", default-features = false }
->>>>>>> 4d0cc1fd
 
 avsregistry-read = { path = "examples/avsregistry-read" }
 avsregistry-write = { path = "examples/avsregistry-write" }