[workspace]
members = [
    "crates/chainio/clients/avsregistry/",
    "crates/chainio/clients/elcontracts/",
    "crates/chainio/clients/eth/",
    "crates/chainio/clients/fireblocks/",
    "crates/contracts/bindings/",
<<<<<<< HEAD
    "crates/chainio/txmanager/",
=======
>>>>>>> 66085bb1
    "crates/chainio/utils/",
    "crates/crypto/bn254/",
    "crates/utils/",
    "crates/crypto/bls/",
    "crates/crypto/keystore/",
    "crates/metrics/collectors/economic/",
    "crates/metrics/collectors/rpc_calls/",
    "crates/services/avsregistry/",
    "crates/services/bls_aggregation/",
    "crates/metrics/metrics-derive",
    "crates/services/operatorsinfo/",
    "crates/types/",
    "crates/metrics/",
    "crates/types/",
<<<<<<< HEAD
=======
    "crates/logging/",
>>>>>>> 66085bb1
    "examples/info-operator-service/",
    "testing/testing-utils/",
    "examples/avsregistry-read",
    "examples/avsregistry-write",
    "examples/anvil-utils",
]

resolver = "2"

[workspace.package]
version = "0.0.1-alpha"
edition = "2021"
authors = ["Eigen Layer contributors"]
rust-version = "1.79"
repository = "https://github.com/supernovahs/eigen-rs"
homepage = ""
license-file = "LICENSE.txt"


[workspace.lints]
rust.missing_debug_implementations = "warn"
rust.missing_docs = "warn"
rust.unreachable_pub = "warn"
rust.unused_must_use = "deny"
rust.rust_2018_idioms = { level = "deny", priority = -1 }
rustdoc.all = "warn"


[workspace.dependencies]
metrics-exporter-prometheus = "0.12.0"
ethers = "2.0.14"
ark-ff = "0.4.0"
eyre = "0.6.12"
syn = "2.0"
quote = "1.0"
metrics = "0.21.1"
once_cell = "1.17"
reqwest = "0.12.4"
reth = { git = "https://github.com/paradigmxyz/reth" }
prometheus-client = "0.22.2"
bn254 = { git = "https://github.com/sedaprotocol/bn254" }
eigen-metrics = { version = "0.0.1-alpha", path = "crates/metrics/" }
serde = { version = "1.0.197", features = ["derive"] }
eigen-chainio-utils = { path = "crates/chainio/utils/" }
<<<<<<< HEAD
eigen-chainio-txmanager = { path = "crates/chainio/txmanager/" }
=======
>>>>>>> 66085bb1
eigen-client-avsregistry = { path = "crates/chainio/clients/avsregistry" }
eigen-client-elcontracts = { path = "crates/chainio/clients/elcontracts" }
eigen-client-eth = { path = "crates/chainio/clients/eth" }
eigen-client-fireblocks = { path = "crates/chainio/clients/fireblocks" }
eigen-contract-bindings = { path = "crates/contracts/bindings/" }
eigen-types = { path = "crates/types/" }
eigen-crypto-bls = { path = "crates/crypto/bls/" }
eigen-crypto-bn254 = { path = "crates/crypto/bn254/" }
eigen-crypto-keystore = { path = "crates/crypto/keystore/" }
eigen-utils = { path = "crates/utils/" }
eigen-metrics-collectors-economic = { path = "crates/metrics/collectors/economic" }
eigen-metrics-collectors-rpc-calls = { path = "crates/metrics/collectors/rpc_calls" }
eigen-services-avsregistry = { path = "crates/services/avsregistry" }
eigen-services-bls_aggregation = { path = "crates/services/bls_aggregation" }
eigen-services-operatorsinfo = { path = "crates/services/operatorsinfo" }
eigen-metrics-derive = { path = "crates/metrics/metrics-derive" }
eigen-testing-utils = { path = "testing/testing-utils" }
info-operator-service = { path = "examples/info-operator-service" }
tokio = { version = "1.37.0", features = ["test-util", "full", "sync"] }
futures-util = "0.3.30"
thiserror = "1.0"
tracing = "0.1.40"
tracing-subscriber = { version = "0.3", features = ["json"] }
hyper = "0.14.25"


#misc 
parking_lot = "0.12"

#alloy
alloy-chains = "0.1.15"
alloy-primitives = "0.7.2"
alloy-dyn-abi = "0.7.2"
alloy-sol-types = "0.7.2"
alloy-rlp = "0.3.4"
alloy-trie = "0.4"
alloy-rpc-types = { version = "0.1", default-features = false, features = [
    "eth",
] }
alloy-rpc-types-anvil = { version = "0.1", default-features = false }
alloy-rpc-types-beacon = { version = "0.1", default-features = false }
alloy-rpc-types-admin = { version = "0.1", default-features = false }
alloy-rpc-types-txpool = { version = "0.1", default-features = false }
alloy-serde = { version = "0.1", default-features = false }
alloy-rpc-types-engine = { version = "0.1", default-features = false }
alloy-rpc-types-eth = { version = "0.1", default-features = false }
alloy-rpc-types-trace = { version = "0.1", default-features = false }
alloy-genesis = { version = "0.1", default-features = false }
alloy-node-bindings = { version = "0.1", default-features = false }
alloy-provider = { version = "0.1", default-features = false, features = [
    "reqwest",
] }
alloy-eips = { version = "0.1", default-features = false }
alloy-signer = { version = "0.1", default-features = false }
alloy-signer-local = { version = "0.1", default-features = false }
alloy-network = { version = "0.1", default-features = false }
alloy-consensus = { version = "0.1", default-features = false }
alloy-transport = { version = "0.1" }
alloy-transport-http = { version = "0.1", features = [
    "reqwest-rustls-tls",
], default-features = false }
alloy-transport-ws = { version = "0.1", default-features = false }
alloy-transport-ipc = { version = "0.1", default-features = false }
alloy-pubsub = { version = "0.1", default-features = false }
alloy-json-rpc = { version = "0.1", default-features = false }
alloy-rpc-client = { version = "0.1", default-features = false }
alloy-contract = { version = "0.1", default-features = false }

# examples
avsregistry-read = { path = "examples/avsregistry-read" }
avsregistry-write = { path = "examples/avsregistry-write" }
anvil-utils = { path = "examples/anvil-utils" }<|MERGE_RESOLUTION|>--- conflicted
+++ resolved
@@ -5,10 +5,7 @@
     "crates/chainio/clients/eth/",
     "crates/chainio/clients/fireblocks/",
     "crates/contracts/bindings/",
-<<<<<<< HEAD
     "crates/chainio/txmanager/",
-=======
->>>>>>> 66085bb1
     "crates/chainio/utils/",
     "crates/crypto/bn254/",
     "crates/utils/",
@@ -23,10 +20,7 @@
     "crates/types/",
     "crates/metrics/",
     "crates/types/",
-<<<<<<< HEAD
-=======
     "crates/logging/",
->>>>>>> 66085bb1
     "examples/info-operator-service/",
     "testing/testing-utils/",
     "examples/avsregistry-read",
@@ -71,10 +65,7 @@
 eigen-metrics = { version = "0.0.1-alpha", path = "crates/metrics/" }
 serde = { version = "1.0.197", features = ["derive"] }
 eigen-chainio-utils = { path = "crates/chainio/utils/" }
-<<<<<<< HEAD
 eigen-chainio-txmanager = { path = "crates/chainio/txmanager/" }
-=======
->>>>>>> 66085bb1
 eigen-client-avsregistry = { path = "crates/chainio/clients/avsregistry" }
 eigen-client-elcontracts = { path = "crates/chainio/clients/elcontracts" }
 eigen-client-eth = { path = "crates/chainio/clients/eth" }
