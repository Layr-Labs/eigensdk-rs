--- conflicted
+++ resolved
@@ -112,16 +112,10 @@
 url = "2.5"
 
 #misc
-<<<<<<< HEAD
 rust-bls-bn254 = { git = "https://github.com/Layr-Labs/rust-bls-bn254", rev = "ce3313f", features = [
     "std",
 ] }
 uuid = { version = "1.11.0", features = ["v4"] }
-=======
-rust-bls-bn254 = { version = "0.2.1" , features = ["std"] }
-uuid = { version = "1.11", features = ["v4"] }
->>>>>>> 070d76d0
-
 
 #misc
 parking_lot = "0.12"
@@ -141,26 +135,6 @@
 alloy-rpc-types = { version = "0.7", default-features = false, features = [
     "eth",
 ] }
-<<<<<<< HEAD
-alloy-serde = { version = "0.5.3", default-features = false }
-alloy-signer = { version = "0.5.3", default-features = false }
-alloy-signer-aws = "0.5.3"
-alloy-signer-local = { version = "0.5.3", default-features = false }
-alloy-sol-types = "0.8.7"
-alloy-transport = { version = "0.5.3" }
-alloy-transport-http = { version = "0.5.3", features = [
-    "reqwest-rustls-tls",
-], default-features = false }
-alloy-transport-ipc = { version = "0.5.3", default-features = false }
-alloy-transport-ws = { version = "0.5.3", default-features = false }
-alloy = { version = "0.5.3", features = [
-    "sol-types",
-    "contract",
-    "full",
-    "signer-aws",
-] }
-
-=======
 alloy-serde = { version = "0.7", default-features = false }
 alloy-signer = { version = "0.7", default-features = false }
 alloy-signer-aws = "0.7"
@@ -170,8 +144,7 @@
 alloy-transport-http = { version = "0.7", features = ["reqwest-rustls-tls"], default-features = false }
 alloy-transport-ipc = { version = "0.7.0", default-features = false }
 alloy-transport-ws = { version = "0.7.0", default-features = false }
-alloy = { version = "0.7.0", features = ["sol-types", "contract","full","signer-aws"] }
->>>>>>> 070d76d0
+alloy = { version = "0.7.0", features = ["sol-types", "contract", "full", "signer-aws"] }
 anvil-utils = { path = "examples/anvil-utils" }
 avsregistry-read = { path = "examples/avsregistry-read" }
 avsregistry-write = { path = "examples/avsregistry-write" }
