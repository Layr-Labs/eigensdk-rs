--- conflicted
+++ resolved
@@ -50,17 +50,6 @@
 clippy.todo = "warn"
 
 [workspace.dependencies]
-<<<<<<< HEAD
-ark-bn254 = "0.4.0"
-ark-ec = "0.4.2"
-ark-ff = "0.4.0"
-ark-serialize = "0.4.2"
-async-trait = "0.1.81"
-aws-config = "1.5.4"
-aws-sdk-kms = "1.37.0"
-backoff = { version = "0.4.0", features = ["futures", "tokio"] }
-clap = { version = "4.5.11", features = ["derive"] }
-=======
 ark-bn254 = "0.5.0"
 ark-ec = "0.5.0"
 ark-ff = "0.5.0"
@@ -68,8 +57,8 @@
 async-trait = "0.1.83"
 aws-config = "1.5.9"
 aws-sdk-kms = "1.49.0"
+backoff = { version = "0.4.0", features = ["futures", "tokio"] }
 clap = { version = "4.5.20", features = ["derive"] }
->>>>>>> 637ed697
 eigen-chainio-txmanager = { path = "crates/chainio/txmanager/" }
 eigen-client-avsregistry = { path = "crates/chainio/clients/avsregistry" }
 eigen-client-elcontracts = { path = "crates/chainio/clients/elcontracts" }
