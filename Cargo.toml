[workspace]
members = [
    "crates/common/",
    "crates/chainio/clients/avsregistry/",
    "crates/chainio/clients/elcontracts/",
    "crates/chainio/clients/eth/",
    "crates/chainio/clients/fireblocks/",
    "crates/crypto/bls/",
    "crates/crypto/bn254/",
    "crates/eigen-cli/",
    "crates/logging/",
    "crates/metrics/",
    "crates/metrics/collectors/economic/",
    "crates/metrics/collectors/rpc_calls/",
    "crates/services/avsregistry/",
    "crates/services/bls_aggregation/",
    "crates/services/operatorsinfo/",
    "crates/signer/",
    "crates/types/",
    "crates/utils/",
    "crates/nodeapi/",
    "crates/eigensdk/",
    "examples/anvil-utils",
    "examples/avsregistry-read",
    "examples/avsregistry-write",
    "examples/info-operator-service/",
    "testing/testing-utils/",
]
resolver = "2"

[workspace.package]
version = "0.1.1"
edition = "2021"
authors = ["Eigen Layer contributors"]
rust-version = "1.79"
repository = "https://github.com/Layr-Labs/eigensdk-rs"
homepage = ""
license-file = "LICENSE"

[workspace.lints]
rust.missing_debug_implementations = "warn"
rust.missing_docs = "warn"
rust.unreachable_pub = "warn"
rust.unused_must_use = "deny"
rust.rust_2018_idioms = { level = "deny", priority = -1 }
rustdoc.all = "warn"
clippy.unwrap_used = "warn"
clippy.expect_used = "warn"
clippy.panic = "warn"
clippy.todo = "warn"
clippy.indexing_slicing = "warn"
clippy.string_slice = "warn"
clippy.panic_in_result_fn = "warn"
clippy.panicking_overflow_checks = "warn"
clippy.question_mark = "warn"
clippy.implicit_return = "allow"

[workspace.dependencies]
eigen-client-avsregistry = { path = "crates/chainio/clients/avsregistry" }
ark-bn254 = "0.5.0"
ark-ec = "0.5.0"
ark-ff = "0.5.0"
ark-serialize = "0.5.0"
async-trait = "0.1.83"
aws-config = "1.5.9"
aws-sdk-kms = "1.49.0"
backoff = { version = "0.4.0", features = ["futures", "tokio"] }
clap = { version = "4.5.20", features = ["derive"] }
eigen-common = { path = "crates/common/" }
eigen-chainio-txmanager = { path = "crates/chainio/txmanager/" }
eigen-client-elcontracts = { path = "crates/chainio/clients/elcontracts" }
eigen-client-eth = { path = "crates/chainio/clients/eth" }
eigen-client-fireblocks = { path = "crates/chainio/clients/fireblocks" }
eigen-crypto-bls = { path = "crates/crypto/bls/" }
eigen-crypto-bn254 = { path = "crates/crypto/bn254/" }
eigen-logging = { path = "crates/logging/" }
eigen-metrics = { path = "crates/metrics/" }
eigen-metrics-collectors-economic = { path = "crates/metrics/collectors/economic" }
eigen-metrics-collectors-rpc-calls = { path = "crates/metrics/collectors/rpc_calls" }
eigen-services-avsregistry = { path = "crates/services/avsregistry" }
eigen-services-blsaggregation = { path = "crates/services/bls_aggregation" }
eigen-services-operatorsinfo = { path = "crates/services/operatorsinfo" }
eigen-signer = { path = "crates/signer/" }
eigen-testing-utils = { path = "testing/testing-utils" }
eigen-types = { path = "crates/types/" }
eigen-utils = { path = "crates/utils/" }
eigen-nodeapi = { path = "crates/nodeapi/" }
eth-keystore = "0.5"
ethers = "2.0"
ethers-signers = "2.0"
eyre = "0.6"
futures-util = "0.3"
futures = "0.3"
hex = "0.4"
hex-literal = "0.4"
hyper = "0.5"
info-operator-service = { path = "examples/info-operator-service" }
k256 = "0.13"
metrics = "0.24"
metrics-exporter-prometheus = "0.16"
num-bigint = "0.4"
once_cell = "1.20"
prometheus-client = "0.22"
quote = "1.0"
rand = "0.8"
rand_core = "0.6"
reqwest = "0.12"
rstest = "0.23"
serde = { version = "1.0", features = ["derive"] }
serde_json = "1.0"
serial_test = "3.1"
syn = "2.0"
tempfile = "3.13"
testcontainers = "0.23"
thiserror = "1.0"
tokio = { version = "1.41", features = ["test-util", "full", "sync"] }
tracing = "0.1"
tracing-subscriber = { version = "0.3", features = ["json"] }
url = "2.5"

#misc
rust-bls-bn254 = { version = "0.2.1", features = ["std"] }
uuid = { version = "1.11", features = ["v4"] }


#misc
parking_lot = "0.12"


anvil-utils = { path = "examples/anvil-utils" }

#alloy
alloy = { version = "0.9", features = [
    "sol-types",
    "contract",
    "full",
    "signer-aws",
] }
alloy-json-rpc = { version = "0.9", default-features = false }
alloy-network = { version = "0.9", default-features = false }
alloy-node-bindings = { version = "0.9", default-features = false }
alloy-primitives = "0.8"
alloy-provider = { version = "0.9", default-features = false, features = [
    "reqwest",
    "ws",
] }
alloy-pubsub = { version = "0.9", default-features = false }
alloy-rlp = "0.3"
alloy-rpc-client = "0.9"
alloy-rpc-types = { version = "0.9", default-features = false, features = [
    "eth",
] }
alloy-serde = { version = "0.9", default-features = false }
alloy-signer = { version = "0.9", default-features = false }
alloy-signer-aws = "0.9"
alloy-signer-local = { version = "0.9", default-features = false }
alloy-sol-types = "0.8"
alloy-transport = { version = "0.9" }
alloy-transport-http = { version = "0.9", features = [
    "reqwest-rustls-tls",
], default-features = false }
<<<<<<< HEAD
alloy-transport-ipc = { version = "0.7.0", default-features = false }
alloy-transport-ws = { version = "0.7.0", default-features = false }
=======
alloy-transport-ipc = { version = "0.9", default-features = false }
alloy-transport-ws = { version = "0.9", default-features = false }

>>>>>>> aebc6715
avsregistry-read = { path = "examples/avsregistry-read" }
avsregistry-write = { path = "examples/avsregistry-write" }<|MERGE_RESOLUTION|>--- conflicted
+++ resolved
@@ -159,13 +159,8 @@
 alloy-transport-http = { version = "0.9", features = [
     "reqwest-rustls-tls",
 ], default-features = false }
-<<<<<<< HEAD
-alloy-transport-ipc = { version = "0.7.0", default-features = false }
-alloy-transport-ws = { version = "0.7.0", default-features = false }
-=======
 alloy-transport-ipc = { version = "0.9", default-features = false }
 alloy-transport-ws = { version = "0.9", default-features = false }
 
->>>>>>> aebc6715
 avsregistry-read = { path = "examples/avsregistry-read" }
 avsregistry-write = { path = "examples/avsregistry-write" }