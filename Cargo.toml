[workspace]
members = [
    "crates/chainio/clients/avsregistry/",
    "crates/chainio/clients/elcontracts/",
    "crates/chainio/clients/eth/",
    "crates/chainio/clients/fireblocks/",
    "crates/contracts/bindings/",
    "crates/chainio/txmanager/",
    "crates/chainio/utils/",
    "crates/crypto/bn254/",
    "crates/utils/",
    "crates/crypto/bls/",
    "crates/crypto/keystore/",
    "crates/eigen-cli/",
    "crates/metrics/collectors/economic/",
    "crates/metrics/collectors/rpc_calls/",
    "crates/services/avsregistry/",
    "crates/services/bls_aggregation/",
    "crates/metrics/metrics-derive",
    "crates/services/operatorsinfo/",
    "crates/types/",
    "crates/metrics/",
    "crates/types/",
    "crates/logging/",
    "crates/signer/",
    "examples/info-operator-service/",
    "testing/testing-utils/",
    "examples/avsregistry-read",
    "examples/avsregistry-write",
    "examples/anvil-utils",
]
resolver = "2"

[workspace.package]
version = "0.0.1-alpha"
edition = "2021"
authors = ["Eigen Layer contributors"]
rust-version = "1.79"
repository = "https://github.com/Layr-Labs/eigensdk-rs"
homepage = ""
license-file = "LICENSE.txt"

[workspace.lints]
rust.missing_debug_implementations = "warn"
rust.missing_docs = "warn"
rust.unreachable_pub = "warn"
rust.unused_must_use = "deny"
rust.rust_2018_idioms = { level = "deny", priority = -1 }
rustdoc.all = "warn"

[workspace.dependencies]
ark-ff = "0.4.0"
async-trait = "0.1.81"
aws-config = "1.5.4"
aws-sdk-kms = "1.37.0"
bn254 = { git = "https://github.com/sedaprotocol/bn254" }
clap = { version = "4.5.11", features = ["derive"] }
eigen-chainio-utils = { path = "crates/chainio/utils/" }
eigen-chainio-txmanager = { path = "crates/chainio/txmanager/" }
eigen-client-avsregistry = { path = "crates/chainio/clients/avsregistry" }
eigen-client-elcontracts = { path = "crates/chainio/clients/elcontracts" }
eigen-client-eth = { path = "crates/chainio/clients/eth" }
eigen-client-fireblocks = { path = "crates/chainio/clients/fireblocks" }
eigen-contract-bindings = { path = "crates/contracts/bindings/" }
eigen-crypto-bls = { path = "crates/crypto/bls/" }
eigen-crypto-bn254 = { path = "crates/crypto/bn254/" }
eigen-crypto-keystore = { path = "crates/crypto/keystore/" }
<<<<<<< HEAD
eigen-utils = { path = "crates/utils/" }
eigen-signer = { path = "crates/signer/" }
=======
eigen-metrics = { version = "0.0.1-alpha", path = "crates/metrics/" }
>>>>>>> c853f316
eigen-metrics-collectors-economic = { path = "crates/metrics/collectors/economic" }
eigen-metrics-collectors-rpc-calls = { path = "crates/metrics/collectors/rpc_calls" }
eigen-metrics-derive = { path = "crates/metrics/metrics-derive" }
eigen-services-avsregistry = { path = "crates/services/avsregistry" }
eigen-services-bls_aggregation = { path = "crates/services/bls_aggregation" }
eigen-services-operatorsinfo = { path = "crates/services/operatorsinfo" }
eigen-testing-utils = { path = "testing/testing-utils" }
<<<<<<< HEAD
eigen-logging = { path = "crates/logging" }
info-operator-service = { path = "examples/info-operator-service" }
tokio = { version = "1.37.0", features = ["test-util", "full", "sync"] }
=======
eigen-types = { path = "crates/types/" }
eigen-utils = { path = "crates/utils/" }
eth-keystore = "0.5.0"
ethers = "2.0.14"
ethers-signers = "2.0.14"
eyre = "0.6.12"
>>>>>>> c853f316
futures-util = "0.3.30"
hex-literal = "0.4.1"
hyper = "0.14.25"
info-operator-service = { path = "examples/info-operator-service" }
k256 = "0.13.3"
metrics = "0.21.1"
metrics-exporter-prometheus = "0.12.0"
once_cell = "1.17"
prometheus-client = "0.22.2"
quote = "1.0"
reqwest = "0.12.4"
reth = { git = "https://github.com/paradigmxyz/reth" }
serde = { version = "1.0.197", features = ["derive"] }
serde_json = "1.0.121"
syn = "2.0"
testcontainers = "0.20.1"
thiserror = "1.0"
tokio = { version = "1.37.0", features = ["test-util", "full", "sync"] }
tracing = "0.1.40"
tracing-subscriber = { version = "0.3", features = ["json"] }
url = "2.5.2"

#misc
parking_lot = "0.12"

#alloy
alloy-chains = "0.1.15"
alloy-consensus = { version = "0.1", default-features = false }
alloy-contract = { version = "0.1", default-features = false }
alloy-dyn-abi = "0.7.2"
alloy-eips = { version = "0.1", default-features = false }
alloy-genesis = { version = "0.1", default-features = false }
alloy-json-rpc = { version = "0.1", default-features = false }
alloy-network = { version = "0.1", default-features = false }
alloy-node-bindings = { version = "0.1", default-features = false }
alloy-primitives = "0.7.2"
alloy-provider = { version = "0.1", default-features = false, features = [
    "reqwest",
] }
alloy-pubsub = { version = "0.1", default-features = false }
alloy-rlp = "0.3.4"
alloy-rpc-client = "0.1"
alloy-rpc-types = { version = "0.1", default-features = false, features = [
    "eth",
] }
alloy-rpc-types-admin = { version = "0.1", default-features = false }
alloy-rpc-types-anvil = { version = "0.1", default-features = false }
alloy-rpc-types-beacon = { version = "0.1", default-features = false }
alloy-rpc-types-engine = { version = "0.1", default-features = false }
alloy-rpc-types-eth = { version = "0.1", default-features = false }
alloy-rpc-types-trace = { version = "0.1", default-features = false }
alloy-rpc-types-txpool = { version = "0.1", default-features = false }
alloy-serde = { version = "0.1", default-features = false }
alloy-signer = { version = "0.1", default-features = false }
alloy-signer-aws = "0.1"
alloy-signer-local = { version = "0.1", default-features = false }
alloy-sol-types = "0.7.2"
alloy-transport = { version = "0.1" }
alloy-transport-http = { version = "0.1", features = [
    "reqwest-rustls-tls",
], default-features = false }
alloy-transport-ipc = { version = "0.1", default-features = false }
<<<<<<< HEAD
alloy-pubsub = { version = "0.1", default-features = false }
alloy-json-rpc = { version = "0.1", default-features = false }
alloy-rpc-client = "0.1"
alloy-contract = { version = "0.1", default-features = false }
alloy-signer-aws = "0.1"
k256 = "0.13"
=======
alloy-transport-ws = { version = "0.1", default-features = false }
alloy-trie = "0.4"
>>>>>>> c853f316

# examples
anvil-utils = { path = "examples/anvil-utils" }
avsregistry-read = { path = "examples/avsregistry-read" }
avsregistry-write = { path = "examples/avsregistry-write" }<|MERGE_RESOLUTION|>--- conflicted
+++ resolved
@@ -65,12 +65,8 @@
 eigen-crypto-bls = { path = "crates/crypto/bls/" }
 eigen-crypto-bn254 = { path = "crates/crypto/bn254/" }
 eigen-crypto-keystore = { path = "crates/crypto/keystore/" }
-<<<<<<< HEAD
-eigen-utils = { path = "crates/utils/" }
 eigen-signer = { path = "crates/signer/" }
-=======
 eigen-metrics = { version = "0.0.1-alpha", path = "crates/metrics/" }
->>>>>>> c853f316
 eigen-metrics-collectors-economic = { path = "crates/metrics/collectors/economic" }
 eigen-metrics-collectors-rpc-calls = { path = "crates/metrics/collectors/rpc_calls" }
 eigen-metrics-derive = { path = "crates/metrics/metrics-derive" }
@@ -78,18 +74,12 @@
 eigen-services-bls_aggregation = { path = "crates/services/bls_aggregation" }
 eigen-services-operatorsinfo = { path = "crates/services/operatorsinfo" }
 eigen-testing-utils = { path = "testing/testing-utils" }
-<<<<<<< HEAD
-eigen-logging = { path = "crates/logging" }
-info-operator-service = { path = "examples/info-operator-service" }
-tokio = { version = "1.37.0", features = ["test-util", "full", "sync"] }
-=======
 eigen-types = { path = "crates/types/" }
 eigen-utils = { path = "crates/utils/" }
 eth-keystore = "0.5.0"
 ethers = "2.0.14"
 ethers-signers = "2.0.14"
 eyre = "0.6.12"
->>>>>>> c853f316
 futures-util = "0.3.30"
 hex-literal = "0.4.1"
 hyper = "0.14.25"
@@ -112,11 +102,8 @@
 tracing-subscriber = { version = "0.3", features = ["json"] }
 url = "2.5.2"
 
-#misc
-parking_lot = "0.12"
 
-#alloy
-alloy-chains = "0.1.15"
+# examplesalloy-chains = "0.1.15"#alloyparking_lot = "0.12"#misc
 alloy-consensus = { version = "0.1", default-features = false }
 alloy-contract = { version = "0.1", default-features = false }
 alloy-dyn-abi = "0.7.2"
@@ -152,19 +139,8 @@
     "reqwest-rustls-tls",
 ], default-features = false }
 alloy-transport-ipc = { version = "0.1", default-features = false }
-<<<<<<< HEAD
-alloy-pubsub = { version = "0.1", default-features = false }
-alloy-json-rpc = { version = "0.1", default-features = false }
-alloy-rpc-client = "0.1"
-alloy-contract = { version = "0.1", default-features = false }
-alloy-signer-aws = "0.1"
-k256 = "0.13"
-=======
 alloy-transport-ws = { version = "0.1", default-features = false }
 alloy-trie = "0.4"
->>>>>>> c853f316
-
-# examples
 anvil-utils = { path = "examples/anvil-utils" }
 avsregistry-read = { path = "examples/avsregistry-read" }
 avsregistry-write = { path = "examples/avsregistry-write" }