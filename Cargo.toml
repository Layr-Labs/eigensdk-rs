--- conflicted
+++ resolved
@@ -135,19 +135,11 @@
     "full",
     "signer-aws",
 ] }
-<<<<<<< HEAD
-alloy-json-rpc = { version = "0.7", default-features = false }
-alloy-network = { version = "0.7", default-features = false }
-alloy-node-bindings = { version = "0.7", default-features = false }
-alloy-primitives = "0.8"
-alloy-provider = { version = "0.7", default-features = false, features = [
-=======
 alloy-json-rpc = { version = "0.9", default-features = false }
 alloy-network = { version = "0.9", default-features = false }
 alloy-node-bindings = { version = "0.9", default-features = false }
 alloy-primitives = "0.8"
 alloy-provider = { version = "0.9", default-features = false, features = [
->>>>>>> 6ab2674c
     "reqwest",
     "ws",
 ] }
