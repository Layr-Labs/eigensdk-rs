--- conflicted
+++ resolved
@@ -159,16 +159,5 @@
 ], default-features = false }
 alloy-transport-ipc = { version = "0.7.0", default-features = false }
 alloy-transport-ws = { version = "0.7.0", default-features = false }
-<<<<<<< HEAD
-alloy = { version = "0.7.0", features = [
-    "sol-types",
-    "contract",
-    "full",
-    "signer-aws",
-] }
-anvil-utils = { path = "examples/anvil-utils" }
-=======
-
->>>>>>> fadbe67d
 avsregistry-read = { path = "examples/avsregistry-read" }
 avsregistry-write = { path = "examples/avsregistry-write" }